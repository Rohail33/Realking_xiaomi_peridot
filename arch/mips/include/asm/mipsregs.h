/*
 * This file is subject to the terms and conditions of the GNU General Public
 * License.  See the file "COPYING" in the main directory of this archive
 * for more details.
 *
 * Copyright (C) 1994, 1995, 1996, 1997, 2000, 2001 by Ralf Baechle
 * Copyright (C) 2000 Silicon Graphics, Inc.
 * Modified for further R[236]000 support by Paul M. Antoine, 1996.
 * Kevin D. Kissell, kevink@mips.com and Carsten Langgaard, carstenl@mips.com
 * Copyright (C) 2000, 07 MIPS Technologies, Inc.
 * Copyright (C) 2003, 2004  Maciej W. Rozycki
 */
#ifndef _ASM_MIPSREGS_H
#define _ASM_MIPSREGS_H

#include <linux/linkage.h>
#include <asm/hazards.h>
#include <asm/war.h>

/*
 * The following macros are especially useful for __asm__
 * inline assembler.
 */
#ifndef __STR
#define __STR(x) #x
#endif
#ifndef STR
#define STR(x) __STR(x)
#endif

/*
 *  Configure language
 */
#ifdef __ASSEMBLY__
#define _ULCAST_
#else
#define _ULCAST_ (unsigned long)
#endif

/*
 * Coprocessor 0 register names
 */
#define CP0_INDEX $0
#define CP0_RANDOM $1
#define CP0_ENTRYLO0 $2
#define CP0_ENTRYLO1 $3
#define CP0_CONF $3
#define CP0_CONTEXT $4
#define CP0_PAGEMASK $5
#define CP0_WIRED $6
#define CP0_INFO $7
#define CP0_BADVADDR $8
#define CP0_COUNT $9
#define CP0_ENTRYHI $10
#define CP0_COMPARE $11
#define CP0_STATUS $12
#define CP0_CAUSE $13
#define CP0_EPC $14
#define CP0_PRID $15
#define CP0_CONFIG $16
#define CP0_LLADDR $17
#define CP0_WATCHLO $18
#define CP0_WATCHHI $19
#define CP0_XCONTEXT $20
#define CP0_FRAMEMASK $21
#define CP0_DIAGNOSTIC $22
#define CP0_DEBUG $23
#define CP0_DEPC $24
#define CP0_PERFORMANCE $25
#define CP0_ECC $26
#define CP0_CACHEERR $27
#define CP0_TAGLO $28
#define CP0_TAGHI $29
#define CP0_ERROREPC $30
#define CP0_DESAVE $31

/*
 * R4640/R4650 cp0 register names.  These registers are listed
 * here only for completeness; without MMU these CPUs are not useable
 * by Linux.  A future ELKS port might take make Linux run on them
 * though ...
 */
#define CP0_IBASE $0
#define CP0_IBOUND $1
#define CP0_DBASE $2
#define CP0_DBOUND $3
#define CP0_CALG $17
#define CP0_IWATCH $18
#define CP0_DWATCH $19

/*
 * Coprocessor 0 Set 1 register names
 */
#define CP0_S1_DERRADDR0  $26
#define CP0_S1_DERRADDR1  $27
#define CP0_S1_INTCONTROL $20

/*
 * Coprocessor 0 Set 2 register names
 */
#define CP0_S2_SRSCTL	  $12	/* MIPSR2 */

/*
 * Coprocessor 0 Set 3 register names
 */
#define CP0_S3_SRSMAP	  $12	/* MIPSR2 */

/*
 *  TX39 Series
 */
#define CP0_TX39_CACHE	$7

/*
 * Coprocessor 1 (FPU) register names
 */
#define CP1_REVISION   $0
#define CP1_STATUS     $31

/*
 * FPU Status Register Values
 */
/*
 * Status Register Values
 */

#define FPU_CSR_FLUSH	0x01000000	/* flush denormalised results to 0 */
#define FPU_CSR_COND	0x00800000	/* $fcc0 */
#define FPU_CSR_COND0	0x00800000	/* $fcc0 */
#define FPU_CSR_COND1	0x02000000	/* $fcc1 */
#define FPU_CSR_COND2	0x04000000	/* $fcc2 */
#define FPU_CSR_COND3	0x08000000	/* $fcc3 */
#define FPU_CSR_COND4	0x10000000	/* $fcc4 */
#define FPU_CSR_COND5	0x20000000	/* $fcc5 */
#define FPU_CSR_COND6	0x40000000	/* $fcc6 */
#define FPU_CSR_COND7	0x80000000	/* $fcc7 */

/*
 * Bits 18 - 20 of the FPU Status Register will be read as 0,
 * and should be written as zero.
 */
#define FPU_CSR_RSVD	0x001c0000

/*
 * X the exception cause indicator
 * E the exception enable
 * S the sticky/flag bit
*/
#define FPU_CSR_ALL_X	0x0003f000
#define FPU_CSR_UNI_X	0x00020000
#define FPU_CSR_INV_X	0x00010000
#define FPU_CSR_DIV_X	0x00008000
#define FPU_CSR_OVF_X	0x00004000
#define FPU_CSR_UDF_X	0x00002000
#define FPU_CSR_INE_X	0x00001000

#define FPU_CSR_ALL_E	0x00000f80
#define FPU_CSR_INV_E	0x00000800
#define FPU_CSR_DIV_E	0x00000400
#define FPU_CSR_OVF_E	0x00000200
#define FPU_CSR_UDF_E	0x00000100
#define FPU_CSR_INE_E	0x00000080

#define FPU_CSR_ALL_S	0x0000007c
#define FPU_CSR_INV_S	0x00000040
#define FPU_CSR_DIV_S	0x00000020
#define FPU_CSR_OVF_S	0x00000010
#define FPU_CSR_UDF_S	0x00000008
#define FPU_CSR_INE_S	0x00000004

/* Bits 0 and 1 of FPU Status Register specify the rounding mode */
#define FPU_CSR_RM	0x00000003
#define FPU_CSR_RN	0x0	/* nearest */
#define FPU_CSR_RZ	0x1	/* towards zero */
#define FPU_CSR_RU	0x2	/* towards +Infinity */
#define FPU_CSR_RD	0x3	/* towards -Infinity */


/*
 * Values for PageMask register
 */
#ifdef CONFIG_CPU_VR41XX

/* Why doesn't stupidity hurt ... */

#define PM_1K		0x00000000
#define PM_4K		0x00001800
#define PM_16K		0x00007800
#define PM_64K		0x0001f800
#define PM_256K		0x0007f800

#else

#define PM_4K		0x00000000
#define PM_8K		0x00002000
#define PM_16K		0x00006000
#define PM_32K		0x0000e000
#define PM_64K		0x0001e000
#define PM_128K		0x0003e000
#define PM_256K		0x0007e000
#define PM_512K		0x000fe000
#define PM_1M		0x001fe000
#define PM_2M		0x003fe000
#define PM_4M		0x007fe000
#define PM_8M		0x00ffe000
#define PM_16M		0x01ffe000
#define PM_32M		0x03ffe000
#define PM_64M		0x07ffe000
#define PM_256M		0x1fffe000
#define PM_1G		0x7fffe000

#endif

/*
 * Default page size for a given kernel configuration
 */
#ifdef CONFIG_PAGE_SIZE_4KB
#define PM_DEFAULT_MASK PM_4K
#elif defined(CONFIG_PAGE_SIZE_8KB)
#define PM_DEFAULT_MASK PM_8K
#elif defined(CONFIG_PAGE_SIZE_16KB)
#define PM_DEFAULT_MASK PM_16K
#elif defined(CONFIG_PAGE_SIZE_32KB)
#define PM_DEFAULT_MASK PM_32K
#elif defined(CONFIG_PAGE_SIZE_64KB)
#define PM_DEFAULT_MASK PM_64K
#else
#error Bad page size configuration!
#endif

/*
 * Default huge tlb size for a given kernel configuration
 */
#ifdef CONFIG_PAGE_SIZE_4KB
#define PM_HUGE_MASK	PM_1M
#elif defined(CONFIG_PAGE_SIZE_8KB)
#define PM_HUGE_MASK	PM_4M
#elif defined(CONFIG_PAGE_SIZE_16KB)
#define PM_HUGE_MASK	PM_16M
#elif defined(CONFIG_PAGE_SIZE_32KB)
#define PM_HUGE_MASK	PM_64M
#elif defined(CONFIG_PAGE_SIZE_64KB)
#define PM_HUGE_MASK	PM_256M
#elif defined(CONFIG_MIPS_HUGE_TLB_SUPPORT)
#error Bad page size configuration for hugetlbfs!
#endif

/*
 * Values used for computation of new tlb entries
 */
#define PL_4K		12
#define PL_16K		14
#define PL_64K		16
#define PL_256K		18
#define PL_1M		20
#define PL_4M		22
#define PL_16M		24
#define PL_64M		26
#define PL_256M		28

/*
 * PageGrain bits
 */
#define PG_RIE		(_ULCAST_(1) <<	 31)
#define PG_XIE		(_ULCAST_(1) <<	 30)
#define PG_ELPA		(_ULCAST_(1) <<	 29)
#define PG_ESP		(_ULCAST_(1) <<	 28)

/*
 * R4x00 interrupt enable / cause bits
 */
#define IE_SW0		(_ULCAST_(1) <<	 8)
#define IE_SW1		(_ULCAST_(1) <<	 9)
#define IE_IRQ0		(_ULCAST_(1) << 10)
#define IE_IRQ1		(_ULCAST_(1) << 11)
#define IE_IRQ2		(_ULCAST_(1) << 12)
#define IE_IRQ3		(_ULCAST_(1) << 13)
#define IE_IRQ4		(_ULCAST_(1) << 14)
#define IE_IRQ5		(_ULCAST_(1) << 15)

/*
 * R4x00 interrupt cause bits
 */
#define C_SW0		(_ULCAST_(1) <<	 8)
#define C_SW1		(_ULCAST_(1) <<	 9)
#define C_IRQ0		(_ULCAST_(1) << 10)
#define C_IRQ1		(_ULCAST_(1) << 11)
#define C_IRQ2		(_ULCAST_(1) << 12)
#define C_IRQ3		(_ULCAST_(1) << 13)
#define C_IRQ4		(_ULCAST_(1) << 14)
#define C_IRQ5		(_ULCAST_(1) << 15)

/*
 * Bitfields in the R4xx0 cp0 status register
 */
#define ST0_IE			0x00000001
#define ST0_EXL			0x00000002
#define ST0_ERL			0x00000004
#define ST0_KSU			0x00000018
#  define KSU_USER		0x00000010
#  define KSU_SUPERVISOR	0x00000008
#  define KSU_KERNEL		0x00000000
#define ST0_UX			0x00000020
#define ST0_SX			0x00000040
#define ST0_KX			0x00000080
#define ST0_DE			0x00010000
#define ST0_CE			0x00020000

/*
 * Setting c0_status.co enables Hit_Writeback and Hit_Writeback_Invalidate
 * cacheops in userspace.  This bit exists only on RM7000 and RM9000
 * processors.
 */
#define ST0_CO			0x08000000

/*
 * Bitfields in the R[23]000 cp0 status register.
 */
#define ST0_IEC			0x00000001
#define ST0_KUC			0x00000002
#define ST0_IEP			0x00000004
#define ST0_KUP			0x00000008
#define ST0_IEO			0x00000010
#define ST0_KUO			0x00000020
/* bits 6 & 7 are reserved on R[23]000 */
#define ST0_ISC			0x00010000
#define ST0_SWC			0x00020000
#define ST0_CM			0x00080000

/*
 * Bits specific to the R4640/R4650
 */
#define ST0_UM			(_ULCAST_(1) <<	 4)
#define ST0_IL			(_ULCAST_(1) << 23)
#define ST0_DL			(_ULCAST_(1) << 24)

/*
 * Enable the MIPS MDMX and DSP ASEs
 */
#define ST0_MX			0x01000000

/*
 * Bitfields in the TX39 family CP0 Configuration Register 3
 */
#define TX39_CONF_ICS_SHIFT	19
#define TX39_CONF_ICS_MASK	0x00380000
#define TX39_CONF_ICS_1KB	0x00000000
#define TX39_CONF_ICS_2KB	0x00080000
#define TX39_CONF_ICS_4KB	0x00100000
#define TX39_CONF_ICS_8KB	0x00180000
#define TX39_CONF_ICS_16KB	0x00200000

#define TX39_CONF_DCS_SHIFT	16
#define TX39_CONF_DCS_MASK	0x00070000
#define TX39_CONF_DCS_1KB	0x00000000
#define TX39_CONF_DCS_2KB	0x00010000
#define TX39_CONF_DCS_4KB	0x00020000
#define TX39_CONF_DCS_8KB	0x00030000
#define TX39_CONF_DCS_16KB	0x00040000

#define TX39_CONF_CWFON		0x00004000
#define TX39_CONF_WBON		0x00002000
#define TX39_CONF_RF_SHIFT	10
#define TX39_CONF_RF_MASK	0x00000c00
#define TX39_CONF_DOZE		0x00000200
#define TX39_CONF_HALT		0x00000100
#define TX39_CONF_LOCK		0x00000080
#define TX39_CONF_ICE		0x00000020
#define TX39_CONF_DCE		0x00000010
#define TX39_CONF_IRSIZE_SHIFT	2
#define TX39_CONF_IRSIZE_MASK	0x0000000c
#define TX39_CONF_DRSIZE_SHIFT	0
#define TX39_CONF_DRSIZE_MASK	0x00000003

/*
 * Status register bits available in all MIPS CPUs.
 */
#define ST0_IM			0x0000ff00
#define	 STATUSB_IP0		8
#define	 STATUSF_IP0		(_ULCAST_(1) <<	 8)
#define	 STATUSB_IP1		9
#define	 STATUSF_IP1		(_ULCAST_(1) <<	 9)
#define	 STATUSB_IP2		10
#define	 STATUSF_IP2		(_ULCAST_(1) << 10)
#define	 STATUSB_IP3		11
#define	 STATUSF_IP3		(_ULCAST_(1) << 11)
#define	 STATUSB_IP4		12
#define	 STATUSF_IP4		(_ULCAST_(1) << 12)
#define	 STATUSB_IP5		13
#define	 STATUSF_IP5		(_ULCAST_(1) << 13)
#define	 STATUSB_IP6		14
#define	 STATUSF_IP6		(_ULCAST_(1) << 14)
#define	 STATUSB_IP7		15
#define	 STATUSF_IP7		(_ULCAST_(1) << 15)
#define	 STATUSB_IP8		0
#define	 STATUSF_IP8		(_ULCAST_(1) <<	 0)
#define	 STATUSB_IP9		1
#define	 STATUSF_IP9		(_ULCAST_(1) <<	 1)
#define	 STATUSB_IP10		2
#define	 STATUSF_IP10		(_ULCAST_(1) <<	 2)
#define	 STATUSB_IP11		3
#define	 STATUSF_IP11		(_ULCAST_(1) <<	 3)
#define	 STATUSB_IP12		4
#define	 STATUSF_IP12		(_ULCAST_(1) <<	 4)
#define	 STATUSB_IP13		5
#define	 STATUSF_IP13		(_ULCAST_(1) <<	 5)
#define	 STATUSB_IP14		6
#define	 STATUSF_IP14		(_ULCAST_(1) <<	 6)
#define	 STATUSB_IP15		7
#define	 STATUSF_IP15		(_ULCAST_(1) <<	 7)
#define ST0_CH			0x00040000
#define ST0_NMI			0x00080000
#define ST0_SR			0x00100000
#define ST0_TS			0x00200000
#define ST0_BEV			0x00400000
#define ST0_RE			0x02000000
#define ST0_FR			0x04000000
#define ST0_CU			0xf0000000
#define ST0_CU0			0x10000000
#define ST0_CU1			0x20000000
#define ST0_CU2			0x40000000
#define ST0_CU3			0x80000000
#define ST0_XX			0x80000000	/* MIPS IV naming */

/*
 * Bitfields and bit numbers in the coprocessor 0 IntCtl register. (MIPSR2)
 *
 * Refer to your MIPS R4xx0 manual, chapter 5 for explanation.
 */
#define INTCTLB_IPPCI		26
#define INTCTLF_IPPCI		(_ULCAST_(7) << INTCTLB_IPPCI)
#define INTCTLB_IPTI		29
#define INTCTLF_IPTI		(_ULCAST_(7) << INTCTLB_IPTI)

/*
 * Bitfields and bit numbers in the coprocessor 0 cause register.
 *
 * Refer to your MIPS R4xx0 manual, chapter 5 for explanation.
 */
#define	 CAUSEB_EXCCODE		2
#define	 CAUSEF_EXCCODE		(_ULCAST_(31)  <<  2)
#define	 CAUSEB_IP		8
#define	 CAUSEF_IP		(_ULCAST_(255) <<  8)
#define	 CAUSEB_IP0		8
#define	 CAUSEF_IP0		(_ULCAST_(1)   <<  8)
#define	 CAUSEB_IP1		9
#define	 CAUSEF_IP1		(_ULCAST_(1)   <<  9)
#define	 CAUSEB_IP2		10
#define	 CAUSEF_IP2		(_ULCAST_(1)   << 10)
#define	 CAUSEB_IP3		11
#define	 CAUSEF_IP3		(_ULCAST_(1)   << 11)
#define	 CAUSEB_IP4		12
#define	 CAUSEF_IP4		(_ULCAST_(1)   << 12)
#define	 CAUSEB_IP5		13
#define	 CAUSEF_IP5		(_ULCAST_(1)   << 13)
#define	 CAUSEB_IP6		14
#define	 CAUSEF_IP6		(_ULCAST_(1)   << 14)
#define	 CAUSEB_IP7		15
#define	 CAUSEF_IP7		(_ULCAST_(1)   << 15)
#define	 CAUSEB_IV		23
#define	 CAUSEF_IV		(_ULCAST_(1)   << 23)
#define	 CAUSEB_PCI		26
#define	 CAUSEF_PCI		(_ULCAST_(1)   << 26)
#define	 CAUSEB_CE		28
#define	 CAUSEF_CE		(_ULCAST_(3)   << 28)
#define	 CAUSEB_TI		30
#define	 CAUSEF_TI		(_ULCAST_(1)   << 30)
#define	 CAUSEB_BD		31
#define	 CAUSEF_BD		(_ULCAST_(1)   << 31)

/*
 * Bits in the coprocessor 0 config register.
 */
/* Generic bits.  */
#define CONF_CM_CACHABLE_NO_WA		0
#define CONF_CM_CACHABLE_WA		1
#define CONF_CM_UNCACHED		2
#define CONF_CM_CACHABLE_NONCOHERENT	3
#define CONF_CM_CACHABLE_CE		4
#define CONF_CM_CACHABLE_COW		5
#define CONF_CM_CACHABLE_CUW		6
#define CONF_CM_CACHABLE_ACCELERATED	7
#define CONF_CM_CMASK			7
#define CONF_BE			(_ULCAST_(1) << 15)

/* Bits common to various processors.  */
#define CONF_CU			(_ULCAST_(1) <<	 3)
#define CONF_DB			(_ULCAST_(1) <<	 4)
#define CONF_IB			(_ULCAST_(1) <<	 5)
#define CONF_DC			(_ULCAST_(7) <<	 6)
#define CONF_IC			(_ULCAST_(7) <<	 9)
#define CONF_EB			(_ULCAST_(1) << 13)
#define CONF_EM			(_ULCAST_(1) << 14)
#define CONF_SM			(_ULCAST_(1) << 16)
#define CONF_SC			(_ULCAST_(1) << 17)
#define CONF_EW			(_ULCAST_(3) << 18)
#define CONF_EP			(_ULCAST_(15)<< 24)
#define CONF_EC			(_ULCAST_(7) << 28)
#define CONF_CM			(_ULCAST_(1) << 31)

/* Bits specific to the R4xx0.	*/
#define R4K_CONF_SW		(_ULCAST_(1) << 20)
#define R4K_CONF_SS		(_ULCAST_(1) << 21)
#define R4K_CONF_SB		(_ULCAST_(3) << 22)

/* Bits specific to the R5000.	*/
#define R5K_CONF_SE		(_ULCAST_(1) << 12)
#define R5K_CONF_SS		(_ULCAST_(3) << 20)

/* Bits specific to the RM7000.	 */
#define RM7K_CONF_SE		(_ULCAST_(1) <<	 3)
#define RM7K_CONF_TE		(_ULCAST_(1) << 12)
#define RM7K_CONF_CLK		(_ULCAST_(1) << 16)
#define RM7K_CONF_TC		(_ULCAST_(1) << 17)
#define RM7K_CONF_SI		(_ULCAST_(3) << 20)
#define RM7K_CONF_SC		(_ULCAST_(1) << 31)

/* Bits specific to the R10000.	 */
#define R10K_CONF_DN		(_ULCAST_(3) <<	 3)
#define R10K_CONF_CT		(_ULCAST_(1) <<	 5)
#define R10K_CONF_PE		(_ULCAST_(1) <<	 6)
#define R10K_CONF_PM		(_ULCAST_(3) <<	 7)
#define R10K_CONF_EC		(_ULCAST_(15)<<	 9)
#define R10K_CONF_SB		(_ULCAST_(1) << 13)
#define R10K_CONF_SK		(_ULCAST_(1) << 14)
#define R10K_CONF_SS		(_ULCAST_(7) << 16)
#define R10K_CONF_SC		(_ULCAST_(7) << 19)
#define R10K_CONF_DC		(_ULCAST_(7) << 26)
#define R10K_CONF_IC		(_ULCAST_(7) << 29)

/* Bits specific to the VR41xx.	 */
#define VR41_CONF_CS		(_ULCAST_(1) << 12)
#define VR41_CONF_P4K		(_ULCAST_(1) << 13)
#define VR41_CONF_BP		(_ULCAST_(1) << 16)
#define VR41_CONF_M16		(_ULCAST_(1) << 20)
#define VR41_CONF_AD		(_ULCAST_(1) << 23)

/* Bits specific to the R30xx.	*/
#define R30XX_CONF_FDM		(_ULCAST_(1) << 19)
#define R30XX_CONF_REV		(_ULCAST_(1) << 22)
#define R30XX_CONF_AC		(_ULCAST_(1) << 23)
#define R30XX_CONF_RF		(_ULCAST_(1) << 24)
#define R30XX_CONF_HALT		(_ULCAST_(1) << 25)
#define R30XX_CONF_FPINT	(_ULCAST_(7) << 26)
#define R30XX_CONF_DBR		(_ULCAST_(1) << 29)
#define R30XX_CONF_SB		(_ULCAST_(1) << 30)
#define R30XX_CONF_LOCK		(_ULCAST_(1) << 31)

/* Bits specific to the TX49.  */
#define TX49_CONF_DC		(_ULCAST_(1) << 16)
#define TX49_CONF_IC		(_ULCAST_(1) << 17)  /* conflict with CONF_SC */
#define TX49_CONF_HALT		(_ULCAST_(1) << 18)
#define TX49_CONF_CWFON		(_ULCAST_(1) << 27)

/* Bits specific to the MIPS32/64 PRA.	*/
#define MIPS_CONF_MT		(_ULCAST_(7) <<	 7)
#define MIPS_CONF_AR		(_ULCAST_(7) << 10)
#define MIPS_CONF_AT		(_ULCAST_(3) << 13)
#define MIPS_CONF_M		(_ULCAST_(1) << 31)

/*
 * Bits in the MIPS32/64 PRA coprocessor 0 config registers 1 and above.
 */
#define MIPS_CONF1_FP		(_ULCAST_(1) <<	 0)
#define MIPS_CONF1_EP		(_ULCAST_(1) <<	 1)
#define MIPS_CONF1_CA		(_ULCAST_(1) <<	 2)
#define MIPS_CONF1_WR		(_ULCAST_(1) <<	 3)
#define MIPS_CONF1_PC		(_ULCAST_(1) <<	 4)
#define MIPS_CONF1_MD		(_ULCAST_(1) <<	 5)
#define MIPS_CONF1_C2		(_ULCAST_(1) <<	 6)
#define MIPS_CONF1_DA		(_ULCAST_(7) <<	 7)
#define MIPS_CONF1_DL		(_ULCAST_(7) << 10)
#define MIPS_CONF1_DS		(_ULCAST_(7) << 13)
#define MIPS_CONF1_IA		(_ULCAST_(7) << 16)
#define MIPS_CONF1_IL		(_ULCAST_(7) << 19)
#define MIPS_CONF1_IS		(_ULCAST_(7) << 22)
#define MIPS_CONF1_TLBS		(_ULCAST_(63)<< 25)

#define MIPS_CONF2_SA		(_ULCAST_(15)<<	 0)
#define MIPS_CONF2_SL		(_ULCAST_(15)<<	 4)
#define MIPS_CONF2_SS		(_ULCAST_(15)<<	 8)
#define MIPS_CONF2_SU		(_ULCAST_(15)<< 12)
#define MIPS_CONF2_TA		(_ULCAST_(15)<< 16)
#define MIPS_CONF2_TL		(_ULCAST_(15)<< 20)
#define MIPS_CONF2_TS		(_ULCAST_(15)<< 24)
#define MIPS_CONF2_TU		(_ULCAST_(7) << 28)

#define MIPS_CONF3_TL		(_ULCAST_(1) <<	 0)
#define MIPS_CONF3_SM		(_ULCAST_(1) <<	 1)
#define MIPS_CONF3_MT		(_ULCAST_(1) <<	 2)
#define MIPS_CONF3_SP		(_ULCAST_(1) <<	 4)
#define MIPS_CONF3_VINT		(_ULCAST_(1) <<	 5)
#define MIPS_CONF3_VEIC		(_ULCAST_(1) <<	 6)
#define MIPS_CONF3_LPA		(_ULCAST_(1) <<	 7)
#define MIPS_CONF3_DSP		(_ULCAST_(1) << 10)
#define MIPS_CONF3_DSP2P	(_ULCAST_(1) << 11)
#define MIPS_CONF3_RXI		(_ULCAST_(1) << 12)
#define MIPS_CONF3_ULRI		(_ULCAST_(1) << 13)
#define MIPS_CONF3_ISA		(_ULCAST_(3) << 14)
#define MIPS_CONF3_VZ		(_ULCAST_(1) << 23)

#define MIPS_CONF4_MMUSIZEEXT	(_ULCAST_(255) << 0)
#define MIPS_CONF4_MMUEXTDEF	(_ULCAST_(3) << 14)
#define MIPS_CONF4_MMUEXTDEF_MMUSIZEEXT (_ULCAST_(1) << 14)

#define MIPS_CONF6_SYND		(_ULCAST_(1) << 13)

#define MIPS_CONF7_WII		(_ULCAST_(1) << 31)

#define MIPS_CONF7_RPS		(_ULCAST_(1) << 2)


/*
 * Bits in the MIPS32/64 coprocessor 1 (FPU) revision register.
 */
#define MIPS_FPIR_S		(_ULCAST_(1) << 16)
#define MIPS_FPIR_D		(_ULCAST_(1) << 17)
#define MIPS_FPIR_PS		(_ULCAST_(1) << 18)
#define MIPS_FPIR_3D		(_ULCAST_(1) << 19)
#define MIPS_FPIR_W		(_ULCAST_(1) << 20)
#define MIPS_FPIR_L		(_ULCAST_(1) << 21)
#define MIPS_FPIR_F64		(_ULCAST_(1) << 22)

#ifndef __ASSEMBLY__

/*
 * Functions to access the R10000 performance counters.	 These are basically
 * mfc0 and mtc0 instructions from and to coprocessor register with a 5-bit
 * performance counter number encoded into bits 1 ... 5 of the instruction.
 * Only performance counters 0 to 1 actually exist, so for a non-R10000 aware
 * disassembler these will look like an access to sel 0 or 1.
 */
#define read_r10k_perf_cntr(counter)				\
({								\
	unsigned int __res;					\
	__asm__ __volatile__(					\
	"mfpc\t%0, %1"						\
	: "=r" (__res)						\
	: "i" (counter));					\
								\
	__res;							\
})

#define write_r10k_perf_cntr(counter,val)			\
do {								\
	__asm__ __volatile__(					\
	"mtpc\t%0, %1"						\
	:							\
	: "r" (val), "i" (counter));				\
} while (0)

#define read_r10k_perf_event(counter)				\
({								\
	unsigned int __res;					\
	__asm__ __volatile__(					\
	"mfps\t%0, %1"						\
	: "=r" (__res)						\
	: "i" (counter));					\
								\
	__res;							\
})

#define write_r10k_perf_cntl(counter,val)			\
do {								\
	__asm__ __volatile__(					\
	"mtps\t%0, %1"						\
	:							\
	: "r" (val), "i" (counter));				\
} while (0)


/*
 * Macros to access the system control coprocessor
 */

#define __read_32bit_c0_register(source, sel)				\
({ int __res;								\
	if (sel == 0)							\
		__asm__ __volatile__(					\
			"mfc0\t%0, " #source "\n\t"			\
			: "=r" (__res));				\
	else								\
		__asm__ __volatile__(					\
			".set\tmips32\n\t"				\
			"mfc0\t%0, " #source ", " #sel "\n\t"		\
			".set\tmips0\n\t"				\
			: "=r" (__res));				\
	__res;								\
})

#define __read_64bit_c0_register(source, sel)				\
({ unsigned long long __res;						\
	if (sizeof(unsigned long) == 4)					\
		__res = __read_64bit_c0_split(source, sel);		\
	else if (sel == 0)						\
		__asm__ __volatile__(					\
			".set\tmips3\n\t"				\
			"dmfc0\t%0, " #source "\n\t"			\
			".set\tmips0"					\
			: "=r" (__res));				\
	else								\
		__asm__ __volatile__(					\
			".set\tmips64\n\t"				\
			"dmfc0\t%0, " #source ", " #sel "\n\t"		\
			".set\tmips0"					\
			: "=r" (__res));				\
	__res;								\
})

#define __write_32bit_c0_register(register, sel, value)			\
do {									\
	if (sel == 0)							\
		__asm__ __volatile__(					\
			"mtc0\t%z0, " #register "\n\t"			\
			: : "Jr" ((unsigned int)(value)));		\
	else								\
		__asm__ __volatile__(					\
			".set\tmips32\n\t"				\
			"mtc0\t%z0, " #register ", " #sel "\n\t"	\
			".set\tmips0"					\
			: : "Jr" ((unsigned int)(value)));		\
} while (0)

#define __write_64bit_c0_register(register, sel, value)			\
do {									\
	if (sizeof(unsigned long) == 4)					\
		__write_64bit_c0_split(register, sel, value);		\
	else if (sel == 0)						\
		__asm__ __volatile__(					\
			".set\tmips3\n\t"				\
			"dmtc0\t%z0, " #register "\n\t"			\
			".set\tmips0"					\
			: : "Jr" (value));				\
	else								\
		__asm__ __volatile__(					\
			".set\tmips64\n\t"				\
			"dmtc0\t%z0, " #register ", " #sel "\n\t"	\
			".set\tmips0"					\
			: : "Jr" (value));				\
} while (0)

#define __read_ulong_c0_register(reg, sel)				\
	((sizeof(unsigned long) == 4) ?					\
	(unsigned long) __read_32bit_c0_register(reg, sel) :		\
	(unsigned long) __read_64bit_c0_register(reg, sel))

#define __write_ulong_c0_register(reg, sel, val)			\
do {									\
	if (sizeof(unsigned long) == 4)					\
		__write_32bit_c0_register(reg, sel, val);		\
	else								\
		__write_64bit_c0_register(reg, sel, val);		\
} while (0)

/*
 * On RM7000/RM9000 these are uses to access cop0 set 1 registers
 */
#define __read_32bit_c0_ctrl_register(source)				\
({ int __res;								\
	__asm__ __volatile__(						\
		"cfc0\t%0, " #source "\n\t"				\
		: "=r" (__res));					\
	__res;								\
})

#define __write_32bit_c0_ctrl_register(register, value)			\
do {									\
	__asm__ __volatile__(						\
		"ctc0\t%z0, " #register "\n\t"				\
		: : "Jr" ((unsigned int)(value)));			\
} while (0)

/*
 * These versions are only needed for systems with more than 38 bits of
 * physical address space running the 32-bit kernel.  That's none atm :-)
 */
#define __read_64bit_c0_split(source, sel)				\
({									\
	unsigned long long __val;					\
	unsigned long __flags;						\
									\
	local_irq_save(__flags);					\
	if (sel == 0)							\
		__asm__ __volatile__(					\
			".set\tmips64\n\t"				\
			"dmfc0\t%M0, " #source "\n\t"			\
			"dsll\t%L0, %M0, 32\n\t"			\
			"dsra\t%M0, %M0, 32\n\t"			\
			"dsra\t%L0, %L0, 32\n\t"			\
			".set\tmips0"					\
			: "=r" (__val));				\
	else								\
		__asm__ __volatile__(					\
			".set\tmips64\n\t"				\
			"dmfc0\t%M0, " #source ", " #sel "\n\t"		\
			"dsll\t%L0, %M0, 32\n\t"			\
			"dsra\t%M0, %M0, 32\n\t"			\
			"dsra\t%L0, %L0, 32\n\t"			\
			".set\tmips0"					\
			: "=r" (__val));				\
	local_irq_restore(__flags);					\
									\
	__val;								\
})

#define __write_64bit_c0_split(source, sel, val)			\
do {									\
	unsigned long __flags;						\
									\
	local_irq_save(__flags);					\
	if (sel == 0)							\
		__asm__ __volatile__(					\
			".set\tmips64\n\t"				\
			"dsll\t%L0, %L0, 32\n\t"			\
			"dsrl\t%L0, %L0, 32\n\t"			\
			"dsll\t%M0, %M0, 32\n\t"			\
			"or\t%L0, %L0, %M0\n\t"				\
			"dmtc0\t%L0, " #source "\n\t"			\
			".set\tmips0"					\
			: : "r" (val));					\
	else								\
		__asm__ __volatile__(					\
			".set\tmips64\n\t"				\
			"dsll\t%L0, %L0, 32\n\t"			\
			"dsrl\t%L0, %L0, 32\n\t"			\
			"dsll\t%M0, %M0, 32\n\t"			\
			"or\t%L0, %L0, %M0\n\t"				\
			"dmtc0\t%L0, " #source ", " #sel "\n\t"		\
			".set\tmips0"					\
			: : "r" (val));					\
	local_irq_restore(__flags);					\
} while (0)

#define read_c0_index()		__read_32bit_c0_register($0, 0)
#define write_c0_index(val)	__write_32bit_c0_register($0, 0, val)

#define read_c0_random()	__read_32bit_c0_register($1, 0)
#define write_c0_random(val)	__write_32bit_c0_register($1, 0, val)

#define read_c0_entrylo0()	__read_ulong_c0_register($2, 0)
#define write_c0_entrylo0(val)	__write_ulong_c0_register($2, 0, val)

#define read_c0_entrylo1()	__read_ulong_c0_register($3, 0)
#define write_c0_entrylo1(val)	__write_ulong_c0_register($3, 0, val)

#define read_c0_conf()		__read_32bit_c0_register($3, 0)
#define write_c0_conf(val)	__write_32bit_c0_register($3, 0, val)

#define read_c0_context()	__read_ulong_c0_register($4, 0)
#define write_c0_context(val)	__write_ulong_c0_register($4, 0, val)

#define read_c0_userlocal()	__read_ulong_c0_register($4, 2)
#define write_c0_userlocal(val) __write_ulong_c0_register($4, 2, val)

#define read_c0_pagemask()	__read_32bit_c0_register($5, 0)
#define write_c0_pagemask(val)	__write_32bit_c0_register($5, 0, val)

#define read_c0_pagegrain()	__read_32bit_c0_register($5, 1)
#define write_c0_pagegrain(val) __write_32bit_c0_register($5, 1, val)

#define read_c0_wired()		__read_32bit_c0_register($6, 0)
#define write_c0_wired(val)	__write_32bit_c0_register($6, 0, val)

#define read_c0_info()		__read_32bit_c0_register($7, 0)

#define read_c0_cache()		__read_32bit_c0_register($7, 0) /* TX39xx */
#define write_c0_cache(val)	__write_32bit_c0_register($7, 0, val)

#define read_c0_badvaddr()	__read_ulong_c0_register($8, 0)
#define write_c0_badvaddr(val)	__write_ulong_c0_register($8, 0, val)

#define read_c0_count()		__read_32bit_c0_register($9, 0)
#define write_c0_count(val)	__write_32bit_c0_register($9, 0, val)

#define read_c0_count2()	__read_32bit_c0_register($9, 6) /* pnx8550 */
#define write_c0_count2(val)	__write_32bit_c0_register($9, 6, val)

#define read_c0_count3()	__read_32bit_c0_register($9, 7) /* pnx8550 */
#define write_c0_count3(val)	__write_32bit_c0_register($9, 7, val)

#define read_c0_entryhi()	__read_ulong_c0_register($10, 0)
#define write_c0_entryhi(val)	__write_ulong_c0_register($10, 0, val)

#define read_c0_compare()	__read_32bit_c0_register($11, 0)
#define write_c0_compare(val)	__write_32bit_c0_register($11, 0, val)

#define read_c0_compare2()	__read_32bit_c0_register($11, 6) /* pnx8550 */
#define write_c0_compare2(val)	__write_32bit_c0_register($11, 6, val)

#define read_c0_compare3()	__read_32bit_c0_register($11, 7) /* pnx8550 */
#define write_c0_compare3(val)	__write_32bit_c0_register($11, 7, val)

#define read_c0_status()	__read_32bit_c0_register($12, 0)
#ifdef CONFIG_MIPS_MT_SMTC
#define write_c0_status(val)						\
do {									\
	__write_32bit_c0_register($12, 0, val);				\
	__ehb();							\
} while (0)
#else
/*
 * Legacy non-SMTC code, which may be hazardous
 * but which might not support EHB
 */
#define write_c0_status(val)	__write_32bit_c0_register($12, 0, val)
#endif /* CONFIG_MIPS_MT_SMTC */

#define read_c0_cause()		__read_32bit_c0_register($13, 0)
#define write_c0_cause(val)	__write_32bit_c0_register($13, 0, val)

#define read_c0_epc()		__read_ulong_c0_register($14, 0)
#define write_c0_epc(val)	__write_ulong_c0_register($14, 0, val)

#define read_c0_prid()		__read_32bit_c0_register($15, 0)

#define read_c0_config()	__read_32bit_c0_register($16, 0)
#define read_c0_config1()	__read_32bit_c0_register($16, 1)
#define read_c0_config2()	__read_32bit_c0_register($16, 2)
#define read_c0_config3()	__read_32bit_c0_register($16, 3)
#define read_c0_config4()	__read_32bit_c0_register($16, 4)
#define read_c0_config5()	__read_32bit_c0_register($16, 5)
#define read_c0_config6()	__read_32bit_c0_register($16, 6)
#define read_c0_config7()	__read_32bit_c0_register($16, 7)
#define write_c0_config(val)	__write_32bit_c0_register($16, 0, val)
#define write_c0_config1(val)	__write_32bit_c0_register($16, 1, val)
#define write_c0_config2(val)	__write_32bit_c0_register($16, 2, val)
#define write_c0_config3(val)	__write_32bit_c0_register($16, 3, val)
#define write_c0_config4(val)	__write_32bit_c0_register($16, 4, val)
#define write_c0_config5(val)	__write_32bit_c0_register($16, 5, val)
#define write_c0_config6(val)	__write_32bit_c0_register($16, 6, val)
#define write_c0_config7(val)	__write_32bit_c0_register($16, 7, val)

/*
 * The WatchLo register.  There may be up to 8 of them.
 */
#define read_c0_watchlo0()	__read_ulong_c0_register($18, 0)
#define read_c0_watchlo1()	__read_ulong_c0_register($18, 1)
#define read_c0_watchlo2()	__read_ulong_c0_register($18, 2)
#define read_c0_watchlo3()	__read_ulong_c0_register($18, 3)
#define read_c0_watchlo4()	__read_ulong_c0_register($18, 4)
#define read_c0_watchlo5()	__read_ulong_c0_register($18, 5)
#define read_c0_watchlo6()	__read_ulong_c0_register($18, 6)
#define read_c0_watchlo7()	__read_ulong_c0_register($18, 7)
#define write_c0_watchlo0(val)	__write_ulong_c0_register($18, 0, val)
#define write_c0_watchlo1(val)	__write_ulong_c0_register($18, 1, val)
#define write_c0_watchlo2(val)	__write_ulong_c0_register($18, 2, val)
#define write_c0_watchlo3(val)	__write_ulong_c0_register($18, 3, val)
#define write_c0_watchlo4(val)	__write_ulong_c0_register($18, 4, val)
#define write_c0_watchlo5(val)	__write_ulong_c0_register($18, 5, val)
#define write_c0_watchlo6(val)	__write_ulong_c0_register($18, 6, val)
#define write_c0_watchlo7(val)	__write_ulong_c0_register($18, 7, val)

/*
 * The WatchHi register.  There may be up to 8 of them.
 */
#define read_c0_watchhi0()	__read_32bit_c0_register($19, 0)
#define read_c0_watchhi1()	__read_32bit_c0_register($19, 1)
#define read_c0_watchhi2()	__read_32bit_c0_register($19, 2)
#define read_c0_watchhi3()	__read_32bit_c0_register($19, 3)
#define read_c0_watchhi4()	__read_32bit_c0_register($19, 4)
#define read_c0_watchhi5()	__read_32bit_c0_register($19, 5)
#define read_c0_watchhi6()	__read_32bit_c0_register($19, 6)
#define read_c0_watchhi7()	__read_32bit_c0_register($19, 7)

#define write_c0_watchhi0(val)	__write_32bit_c0_register($19, 0, val)
#define write_c0_watchhi1(val)	__write_32bit_c0_register($19, 1, val)
#define write_c0_watchhi2(val)	__write_32bit_c0_register($19, 2, val)
#define write_c0_watchhi3(val)	__write_32bit_c0_register($19, 3, val)
#define write_c0_watchhi4(val)	__write_32bit_c0_register($19, 4, val)
#define write_c0_watchhi5(val)	__write_32bit_c0_register($19, 5, val)
#define write_c0_watchhi6(val)	__write_32bit_c0_register($19, 6, val)
#define write_c0_watchhi7(val)	__write_32bit_c0_register($19, 7, val)

#define read_c0_xcontext()	__read_ulong_c0_register($20, 0)
#define write_c0_xcontext(val)	__write_ulong_c0_register($20, 0, val)

#define read_c0_intcontrol()	__read_32bit_c0_ctrl_register($20)
#define write_c0_intcontrol(val) __write_32bit_c0_ctrl_register($20, val)

#define read_c0_framemask()	__read_32bit_c0_register($21, 0)
#define write_c0_framemask(val) __write_32bit_c0_register($21, 0, val)

#define read_c0_diag()		__read_32bit_c0_register($22, 0)
#define write_c0_diag(val)	__write_32bit_c0_register($22, 0, val)

#define read_c0_diag1()		__read_32bit_c0_register($22, 1)
#define write_c0_diag1(val)	__write_32bit_c0_register($22, 1, val)

#define read_c0_diag2()		__read_32bit_c0_register($22, 2)
#define write_c0_diag2(val)	__write_32bit_c0_register($22, 2, val)

#define read_c0_diag3()		__read_32bit_c0_register($22, 3)
#define write_c0_diag3(val)	__write_32bit_c0_register($22, 3, val)

#define read_c0_diag4()		__read_32bit_c0_register($22, 4)
#define write_c0_diag4(val)	__write_32bit_c0_register($22, 4, val)

#define read_c0_diag5()		__read_32bit_c0_register($22, 5)
#define write_c0_diag5(val)	__write_32bit_c0_register($22, 5, val)

#define read_c0_debug()		__read_32bit_c0_register($23, 0)
#define write_c0_debug(val)	__write_32bit_c0_register($23, 0, val)

#define read_c0_depc()		__read_ulong_c0_register($24, 0)
#define write_c0_depc(val)	__write_ulong_c0_register($24, 0, val)

/*
 * MIPS32 / MIPS64 performance counters
 */
#define read_c0_perfctrl0()	__read_32bit_c0_register($25, 0)
#define write_c0_perfctrl0(val) __write_32bit_c0_register($25, 0, val)
#define read_c0_perfcntr0()	__read_32bit_c0_register($25, 1)
#define write_c0_perfcntr0(val) __write_32bit_c0_register($25, 1, val)
#define read_c0_perfcntr0_64()	__read_64bit_c0_register($25, 1)
#define write_c0_perfcntr0_64(val) __write_64bit_c0_register($25, 1, val)
#define read_c0_perfctrl1()	__read_32bit_c0_register($25, 2)
#define write_c0_perfctrl1(val) __write_32bit_c0_register($25, 2, val)
#define read_c0_perfcntr1()	__read_32bit_c0_register($25, 3)
#define write_c0_perfcntr1(val) __write_32bit_c0_register($25, 3, val)
#define read_c0_perfcntr1_64()	__read_64bit_c0_register($25, 3)
#define write_c0_perfcntr1_64(val) __write_64bit_c0_register($25, 3, val)
#define read_c0_perfctrl2()	__read_32bit_c0_register($25, 4)
#define write_c0_perfctrl2(val) __write_32bit_c0_register($25, 4, val)
#define read_c0_perfcntr2()	__read_32bit_c0_register($25, 5)
#define write_c0_perfcntr2(val) __write_32bit_c0_register($25, 5, val)
#define read_c0_perfcntr2_64()	__read_64bit_c0_register($25, 5)
#define write_c0_perfcntr2_64(val) __write_64bit_c0_register($25, 5, val)
#define read_c0_perfctrl3()	__read_32bit_c0_register($25, 6)
#define write_c0_perfctrl3(val) __write_32bit_c0_register($25, 6, val)
#define read_c0_perfcntr3()	__read_32bit_c0_register($25, 7)
#define write_c0_perfcntr3(val) __write_32bit_c0_register($25, 7, val)
#define read_c0_perfcntr3_64()	__read_64bit_c0_register($25, 7)
#define write_c0_perfcntr3_64(val) __write_64bit_c0_register($25, 7, val)

#define read_c0_ecc()		__read_32bit_c0_register($26, 0)
#define write_c0_ecc(val)	__write_32bit_c0_register($26, 0, val)

#define read_c0_derraddr0()	__read_ulong_c0_register($26, 1)
#define write_c0_derraddr0(val) __write_ulong_c0_register($26, 1, val)

#define read_c0_cacheerr()	__read_32bit_c0_register($27, 0)

#define read_c0_derraddr1()	__read_ulong_c0_register($27, 1)
#define write_c0_derraddr1(val) __write_ulong_c0_register($27, 1, val)

#define read_c0_taglo()		__read_32bit_c0_register($28, 0)
#define write_c0_taglo(val)	__write_32bit_c0_register($28, 0, val)

#define read_c0_dtaglo()	__read_32bit_c0_register($28, 2)
#define write_c0_dtaglo(val)	__write_32bit_c0_register($28, 2, val)

#define read_c0_ddatalo()	__read_32bit_c0_register($28, 3)
#define write_c0_ddatalo(val)	__write_32bit_c0_register($28, 3, val)

#define read_c0_staglo()	__read_32bit_c0_register($28, 4)
#define write_c0_staglo(val)	__write_32bit_c0_register($28, 4, val)

#define read_c0_taghi()		__read_32bit_c0_register($29, 0)
#define write_c0_taghi(val)	__write_32bit_c0_register($29, 0, val)

#define read_c0_errorepc()	__read_ulong_c0_register($30, 0)
#define write_c0_errorepc(val)	__write_ulong_c0_register($30, 0, val)

/* MIPSR2 */
#define read_c0_hwrena()	__read_32bit_c0_register($7, 0)
#define write_c0_hwrena(val)	__write_32bit_c0_register($7, 0, val)

#define read_c0_intctl()	__read_32bit_c0_register($12, 1)
#define write_c0_intctl(val)	__write_32bit_c0_register($12, 1, val)

#define read_c0_srsctl()	__read_32bit_c0_register($12, 2)
#define write_c0_srsctl(val)	__write_32bit_c0_register($12, 2, val)

#define read_c0_srsmap()	__read_32bit_c0_register($12, 3)
#define write_c0_srsmap(val)	__write_32bit_c0_register($12, 3, val)

#define read_c0_ebase()		__read_32bit_c0_register($15, 1)
#define write_c0_ebase(val)	__write_32bit_c0_register($15, 1, val)


/* Cavium OCTEON (cnMIPS) */
#define read_c0_cvmcount()	__read_ulong_c0_register($9, 6)
#define write_c0_cvmcount(val)	__write_ulong_c0_register($9, 6, val)

#define read_c0_cvmctl()	__read_64bit_c0_register($9, 7)
#define write_c0_cvmctl(val)	__write_64bit_c0_register($9, 7, val)

#define read_c0_cvmmemctl()	__read_64bit_c0_register($11, 7)
#define write_c0_cvmmemctl(val) __write_64bit_c0_register($11, 7, val)
/*
 * The cacheerr registers are not standardized.	 On OCTEON, they are
 * 64 bits wide.
 */
#define read_octeon_c0_icacheerr()	__read_64bit_c0_register($27, 0)
#define write_octeon_c0_icacheerr(val)	__write_64bit_c0_register($27, 0, val)

#define read_octeon_c0_dcacheerr()	__read_64bit_c0_register($27, 1)
#define write_octeon_c0_dcacheerr(val)	__write_64bit_c0_register($27, 1, val)

/* BMIPS3300 */
#define read_c0_brcm_config_0()		__read_32bit_c0_register($22, 0)
#define write_c0_brcm_config_0(val)	__write_32bit_c0_register($22, 0, val)

#define read_c0_brcm_bus_pll()		__read_32bit_c0_register($22, 4)
#define write_c0_brcm_bus_pll(val)	__write_32bit_c0_register($22, 4, val)

#define read_c0_brcm_reset()		__read_32bit_c0_register($22, 5)
#define write_c0_brcm_reset(val)	__write_32bit_c0_register($22, 5, val)

/* BMIPS43xx */
#define read_c0_brcm_cmt_intr()		__read_32bit_c0_register($22, 1)
#define write_c0_brcm_cmt_intr(val)	__write_32bit_c0_register($22, 1, val)

#define read_c0_brcm_cmt_ctrl()		__read_32bit_c0_register($22, 2)
#define write_c0_brcm_cmt_ctrl(val)	__write_32bit_c0_register($22, 2, val)

#define read_c0_brcm_cmt_local()	__read_32bit_c0_register($22, 3)
#define write_c0_brcm_cmt_local(val)	__write_32bit_c0_register($22, 3, val)

#define read_c0_brcm_config_1()		__read_32bit_c0_register($22, 5)
#define write_c0_brcm_config_1(val)	__write_32bit_c0_register($22, 5, val)

#define read_c0_brcm_cbr()		__read_32bit_c0_register($22, 6)
#define write_c0_brcm_cbr(val)		__write_32bit_c0_register($22, 6, val)

/* BMIPS5000 */
#define read_c0_brcm_config()		__read_32bit_c0_register($22, 0)
#define write_c0_brcm_config(val)	__write_32bit_c0_register($22, 0, val)

#define read_c0_brcm_mode()		__read_32bit_c0_register($22, 1)
#define write_c0_brcm_mode(val)		__write_32bit_c0_register($22, 1, val)

#define read_c0_brcm_action()		__read_32bit_c0_register($22, 2)
#define write_c0_brcm_action(val)	__write_32bit_c0_register($22, 2, val)

#define read_c0_brcm_edsp()		__read_32bit_c0_register($22, 3)
#define write_c0_brcm_edsp(val)		__write_32bit_c0_register($22, 3, val)

#define read_c0_brcm_bootvec()		__read_32bit_c0_register($22, 4)
#define write_c0_brcm_bootvec(val)	__write_32bit_c0_register($22, 4, val)

#define read_c0_brcm_sleepcount()	__read_32bit_c0_register($22, 7)
#define write_c0_brcm_sleepcount(val)	__write_32bit_c0_register($22, 7, val)

/*
 * Macros to access the floating point coprocessor control registers
 */
#define read_32bit_cp1_register(source)					\
({									\
	int __res;							\
									\
	__asm__ __volatile__(						\
	"	.set	push					\n"	\
	"	.set	reorder					\n"	\
	"	# gas fails to assemble cfc1 for some archs,	\n"	\
	"	# like Octeon.					\n"	\
	"	.set	mips1					\n"	\
	"	cfc1	%0,"STR(source)"			\n"	\
	"	.set	pop					\n"	\
	: "=r" (__res));						\
	__res;								\
})

#ifdef HAVE_AS_DSP
#define rddsp(mask)							\
({									\
	unsigned int __dspctl;						\
									\
	__asm__ __volatile__(						\
	"	rddsp	%0, %x1					\n"	\
	: "=r" (__dspctl)						\
	: "i" (mask));							\
	__dspctl;							\
})

#define wrdsp(val, mask)						\
do {									\
	__asm__ __volatile__(						\
<<<<<<< HEAD
	"	.set	push					\n"	\
	"	.set	noat					\n"	\
	"	move	$1, %0					\n"	\
	"	# wrdsp $1, %x1					\n"	\
	"	.word	0x7c2004f8 | (%x1 << 11)		\n"	\
	"	.set	pop					\n"	\
=======
	"	wrdsp	%0, %x1					\n"	\
>>>>>>> 535237ce
	:								\
	: "r" (val), "i" (mask));					\
} while (0)

#define mflo0() ({ long mflo0; __asm__("mflo %0, $ac0" : "=r" (mflo0)); mflo0;})
#define mflo1() ({ long mflo1; __asm__("mflo %0, $ac1" : "=r" (mflo1)); mflo1;})
#define mflo2() ({ long mflo2; __asm__("mflo %0, $ac2" : "=r" (mflo2)); mflo2;})
#define mflo3() ({ long mflo3; __asm__("mflo %0, $ac3" : "=r" (mflo3)); mflo3;})

#define mfhi0() ({ long mfhi0; __asm__("mfhi %0, $ac0" : "=r" (mfhi0)); mfhi0;})
#define mfhi1() ({ long mfhi1; __asm__("mfhi %0, $ac1" : "=r" (mfhi1)); mfhi1;})
#define mfhi2() ({ long mfhi2; __asm__("mfhi %0, $ac2" : "=r" (mfhi2)); mfhi2;})
#define mfhi3() ({ long mfhi3; __asm__("mfhi %0, $ac3" : "=r" (mfhi3)); mfhi3;})

#define mtlo0(x) __asm__("mtlo %0, $ac0" ::"r" (x))
#define mtlo1(x) __asm__("mtlo %0, $ac1" ::"r" (x))
#define mtlo2(x) __asm__("mtlo %0, $ac2" ::"r" (x))
#define mtlo3(x) __asm__("mtlo %0, $ac3" ::"r" (x))

#define mthi0(x) __asm__("mthi %0, $ac0" ::"r" (x))
#define mthi1(x) __asm__("mthi %0, $ac1" ::"r" (x))
#define mthi2(x) __asm__("mthi %0, $ac2" ::"r" (x))
#define mthi3(x) __asm__("mthi %0, $ac3" ::"r" (x))

#else

#ifdef CONFIG_CPU_MICROMIPS
#define rddsp(mask)							\
({									\
	unsigned int __res;						\
									\
	__asm__ __volatile__(						\
	"	.set	push					\n"	\
	"	.set	noat					\n"	\
	"	# rddsp $1, %x1					\n"	\
	"	.hword	((0x0020067c | (%x1 << 14)) >> 16)	\n"	\
	"	.hword	((0x0020067c | (%x1 << 14)) & 0xffff)	\n"	\
	"	move	%0, $1					\n"	\
	"	.set	pop					\n"	\
	: "=r" (__res)							\
	: "i" (mask));							\
	__res;								\
})

#define wrdsp(val, mask)						\
do {									\
	__asm__ __volatile__(						\
	"	.set	push					\n"	\
	"	.set	noat					\n"	\
	"	move	$1, %0					\n"	\
	"	# wrdsp $1, %x1					\n"	\
	"	.hword	((0x0020167c | (%x1 << 14)) >> 16)	\n"	\
	"	.hword	((0x0020167c | (%x1 << 14)) & 0xffff)	\n"	\
	"	.set	pop					\n"	\
	:								\
	: "r" (val), "i" (mask));					\
} while (0)

#define _umips_dsp_mfxxx(ins)						\
({									\
	unsigned long __treg;						\
									\
	__asm__ __volatile__(						\
	"	.set	push					\n"	\
	"	.set	noat					\n"	\
	"	.hword	0x0001					\n"	\
	"	.hword	%x1					\n"	\
	"	move	%0, $1					\n"	\
	"	.set	pop					\n"	\
	: "=r" (__treg)							\
	: "i" (ins));							\
	__treg;								\
})

#define _umips_dsp_mtxxx(val, ins)					\
do {									\
	__asm__ __volatile__(						\
	"	.set	push					\n"	\
	"	.set	noat					\n"	\
	"	move	$1, %0					\n"	\
	"	.hword	0x0001					\n"	\
	"	.hword	%x1					\n"	\
	"	.set	pop					\n"	\
	:								\
	: "r" (val), "i" (ins));					\
} while (0)

#define _umips_dsp_mflo(reg) _umips_dsp_mfxxx((reg << 14) | 0x107c)
#define _umips_dsp_mfhi(reg) _umips_dsp_mfxxx((reg << 14) | 0x007c)

#define _umips_dsp_mtlo(val, reg) _umips_dsp_mtxxx(val, ((reg << 14) | 0x307c))
#define _umips_dsp_mthi(val, reg) _umips_dsp_mtxxx(val, ((reg << 14) | 0x207c))

#define mflo0() _umips_dsp_mflo(0)
#define mflo1() _umips_dsp_mflo(1)
#define mflo2() _umips_dsp_mflo(2)
#define mflo3() _umips_dsp_mflo(3)

#define mfhi0() _umips_dsp_mfhi(0)
#define mfhi1() _umips_dsp_mfhi(1)
#define mfhi2() _umips_dsp_mfhi(2)
#define mfhi3() _umips_dsp_mfhi(3)

#define mtlo0(x) _umips_dsp_mtlo(x, 0)
#define mtlo1(x) _umips_dsp_mtlo(x, 1)
#define mtlo2(x) _umips_dsp_mtlo(x, 2)
#define mtlo3(x) _umips_dsp_mtlo(x, 3)

#define mthi0(x) _umips_dsp_mthi(x, 0)
#define mthi1(x) _umips_dsp_mthi(x, 1)
#define mthi2(x) _umips_dsp_mthi(x, 2)
#define mthi3(x) _umips_dsp_mthi(x, 3)

#else  /* !CONFIG_CPU_MICROMIPS */
#define rddsp(mask)							\
({									\
	unsigned int __res;						\
									\
	__asm__ __volatile__(						\
	"	.set	push				\n"		\
	"	.set	noat				\n"		\
	"	# rddsp $1, %x1				\n"		\
	"	.word	0x7c000cb8 | (%x1 << 16)	\n"		\
	"	move	%0, $1				\n"		\
	"	.set	pop				\n"		\
	: "=r" (__res)							\
	: "i" (mask));							\
	__res;								\
})

#define wrdsp(val, mask)						\
do {									\
	__asm__ __volatile__(						\
	"	.set	push					\n"	\
	"	.set	noat					\n"	\
	"	move	$1, %0					\n"	\
	"	# wrdsp $1, %x1					\n"	\
	"	.word	0x7c2004f8 | (%x1 << 11)		\n"	\
	"	.set	pop					\n"	\
        :								\
	: "r" (val), "i" (mask));					\
} while (0)

#define _dsp_mfxxx(ins)							\
({									\
	unsigned long __treg;						\
									\
	__asm__ __volatile__(						\
	"	.set	push					\n"	\
	"	.set	noat					\n"	\
	"	.word	(0x00000810 | %1)			\n"	\
	"	move	%0, $1					\n"	\
	"	.set	pop					\n"	\
	: "=r" (__treg)							\
	: "i" (ins));							\
	__treg;								\
})

#define _dsp_mtxxx(val, ins)						\
do {									\
	__asm__ __volatile__(						\
	"	.set	push					\n"	\
	"	.set	noat					\n"	\
	"	move	$1, %0					\n"	\
	"	.word	(0x00200011 | %1)			\n"	\
	"	.set	pop					\n"	\
	:								\
	: "r" (val), "i" (ins));					\
} while (0)

#define _dsp_mflo(reg) _dsp_mfxxx((reg << 21) | 0x0002)
#define _dsp_mfhi(reg) _dsp_mfxxx((reg << 21) | 0x0000)

#define _dsp_mtlo(val, reg) _dsp_mtxxx(val, ((reg << 11) | 0x0002))
#define _dsp_mthi(val, reg) _dsp_mtxxx(val, ((reg << 11) | 0x0000))

#define mflo0() _dsp_mflo(0)
#define mflo1() _dsp_mflo(1)
#define mflo2() _dsp_mflo(2)
#define mflo3() _dsp_mflo(3)

#define mfhi0() _dsp_mfhi(0)
#define mfhi1() _dsp_mfhi(1)
#define mfhi2() _dsp_mfhi(2)
#define mfhi3() _dsp_mfhi(3)

#define mtlo0(x) _dsp_mtlo(x, 0)
#define mtlo1(x) _dsp_mtlo(x, 1)
#define mtlo2(x) _dsp_mtlo(x, 2)
#define mtlo3(x) _dsp_mtlo(x, 3)

#define mthi0(x) _dsp_mthi(x, 0)
#define mthi1(x) _dsp_mthi(x, 1)
#define mthi2(x) _dsp_mthi(x, 2)
#define mthi3(x) _dsp_mthi(x, 3)

#endif /* CONFIG_CPU_MICROMIPS */
#endif

/*
 * TLB operations.
 *
 * It is responsibility of the caller to take care of any TLB hazards.
 */
static inline void tlb_probe(void)
{
	__asm__ __volatile__(
		".set noreorder\n\t"
		"tlbp\n\t"
		".set reorder");
}

static inline void tlb_read(void)
{
#if MIPS34K_MISSED_ITLB_WAR
	int res = 0;

	__asm__ __volatile__(
	"	.set	push					\n"
	"	.set	noreorder				\n"
	"	.set	noat					\n"
	"	.set	mips32r2				\n"
	"	.word	0x41610001		# dvpe $1	\n"
	"	move	%0, $1					\n"
	"	ehb						\n"
	"	.set	pop					\n"
	: "=r" (res));

	instruction_hazard();
#endif

	__asm__ __volatile__(
		".set noreorder\n\t"
		"tlbr\n\t"
		".set reorder");

#if MIPS34K_MISSED_ITLB_WAR
	if ((res & _ULCAST_(1)))
		__asm__ __volatile__(
		"	.set	push				\n"
		"	.set	noreorder			\n"
		"	.set	noat				\n"
		"	.set	mips32r2			\n"
		"	.word	0x41600021	# evpe		\n"
		"	ehb					\n"
		"	.set	pop				\n");
#endif
}

static inline void tlb_write_indexed(void)
{
	__asm__ __volatile__(
		".set noreorder\n\t"
		"tlbwi\n\t"
		".set reorder");
}

static inline void tlb_write_random(void)
{
	__asm__ __volatile__(
		".set noreorder\n\t"
		"tlbwr\n\t"
		".set reorder");
}

/*
 * Manipulate bits in a c0 register.
 */
#ifndef CONFIG_MIPS_MT_SMTC
/*
 * SMTC Linux requires shutting-down microthread scheduling
 * during CP0 register read-modify-write sequences.
 */
#define __BUILD_SET_C0(name)					\
static inline unsigned int					\
set_c0_##name(unsigned int set)					\
{								\
	unsigned int res, new;					\
								\
	res = read_c0_##name();					\
	new = res | set;					\
	write_c0_##name(new);					\
								\
	return res;						\
}								\
								\
static inline unsigned int					\
clear_c0_##name(unsigned int clear)				\
{								\
	unsigned int res, new;					\
								\
	res = read_c0_##name();					\
	new = res & ~clear;					\
	write_c0_##name(new);					\
								\
	return res;						\
}								\
								\
static inline unsigned int					\
change_c0_##name(unsigned int change, unsigned int val)		\
{								\
	unsigned int res, new;					\
								\
	res = read_c0_##name();					\
	new = res & ~change;					\
	new |= (val & change);					\
	write_c0_##name(new);					\
								\
	return res;						\
}

#else /* SMTC versions that manage MT scheduling */

#include <linux/irqflags.h>

/*
 * This is a duplicate of dmt() in mipsmtregs.h to avoid problems with
 * header file recursion.
 */
static inline unsigned int __dmt(void)
{
	int res;

	__asm__ __volatile__(
	"	.set	push						\n"
	"	.set	mips32r2					\n"
	"	.set	noat						\n"
	"	.word	0x41610BC1			# dmt $1	\n"
	"	ehb							\n"
	"	move	%0, $1						\n"
	"	.set	pop						\n"
	: "=r" (res));

	instruction_hazard();

	return res;
}

#define __VPECONTROL_TE_SHIFT	15
#define __VPECONTROL_TE		(1UL << __VPECONTROL_TE_SHIFT)

#define __EMT_ENABLE		__VPECONTROL_TE

static inline void __emt(unsigned int previous)
{
	if ((previous & __EMT_ENABLE))
		__asm__ __volatile__(
		"	.set	mips32r2				\n"
		"	.word	0x41600be1		# emt		\n"
		"	ehb						\n"
		"	.set	mips0					\n");
}

static inline void __ehb(void)
{
	__asm__ __volatile__(
	"	.set	mips32r2					\n"
	"	ehb							\n"		"	.set	mips0						\n");
}

/*
 * Note that local_irq_save/restore affect TC-specific IXMT state,
 * not Status.IE as in non-SMTC kernel.
 */

#define __BUILD_SET_C0(name)					\
static inline unsigned int					\
set_c0_##name(unsigned int set)					\
{								\
	unsigned int res;					\
	unsigned int new;					\
	unsigned int omt;					\
	unsigned long flags;					\
								\
	local_irq_save(flags);					\
	omt = __dmt();						\
	res = read_c0_##name();					\
	new = res | set;					\
	write_c0_##name(new);					\
	__emt(omt);						\
	local_irq_restore(flags);				\
								\
	return res;						\
}								\
								\
static inline unsigned int					\
clear_c0_##name(unsigned int clear)				\
{								\
	unsigned int res;					\
	unsigned int new;					\
	unsigned int omt;					\
	unsigned long flags;					\
								\
	local_irq_save(flags);					\
	omt = __dmt();						\
	res = read_c0_##name();					\
	new = res & ~clear;					\
	write_c0_##name(new);					\
	__emt(omt);						\
	local_irq_restore(flags);				\
								\
	return res;						\
}								\
								\
static inline unsigned int					\
change_c0_##name(unsigned int change, unsigned int newbits)	\
{								\
	unsigned int res;					\
	unsigned int new;					\
	unsigned int omt;					\
	unsigned long flags;					\
								\
	local_irq_save(flags);					\
								\
	omt = __dmt();						\
	res = read_c0_##name();					\
	new = res & ~change;					\
	new |= (newbits & change);				\
	write_c0_##name(new);					\
	__emt(omt);						\
	local_irq_restore(flags);				\
								\
	return res;						\
}
#endif

__BUILD_SET_C0(status)
__BUILD_SET_C0(cause)
__BUILD_SET_C0(config)
__BUILD_SET_C0(intcontrol)
__BUILD_SET_C0(intctl)
__BUILD_SET_C0(srsmap)
__BUILD_SET_C0(brcm_config_0)
__BUILD_SET_C0(brcm_bus_pll)
__BUILD_SET_C0(brcm_reset)
__BUILD_SET_C0(brcm_cmt_intr)
__BUILD_SET_C0(brcm_cmt_ctrl)
__BUILD_SET_C0(brcm_config)
__BUILD_SET_C0(brcm_mode)

#endif /* !__ASSEMBLY__ */

#endif /* _ASM_MIPSREGS_H */<|MERGE_RESOLUTION|>--- conflicted
+++ resolved
@@ -1175,16 +1175,7 @@
 #define wrdsp(val, mask)						\
 do {									\
 	__asm__ __volatile__(						\
-<<<<<<< HEAD
-	"	.set	push					\n"	\
-	"	.set	noat					\n"	\
-	"	move	$1, %0					\n"	\
-	"	# wrdsp $1, %x1					\n"	\
-	"	.word	0x7c2004f8 | (%x1 << 11)		\n"	\
-	"	.set	pop					\n"	\
-=======
 	"	wrdsp	%0, %x1					\n"	\
->>>>>>> 535237ce
 	:								\
 	: "r" (val), "i" (mask));					\
 } while (0)
