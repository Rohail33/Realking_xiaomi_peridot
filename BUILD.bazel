# SPDX-License-Identifier: GPL-2.0
# Copyright (C) 2021 The Android Open Source Project

load("@bazel_skylib//rules:write_file.bzl", "write_file")
load("//build/bazel_common_rules/dist:dist.bzl", "copy_to_dist_dir")
load("//build/kernel/kleaf:common_kernels.bzl", "define_common_kernels")
load(
    "//build/kernel/kleaf:kernel.bzl",
    "ddk_headers",
    "kernel_abi",
    "kernel_build",
    "kernel_images",
    "kernel_modules_install",
    "merged_kernel_uapi_headers",
)
load(":modules.bzl", "COMMON_GKI_MODULES_LIST")

package(
    default_visibility = [
        "//visibility:public",
    ],
)

_GKI_AARCH64_MAKE_GOALS = [
    "Image",
    "Image.lz4",
    "Image.gz",
    "modules",
]

_GKI_RISCV64_MAKE_GOALS = [
    "Image",
    "Image.lz4",
    "Image.gz",
    "modules",
]

_GKI_X86_64_MAKE_GOALS = [
    "bzImage",
    "modules",
]

write_file(
    name = "gki_system_dlkm_modules",
    out = "android/gki_system_dlkm_modules",
    content = COMMON_GKI_MODULES_LIST + [
        # Ensure new line at the end.
        "",
    ],
)

filegroup(
    name = "aarch64_additional_kmi_symbol_lists",
    srcs = [
        # keep sorted
        "android/abi_gki_aarch64_db845c",
        "android/abi_gki_aarch64_exynos",
        "android/abi_gki_aarch64_exynosauto",
        "android/abi_gki_aarch64_galaxy",
        "android/abi_gki_aarch64_honor",
        "android/abi_gki_aarch64_imx",
        "android/abi_gki_aarch64_mtk",
        "android/abi_gki_aarch64_oplus",
        "android/abi_gki_aarch64_pixel",
        "android/abi_gki_aarch64_qcom",
        "android/abi_gki_aarch64_unisoc",
        "android/abi_gki_aarch64_virtual_device",
        "android/abi_gki_aarch64_vivo",
        "android/abi_gki_aarch64_xiaomi",
    ],
    visibility = ["//visibility:public"],
)

define_common_kernels(target_configs = {
    "kernel_aarch64": {
        "kmi_symbol_list_strict_mode": True,
        "module_implicit_outs": COMMON_GKI_MODULES_LIST,
        "kmi_symbol_list": "android/abi_gki_aarch64",
        "additional_kmi_symbol_lists": [":aarch64_additional_kmi_symbol_lists"],
        "protected_exports_list": "android/abi_gki_protected_exports_aarch64",
        "protected_modules_list": "android/gki_aarch64_protected_modules",
        "make_goals": _GKI_AARCH64_MAKE_GOALS,
    },
    "kernel_aarch64_16k": {
        "kmi_symbol_list_strict_mode": False,
        "module_implicit_outs": COMMON_GKI_MODULES_LIST,
        "make_goals": _GKI_AARCH64_MAKE_GOALS,
    },
    "kernel_aarch64_debug": {
        "kmi_symbol_list_strict_mode": False,
        "module_implicit_outs": COMMON_GKI_MODULES_LIST,
        "kmi_symbol_list": "android/abi_gki_aarch64",
        "additional_kmi_symbol_lists": [":aarch64_additional_kmi_symbol_lists"],
        "protected_exports_list": "android/abi_gki_protected_exports_aarch64",
        "protected_modules_list": "android/gki_aarch64_protected_modules",
        "make_goals": _GKI_AARCH64_MAKE_GOALS,
    },
    "kernel_riscv64": {
        "kmi_symbol_list_strict_mode": False,
        "module_implicit_outs": COMMON_GKI_MODULES_LIST,
        "make_goals": _GKI_RISCV64_MAKE_GOALS,
    },
    "kernel_x86_64": {
        "kmi_symbol_list_strict_mode": False,
        "module_implicit_outs": COMMON_GKI_MODULES_LIST,
        "protected_exports_list": "android/abi_gki_protected_exports_x86_64",
        "protected_modules_list": "android/gki_x86_64_protected_modules",
        "make_goals": _GKI_X86_64_MAKE_GOALS,
    },
    "kernel_x86_64_debug": {
        "kmi_symbol_list_strict_mode": False,
        "module_implicit_outs": COMMON_GKI_MODULES_LIST,
        "protected_exports_list": "android/abi_gki_protected_exports_x86_64",
        "protected_modules_list": "android/gki_x86_64_protected_modules",
        "make_goals": _GKI_X86_64_MAKE_GOALS,
    },
})

_DB845C_MODULE_OUTS = [
    # keep sorted
    "crypto/michael_mic.ko",
    "drivers/base/regmap/regmap-sdw.ko",
    "drivers/base/regmap/regmap-slimbus.ko",
    "drivers/bus/mhi/host/mhi.ko",
    "drivers/clk/qcom/clk-qcom.ko",
    "drivers/clk/qcom/clk-rpmh.ko",
    "drivers/clk/qcom/clk-spmi-pmic-div.ko",
    "drivers/clk/qcom/dispcc-sdm845.ko",
    "drivers/clk/qcom/dispcc-sm8250.ko",
    "drivers/clk/qcom/gcc-sdm845.ko",
    "drivers/clk/qcom/gcc-sm8250.ko",
    "drivers/clk/qcom/gcc-sm8450.ko",
    "drivers/clk/qcom/gpucc-sdm845.ko",
    "drivers/clk/qcom/gpucc-sm8250.ko",
    "drivers/clk/qcom/lpass-gfm-sm8250.ko",
    "drivers/clk/qcom/videocc-sdm845.ko",
    "drivers/clk/qcom/videocc-sm8250.ko",
    "drivers/cpufreq/qcom-cpufreq-hw.ko",
    "drivers/dma-buf/heaps/system_heap.ko",
    "drivers/dma/qcom/bam_dma.ko",
    "drivers/dma/qcom/gpi.ko",
    "drivers/extcon/extcon-usb-gpio.ko",
    "drivers/firmware/qcom-scm.ko",
    "drivers/gpio/gpio-wcd934x.ko",
    "drivers/gpu/drm/bridge/display-connector.ko",
    "drivers/gpu/drm/bridge/lontium-lt9611.ko",
    "drivers/gpu/drm/bridge/lontium-lt9611uxc.ko",
    "drivers/gpu/drm/display/drm_display_helper.ko",
    "drivers/gpu/drm/display/drm_dp_aux_bus.ko",
    "drivers/gpu/drm/msm/msm.ko",
    "drivers/gpu/drm/scheduler/gpu-sched.ko",
    "drivers/hwspinlock/qcom_hwspinlock.ko",
    "drivers/i2c/busses/i2c-designware-core.ko",
    "drivers/i2c/busses/i2c-designware-platform.ko",
    "drivers/i2c/busses/i2c-qcom-geni.ko",
    "drivers/i2c/busses/i2c-qup.ko",
    "drivers/i2c/busses/i2c-rk3x.ko",
    "drivers/i2c/i2c-dev.ko",
    "drivers/i2c/i2c-mux.ko",
    "drivers/i2c/muxes/i2c-mux-pca954x.ko",
    "drivers/iio/adc/qcom-spmi-adc5.ko",
    "drivers/iio/adc/qcom-vadc-common.ko",
    "drivers/input/misc/pm8941-pwrkey.ko",
    "drivers/interconnect/qcom/icc-bcm-voter.ko",
    "drivers/interconnect/qcom/icc-osm-l3.ko",
    "drivers/interconnect/qcom/icc-rpmh.ko",
    "drivers/interconnect/qcom/qnoc-sdm845.ko",
    "drivers/interconnect/qcom/qnoc-sm8250.ko",
    "drivers/interconnect/qcom/qnoc-sm8450.ko",
    "drivers/iommu/arm/arm-smmu/arm_smmu.ko",
    "drivers/irqchip/qcom-pdc.ko",
    "drivers/leds/rgb/leds-qcom-lpg.ko",
    "drivers/mailbox/qcom-apcs-ipc-mailbox.ko",
    "drivers/mailbox/qcom-ipcc.ko",
    "drivers/media/platform/qcom/venus/venus-core.ko",
    "drivers/media/platform/qcom/venus/venus-dec.ko",
    "drivers/media/platform/qcom/venus/venus-enc.ko",
    "drivers/mfd/qcom-spmi-pmic.ko",
    "drivers/mfd/wcd934x.ko",
    "drivers/misc/fastrpc.ko",
    "drivers/mmc/host/cqhci.ko",
    "drivers/mmc/host/sdhci-msm.ko",
    "drivers/net/can/spi/mcp251xfd/mcp251xfd.ko",
    "drivers/net/wireless/ath/ath.ko",
    "drivers/net/wireless/ath/ath10k/ath10k_core.ko",
    "drivers/net/wireless/ath/ath10k/ath10k_pci.ko",
    "drivers/net/wireless/ath/ath10k/ath10k_snoc.ko",
    "drivers/net/wireless/ath/ath11k/ath11k.ko",
    "drivers/net/wireless/ath/ath11k/ath11k_ahb.ko",
    "drivers/net/wireless/ath/ath11k/ath11k_pci.ko",
    "drivers/nvmem/nvmem_qfprom.ko",
    "drivers/phy/qualcomm/phy-qcom-qmp-combo.ko",
    "drivers/phy/qualcomm/phy-qcom-qmp-pcie.ko",
    "drivers/phy/qualcomm/phy-qcom-qmp-pcie-msm8996.ko",
    "drivers/phy/qualcomm/phy-qcom-qmp-ufs.ko",
    "drivers/phy/qualcomm/phy-qcom-qmp-usb.ko",
    "drivers/phy/qualcomm/phy-qcom-qusb2.ko",
    "drivers/phy/qualcomm/phy-qcom-snps-femto-v2.ko",
    "drivers/phy/qualcomm/phy-qcom-usb-hs.ko",
    "drivers/pinctrl/qcom/pinctrl-lpass-lpi.ko",
    "drivers/pinctrl/qcom/pinctrl-msm.ko",
    "drivers/pinctrl/qcom/pinctrl-sdm845.ko",
    "drivers/pinctrl/qcom/pinctrl-sm8250.ko",
    "drivers/pinctrl/qcom/pinctrl-sm8250-lpass-lpi.ko",
    "drivers/pinctrl/qcom/pinctrl-sm8450.ko",
    "drivers/pinctrl/qcom/pinctrl-spmi-gpio.ko",
    "drivers/pinctrl/qcom/pinctrl-spmi-mpp.ko",
    "drivers/power/reset/qcom-pon.ko",
    "drivers/power/reset/reboot-mode.ko",
    "drivers/power/reset/syscon-reboot-mode.ko",
    "drivers/regulator/gpio-regulator.ko",
    "drivers/regulator/qcom-rpmh-regulator.ko",
    "drivers/regulator/qcom_spmi-regulator.ko",
    "drivers/regulator/qcom_usb_vbus-regulator.ko",
    "drivers/remoteproc/qcom_common.ko",
    "drivers/remoteproc/qcom_pil_info.ko",
    "drivers/remoteproc/qcom_q6v5.ko",
    "drivers/remoteproc/qcom_q6v5_adsp.ko",
    "drivers/remoteproc/qcom_q6v5_mss.ko",
    "drivers/remoteproc/qcom_q6v5_pas.ko",
    "drivers/remoteproc/qcom_q6v5_wcss.ko",
    "drivers/remoteproc/qcom_sysmon.ko",
    "drivers/reset/reset-qcom-aoss.ko",
    "drivers/reset/reset-qcom-pdc.ko",
    "drivers/rpmsg/qcom_glink.ko",
    "drivers/rpmsg/qcom_glink_rpm.ko",
    "drivers/rpmsg/qcom_glink_smem.ko",
    "drivers/rpmsg/qcom_smd.ko",
    "drivers/rpmsg/rpmsg_ns.ko",
    "drivers/rtc/rtc-pm8xxx.ko",
    "drivers/slimbus/slim-qcom-ngd-ctrl.ko",
    "drivers/slimbus/slimbus.ko",
    "drivers/soc/qcom/apr.ko",
    "drivers/soc/qcom/cmd-db.ko",
    "drivers/soc/qcom/cpr.ko",
    "drivers/soc/qcom/llcc-qcom.ko",
    "drivers/soc/qcom/mdt_loader.ko",
    "drivers/soc/qcom/pdr_interface.ko",
    "drivers/soc/qcom/qcom_aoss.ko",
    "drivers/soc/qcom/qcom_rpmh.ko",
    "drivers/soc/qcom/qmi_helpers.ko",
    "drivers/soc/qcom/rmtfs_mem.ko",
    "drivers/soc/qcom/rpmhpd.ko",
    "drivers/soc/qcom/smem.ko",
    "drivers/soc/qcom/smp2p.ko",
    "drivers/soc/qcom/smsm.ko",
    "drivers/soc/qcom/socinfo.ko",
    "drivers/soc/qcom/spm.ko",
    "drivers/soundwire/soundwire-bus.ko",
    "drivers/soundwire/soundwire-qcom.ko",
    "drivers/spi/spi-geni-qcom.ko",
    "drivers/spi/spi-pl022.ko",
    "drivers/spi/spi-qcom-qspi.ko",
    "drivers/spi/spi-qup.ko",
    "drivers/spmi/spmi-pmic-arb.ko",
    "drivers/thermal/qcom/lmh.ko",
    "drivers/thermal/qcom/qcom-spmi-adc-tm5.ko",
    "drivers/thermal/qcom/qcom-spmi-temp-alarm.ko",
    "drivers/thermal/qcom/qcom_tsens.ko",
    "drivers/tty/serial/msm_serial.ko",
    "drivers/ufs/host/ufs_qcom.ko",
    "drivers/usb/common/ulpi.ko",
    "drivers/usb/host/ohci-hcd.ko",
    "drivers/usb/host/ohci-pci.ko",
    "drivers/usb/host/ohci-platform.ko",
    "drivers/usb/typec/qcom-pmic-typec.ko",
    "net/mac80211/mac80211.ko",
    "net/qrtr/qrtr.ko",
    "net/qrtr/qrtr-mhi.ko",
    "net/qrtr/qrtr-smd.ko",
    "net/qrtr/qrtr-tun.ko",
    "net/wireless/cfg80211.ko",
    "sound/soc/codecs/snd-soc-dmic.ko",
    "sound/soc/codecs/snd-soc-hdmi-codec.ko",
    "sound/soc/codecs/snd-soc-lpass-macro-common.ko",
    "sound/soc/codecs/snd-soc-lpass-va-macro.ko",
    "sound/soc/codecs/snd-soc-lpass-wsa-macro.ko",
    "sound/soc/codecs/snd-soc-max98927.ko",
    "sound/soc/codecs/snd-soc-rl6231.ko",
    "sound/soc/codecs/snd-soc-rt5663.ko",
    "sound/soc/codecs/snd-soc-wcd-mbhc.ko",
    "sound/soc/codecs/snd-soc-wcd9335.ko",
    "sound/soc/codecs/snd-soc-wcd934x.ko",
    "sound/soc/codecs/snd-soc-wsa881x.ko",
    "sound/soc/qcom/qdsp6/q6adm.ko",
    "sound/soc/qcom/qdsp6/q6afe.ko",
    "sound/soc/qcom/qdsp6/q6afe-clocks.ko",
    "sound/soc/qcom/qdsp6/q6afe-dai.ko",
    "sound/soc/qcom/qdsp6/q6apm-dai.ko",
    "sound/soc/qcom/qdsp6/q6apm-lpass-dais.ko",
    "sound/soc/qcom/qdsp6/q6asm.ko",
    "sound/soc/qcom/qdsp6/q6asm-dai.ko",
    "sound/soc/qcom/qdsp6/q6core.ko",
    "sound/soc/qcom/qdsp6/q6prm.ko",
    "sound/soc/qcom/qdsp6/q6prm-clocks.ko",
    "sound/soc/qcom/qdsp6/q6routing.ko",
    "sound/soc/qcom/qdsp6/snd-q6apm.ko",
    "sound/soc/qcom/qdsp6/snd-q6dsp-common.ko",
    "sound/soc/qcom/snd-soc-qcom-common.ko",
    "sound/soc/qcom/snd-soc-qcom-sdw.ko",
    "sound/soc/qcom/snd-soc-sdm845.ko",
    "sound/soc/qcom/snd-soc-sm8250.ko",
]

_DB845C_WATCHDOG_MODULE_OUTS = [
    "drivers/watchdog/pm8916_wdt.ko",
    "drivers/watchdog/qcom-wdt.ko",
]

kernel_build(
    name = "db845c_no_kgdb",
    outs = [
        "arch/arm64/boot/dts/qcom/qrb5165-rb5.dtb",
        "arch/arm64/boot/dts/qcom/sdm845-db845c.dtb",
        "arch/arm64/boot/dts/qcom/sm8450-qrd.dtb",
    ],
    # Enable mixed build.
    base_kernel = ":kernel_aarch64",
    build_config = "build.config.db845c",
    collect_unstripped_modules = True,
    kmi_symbol_list = "android/abi_gki_aarch64_db845c",
    make_goals = [
        "modules",
        "qcom/sdm845-db845c.dtb",
        "qcom/qrb5165-rb5.dtb",
        "qcom/sm8450-qrd.dtb",
    ],
    module_outs = _DB845C_MODULE_OUTS + _DB845C_WATCHDOG_MODULE_OUTS,
    strip_modules = True,
)

load(":consolidate.bzl", "define_consolidate")

define_consolidate()

<<<<<<< HEAD
load(":msm_platforms.bzl", "define_msm_platforms")

define_msm_platforms()
=======
kernel_build(
    name = "db845c_with_kgdb",
    outs = [
        "arch/arm64/boot/dts/qcom/qrb5165-rb5.dtb",
        "arch/arm64/boot/dts/qcom/sdm845-db845c.dtb",
        "arch/arm64/boot/dts/qcom/sm8450-qrd.dtb",
    ],
    # Enable mixed build.
    base_kernel = ":kernel_aarch64",
    build_config = "build.config.db845c",
    make_goals = [
        "modules",
        "qcom/sdm845-db845c.dtb",
        "qcom/qrb5165-rb5.dtb",
        "qcom/sm8450-qrd.dtb",
    ],
    module_outs = _DB845C_MODULE_OUTS,
    strip_modules = True,
)

alias(
    name = "db845c",
    actual = select({
        "//build/kernel/kleaf:kgdb_is_true": "db845c_with_kgdb",
        "//conditions:default": "db845c_no_kgdb",
    }),
)

kernel_abi(
    name = "db845c_abi",
    kernel_build = ":db845c",
    kmi_symbol_list_add_only = True,
)

kernel_modules_install(
    name = "db845c_modules_install",
    kernel_build = ":db845c",
)

merged_kernel_uapi_headers(
    name = "db845c_merged_kernel_uapi_headers",
    kernel_build = ":db845c",
)

kernel_images(
    name = "db845c_images",
    build_initramfs = True,
    kernel_build = ":db845c",
    kernel_modules_install = ":db845c_modules_install",
)

copy_to_dist_dir(
    name = "db845c_dist",
    data = [
        ":db845c",
        ":db845c_images",
        ":db845c_modules_install",
        ":db845c_merged_kernel_uapi_headers",
        # Mixed build: Additional GKI artifacts.
        ":kernel_aarch64",
        ":kernel_aarch64_modules",
        ":kernel_aarch64_additional_artifacts",
    ],
    dist_dir = "out/db845/dist",
    flat = True,
    log = "info",
)

_ROCKPI4_MODULE_OUTS = [
    # keep sorted
    "drivers/block/virtio_blk.ko",
    "drivers/char/hw_random/virtio-rng.ko",
    "drivers/clk/clk-rk808.ko",
    "drivers/cpufreq/cpufreq-dt.ko",
    "drivers/dma/pl330.ko",
    "drivers/gpu/drm/bridge/analogix/analogix_dp.ko",
    "drivers/gpu/drm/bridge/synopsys/dw-hdmi.ko",
    "drivers/gpu/drm/bridge/synopsys/dw-mipi-dsi.ko",
    "drivers/gpu/drm/display/drm_display_helper.ko",
    "drivers/gpu/drm/drm_dma_helper.ko",
    "drivers/gpu/drm/rockchip/rockchipdrm.ko",
    "drivers/i2c/busses/i2c-rk3x.ko",
    "drivers/iio/adc/rockchip_saradc.ko",
    "drivers/iio/buffer/industrialio-triggered-buffer.ko",
    "drivers/iio/buffer/kfifo_buf.ko",
    "drivers/mfd/rk808.ko",
    "drivers/mmc/core/pwrseq_simple.ko",
    "drivers/mmc/host/cqhci.ko",
    "drivers/mmc/host/dw_mmc.ko",
    "drivers/mmc/host/dw_mmc-pltfm.ko",
    "drivers/mmc/host/dw_mmc-rockchip.ko",
    "drivers/mmc/host/sdhci-of-arasan.ko",
    "drivers/net/ethernet/stmicro/stmmac/dwmac-rk.ko",
    "drivers/net/ethernet/stmicro/stmmac/stmmac.ko",
    "drivers/net/ethernet/stmicro/stmmac/stmmac-platform.ko",
    "drivers/net/net_failover.ko",
    "drivers/net/pcs/pcs_xpcs.ko",
    "drivers/net/virtio_net.ko",
    "drivers/pci/controller/pcie-rockchip-host.ko",
    "drivers/phy/rockchip/phy-rockchip-emmc.ko",
    "drivers/phy/rockchip/phy-rockchip-inno-usb2.ko",
    "drivers/phy/rockchip/phy-rockchip-pcie.ko",
    "drivers/phy/rockchip/phy-rockchip-typec.ko",
    "drivers/pwm/pwm-rockchip.ko",
    "drivers/regulator/fan53555.ko",
    "drivers/regulator/pwm-regulator.ko",
    "drivers/regulator/rk808-regulator.ko",
    "drivers/rtc/rtc-rk808.ko",
    "drivers/soc/rockchip/io-domain.ko",
    "drivers/thermal/rockchip_thermal.ko",
    "drivers/usb/host/ohci-hcd.ko",
    "drivers/usb/host/ohci-platform.ko",
    "drivers/virtio/virtio_pci.ko",
    "drivers/virtio/virtio_pci_legacy_dev.ko",
    "drivers/virtio/virtio_pci_modern_dev.ko",
    "net/core/failover.ko",
]

_ROCKPI4_WATCHDOG_MODULE_OUTS = [
    # keep sorted
    "drivers/watchdog/dw_wdt.ko",
]
>>>>>>> af4467f4

# TODO(b/258259749): Convert rockpi4 to mixed build
kernel_build(
    name = "rockpi4_no_kgdb",
    outs = [
        "Image",
        "System.map",
        "modules.builtin",
        "modules.builtin.modinfo",
        "rk3399-rock-pi-4b.dtb",
        "vmlinux",
        "vmlinux.symvers",
    ],
    build_config = "build.config.rockpi4",
    dtstree = "//common-modules/virtual-device:rockpi4_dts",
    make_goals = [
        "Image",
        "modules",
        "rk3399-rock-pi-4b.dtb",
    ],
    module_outs = COMMON_GKI_MODULES_LIST + _ROCKPI4_MODULE_OUTS + _ROCKPI4_WATCHDOG_MODULE_OUTS,
    visibility = ["//visibility:private"],
)

# TODO(b/258259749): Convert rockpi4 to mixed build
kernel_build(
    name = "rockpi4_with_kgdb",
    outs = [
        "Image",
        "System.map",
        "modules.builtin",
        "modules.builtin.modinfo",
        "rk3399-rock-pi-4b.dtb",
        "vmlinux",
        "vmlinux.symvers",
    ],
    build_config = "build.config.rockpi4",
    dtstree = "//common-modules/virtual-device:rockpi4_dts",
    make_goals = [
        "Image",
        "modules",
        "rk3399-rock-pi-4b.dtb",
    ],
    module_outs = COMMON_GKI_MODULES_LIST + _ROCKPI4_MODULE_OUTS,
    visibility = ["//visibility:private"],
)

alias(
    name = "rockpi4",
    actual = select({
        "//build/kernel/kleaf:kgdb_is_true": "rockpi4_with_kgdb",
        "//conditions:default": "rockpi4_no_kgdb",
    }),
)

kernel_modules_install(
    name = "rockpi4_modules_install",
    kernel_build = ":rockpi4",
)

kernel_images(
    name = "rockpi4_images",
    build_initramfs = True,
    kernel_build = ":rockpi4",
    kernel_modules_install = ":rockpi4_modules_install",
)

copy_to_dist_dir(
    name = "rockpi4_dist",
    data = [
        ":rockpi4",
        ":rockpi4_images",
        ":rockpi4_modules_install",
    ],
    dist_dir = "out/rockpi4/dist",
    flat = True,
)

kernel_build(
    name = "fips140",
    outs = [],
    base_kernel = ":kernel_aarch64",
    build_config = "build.config.gki.aarch64.fips140",
    module_outs = ["crypto/fips140.ko"],
)

copy_to_dist_dir(
    name = "fips140_dist",
    data = [
        ":fips140",
    ],
    dist_dir = "out/fips140/dist",
    flat = True,
)

# allmodconfig build tests.
# These are build tests only, so:
# - outs are intentionally set to empty to not copy anything to DIST_DIR
# - --allow-undeclared-modules must be used so modules are not declared or copied.
# - No dist target because these are build tests. We don't care about the artifacts.

# tools/bazel build --allow_undeclared_modules //common:kernel_aarch64_allmodconfig
kernel_build(
    name = "kernel_aarch64_allmodconfig",
    # Hack to actually check the build.
    # Otherwise, Bazel thinks that there are no output files, and skip building.
    outs = [".config"],
    build_config = "build.config.allmodconfig.aarch64",
    visibility = ["//visibility:private"],
)

# tools/bazel build --allow_undeclared_modules //common:kernel_x86_64_allmodconfig
kernel_build(
    name = "kernel_x86_64_allmodconfig",
    # Hack to actually check the build.
    # Otherwise, Bazel thinks that there are no output files, and skip building.
    outs = [".config"],
    arch = "x86_64",
    build_config = "build.config.allmodconfig.x86_64",
    visibility = ["//visibility:private"],
)

# tools/bazel build --allow_undeclared_modules //common:kernel_arm_allmodconfig
kernel_build(
    name = "kernel_arm_allmodconfig",
    # Hack to actually check the build.
    # Otherwise, Bazel thinks that there are no output files, and skip building.
    outs = [".config"],
    arch = "arm",
    build_config = "build.config.allmodconfig.arm",
    visibility = ["//visibility:private"],
)

# DDK Headers
# All headers. These are the public targets for DDK modules to use.
alias(
    name = "all_headers",
    actual = "all_headers_aarch64",
    visibility = ["//visibility:public"],
)

ddk_headers(
    name = "all_headers_aarch64",
    hdrs = [":all_headers_allowlist_aarch64"] + select({
        "//build/kernel/kleaf:allow_ddk_unsafe_headers_set": [":all_headers_unsafe"],
        "//conditions:default": [],
    }),
    visibility = ["//visibility:public"],
)

ddk_headers(
    name = "all_headers_arm",
    hdrs = [":all_headers_allowlist_arm"] + select({
        "//build/kernel/kleaf:allow_ddk_unsafe_headers_set": [":all_headers_unsafe"],
        "//conditions:default": [],
    }),
    visibility = ["//visibility:public"],
)

ddk_headers(
    name = "all_headers_riscv64",
    hdrs = [":all_headers_allowlist_riscv64"] + select({
        "//build/kernel/kleaf:allow_ddk_unsafe_headers_set": [":all_headers_unsafe"],
        "//conditions:default": [],
    }),
    visibility = ["//visibility:public"],
)

ddk_headers(
    name = "all_headers_x86_64",
    hdrs = [":all_headers_allowlist_x86_64"] + select({
        "//build/kernel/kleaf:allow_ddk_unsafe_headers_set": [":all_headers_unsafe"],
        "//conditions:default": [],
    }),
    visibility = ["//visibility:public"],
)

# Implementation details for DDK headers. The targets below cannot be directly
# depended on by DDK modules.

# DDK headers allowlist. This is the list of all headers and include
# directories that are safe to use in DDK modules.
ddk_headers(
    name = "all_headers_allowlist_aarch64",
    hdrs = [
        ":all_headers_allowlist_aarch64_globs",
        ":all_headers_allowlist_common_globs",
    ],
    # The list of include directories where source files can #include headers
    # from. In other words, these are the `-I` option to the C compiler.
    # These are prepended to LINUXINCLUDE.
    linux_includes = [
        "arch/arm64/include",
        "arch/arm64/include/uapi",
        "include",
        "include/uapi",
    ],
    visibility = ["//visibility:private"],
)

ddk_headers(
    name = "all_headers_allowlist_arm",
    hdrs = [
        ":all_headers_allowlist_arm_globs",
        ":all_headers_allowlist_common_globs",
    ],
    # The list of include directories where source files can #include headers
    # from. In other words, these are the `-I` option to the C compiler.
    # These are prepended to LINUXINCLUDE.
    linux_includes = [
        "arch/arm/include",
        "arch/arm/include/uapi",
        "include",
        "include/uapi",
    ],
    visibility = ["//visibility:private"],
)

ddk_headers(
    name = "all_headers_allowlist_riscv64",
    hdrs = [
        ":all_headers_allowlist_common_globs",
        ":all_headers_allowlist_riscv64_globs",
    ],
    # The list of include directories where source files can #include headers
    # from. In other words, these are the `-I` option to the C compiler.
    # These are prepended to LINUXINCLUDE.
    linux_includes = [
        "arch/riscv/include",
        "arch/riscv/include/uapi",
        "include",
        "include/uapi",
    ],
    visibility = ["//visibility:private"],
)

ddk_headers(
    name = "all_headers_allowlist_x86_64",
    hdrs = [
        ":all_headers_allowlist_common_globs",
        ":all_headers_allowlist_x86_64_globs",
    ],
    # The list of include directories where source files can #include headers
    # from. In other words, these are the `-I` option to the C compiler.
    # These are prepended to LINUXINCLUDE.
    linux_includes = [
        "arch/x86/include",
        "arch/x86/include/uapi",
        "include",
        "include/uapi",
    ],
    visibility = ["//visibility:private"],
)

# List of DDK headers allowlist that are glob()-ed to avoid changes of BUILD
# file when the list of files changes. All headers in these directories
# are safe to use.
# These are separate filegroup targets so the all_headers_allowlist_* are
# more friendly to batch BUILD file update tools like buildozer.

# globs() for arm64 only
filegroup(
    name = "all_headers_allowlist_aarch64_globs",
    srcs = glob(["arch/arm64/include/**/*.h"]),
    visibility = ["//visibility:private"],
)

# globs() for arm only
filegroup(
    name = "all_headers_allowlist_arm_globs",
    srcs = glob(["arch/arm/include/**/*.h"]),
    visibility = ["//visibility:private"],
)

# globs() for riscv64 only
filegroup(
    name = "all_headers_allowlist_riscv64_globs",
    srcs = glob(["arch/riscv/include/**/*.h"]),
    visibility = ["//visibility:private"],
)

# globs() for x86 only
filegroup(
    name = "all_headers_allowlist_x86_64_globs",
    srcs = glob(["arch/x86/include/**/*.h"]),
    visibility = ["//visibility:private"],
)

# globs() for all architectures
filegroup(
    name = "all_headers_allowlist_common_globs",
    srcs = glob(["include/**/*.h"]),
    visibility = ["//visibility:private"],
)

# DDK headers unsafe list. This is the list of all headers and include
# directories that may be used during migration from kernel_module's, but
# should be avoided in general.
# Use with caution; items may:
# - be removed without notice
# - be moved into all_headers
ddk_headers(
    name = "all_headers_unsafe",
    hdrs = [
        "drivers/devfreq/governor.h",
        "drivers/gpu/drm/virtio/virtgpu_trace.h",
        "mm/slab.h",
    ],
    # The list of include directories where source files can #include headers
    # from. In other words, these are the `-I` option to the C compiler.
    # Unsafe include directories are appended to ccflags-y.
    includes = [
        "drivers/devfreq",
    ],
    visibility = ["//visibility:private"],
)<|MERGE_RESOLUTION|>--- conflicted
+++ resolved
@@ -333,11 +333,10 @@
 
 define_consolidate()
 
-<<<<<<< HEAD
 load(":msm_platforms.bzl", "define_msm_platforms")
 
 define_msm_platforms()
-=======
+
 kernel_build(
     name = "db845c_with_kgdb",
     outs = [
@@ -460,7 +459,6 @@
     # keep sorted
     "drivers/watchdog/dw_wdt.ko",
 ]
->>>>>>> af4467f4
 
 # TODO(b/258259749): Convert rockpi4 to mixed build
 kernel_build(
