--- conflicted
+++ resolved
@@ -250,11 +250,10 @@
     ],
 )
 
-<<<<<<< HEAD
 load(":consolidate.bzl", "define_consolidate")
 
 define_consolidate()
-=======
+
 # DDK Headers
 # All headers. These are the public targets for DDK modules to use.
 alias(
@@ -365,5 +364,4 @@
     # Unsafe include directories are appended to ccflags-y.
     includes = [],
     visibility = ["//visibility:private"],
-)
->>>>>>> 07650916
+)