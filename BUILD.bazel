# SPDX-License-Identifier: GPL-2.0
# Copyright (C) 2021 The Android Open Source Project

load("//build/bazel_common_rules/dist:dist.bzl", "copy_to_dist_dir")
load("//build/kernel/kleaf:common_kernels.bzl", "define_common_kernels", "define_db845c")
load("//build/kernel/kleaf:kernel.bzl", "ddk_headers", "kernel_build", "kernel_images", "kernel_modules_install")
load(":modules.bzl", "COMMON_GKI_MODULES_LIST")

package(
    default_visibility = [
        "//visibility:public",
    ],
)

load("@kernel_toolchain_info//:dict.bzl", "BRANCH")

define_common_kernels(branch = BRANCH, target_configs = {
    "kernel_aarch64": {
        "module_implicit_outs": COMMON_GKI_MODULES_LIST,
        "additional_kmi_symbol_lists": [],  # Temporarily disable vendor symbol lists. This will be reverted before freezing the KMI.
        "kmi_symbol_list_strict_mode": False,
        "trim_nonlisted_kmi": False,
    },
    "kernel_aarch64_16k": {
        "module_implicit_outs": COMMON_GKI_MODULES_LIST,
        "additional_kmi_symbol_lists": [],  # Temporarily disable vendor symbol lists. This will be reverted before freezing the KMI.
        "kmi_symbol_list_strict_mode": False,
        "trim_nonlisted_kmi": False,
    },
    "kernel_aarch64_debug": {
        "module_implicit_outs": COMMON_GKI_MODULES_LIST,
        "additional_kmi_symbol_lists": [],  # Temporarily disable vendor symbol lists. This will be reverted before freezing the KMI.
        "kmi_symbol_list_strict_mode": False,
        "trim_nonlisted_kmi": False,
    },
    "kernel_riscv64": {
        "module_implicit_outs": COMMON_GKI_MODULES_LIST,
        "additional_kmi_symbol_lists": [],  # Temporarily disable vendor symbol lists. This will be reverted before freezing the KMI.
        "kmi_symbol_list_strict_mode": False,
        "trim_nonlisted_kmi": False,
    },
    "kernel_x86_64": {
        "kmi_symbol_list_strict_mode": False,
        "module_implicit_outs": COMMON_GKI_MODULES_LIST,
        "additional_kmi_symbol_lists": [],  # Temporarily disable vendor symbol lists. This will be reverted before freezing the KMI.
        "trim_nonlisted_kmi": False,
    },
    "kernel_x86_64_debug": {
        "kmi_symbol_list_strict_mode": False,
        "module_implicit_outs": COMMON_GKI_MODULES_LIST,
        "additional_kmi_symbol_lists": [],  # Temporarily disable vendor symbol lists. This will be reverted before freezing the KMI.
        "trim_nonlisted_kmi": False,
    },
})

define_db845c(
    name = "db845c",
    outs = [
        "arch/arm64/boot/dts/qcom/qrb5165-rb5.dtb",
        "arch/arm64/boot/dts/qcom/sdm845-db845c.dtb",
        "arch/arm64/boot/dts/qcom/sm8450-qrd.dtb",
    ],
    module_outs = [
        # keep sorted
        "crypto/michael_mic.ko",
        "drivers/base/regmap/regmap-sdw.ko",
        "drivers/base/regmap/regmap-slimbus.ko",
        "drivers/bus/mhi/host/mhi.ko",
        "drivers/clk/qcom/clk-qcom.ko",
        "drivers/clk/qcom/clk-rpmh.ko",
        "drivers/clk/qcom/clk-spmi-pmic-div.ko",
        "drivers/clk/qcom/dispcc-sdm845.ko",
        "drivers/clk/qcom/dispcc-sm8250.ko",
        "drivers/clk/qcom/gcc-sdm845.ko",
        "drivers/clk/qcom/gcc-sm8250.ko",
        "drivers/clk/qcom/gcc-sm8450.ko",
        "drivers/clk/qcom/gpucc-sdm845.ko",
        "drivers/clk/qcom/gpucc-sm8250.ko",
        "drivers/clk/qcom/lpass-gfm-sm8250.ko",
        "drivers/clk/qcom/videocc-sdm845.ko",
        "drivers/clk/qcom/videocc-sm8250.ko",
        "drivers/cpufreq/qcom-cpufreq-hw.ko",
        "drivers/dma-buf/heaps/system_heap.ko",
        "drivers/dma/qcom/bam_dma.ko",
        "drivers/dma/qcom/gpi.ko",
        "drivers/extcon/extcon-usb-gpio.ko",
        "drivers/firmware/qcom-scm.ko",
        "drivers/gpio/gpio-wcd934x.ko",
        "drivers/gpu/drm/bridge/display-connector.ko",
        "drivers/gpu/drm/bridge/lontium-lt9611.ko",
        "drivers/gpu/drm/bridge/lontium-lt9611uxc.ko",
        "drivers/gpu/drm/display/drm_display_helper.ko",
        "drivers/gpu/drm/display/drm_dp_aux_bus.ko",
        "drivers/gpu/drm/msm/msm.ko",
        "drivers/gpu/drm/scheduler/gpu-sched.ko",
        "drivers/hwspinlock/qcom_hwspinlock.ko",
        "drivers/i2c/busses/i2c-designware-core.ko",
        "drivers/i2c/busses/i2c-designware-platform.ko",
        "drivers/i2c/busses/i2c-qcom-geni.ko",
        "drivers/i2c/busses/i2c-qup.ko",
        "drivers/i2c/busses/i2c-rk3x.ko",
        "drivers/i2c/i2c-dev.ko",
        "drivers/i2c/i2c-mux.ko",
        "drivers/i2c/muxes/i2c-mux-pca954x.ko",
        "drivers/iio/adc/qcom-spmi-adc5.ko",
        "drivers/iio/adc/qcom-vadc-common.ko",
        "drivers/input/misc/pm8941-pwrkey.ko",
        "drivers/interconnect/qcom/icc-bcm-voter.ko",
        "drivers/interconnect/qcom/icc-osm-l3.ko",
        "drivers/interconnect/qcom/icc-rpmh.ko",
        "drivers/interconnect/qcom/qnoc-sdm845.ko",
        "drivers/interconnect/qcom/qnoc-sm8250.ko",
        "drivers/interconnect/qcom/qnoc-sm8450.ko",
        "drivers/iommu/arm/arm-smmu/arm_smmu.ko",
        "drivers/irqchip/qcom-pdc.ko",
        "drivers/leds/rgb/leds-qcom-lpg.ko",
        "drivers/mailbox/qcom-apcs-ipc-mailbox.ko",
        "drivers/mailbox/qcom-ipcc.ko",
        "drivers/media/platform/qcom/venus/venus-core.ko",
        "drivers/media/platform/qcom/venus/venus-dec.ko",
        "drivers/media/platform/qcom/venus/venus-enc.ko",
        "drivers/mfd/qcom-spmi-pmic.ko",
        "drivers/mfd/wcd934x.ko",
        "drivers/misc/fastrpc.ko",
        "drivers/mmc/host/cqhci.ko",
        "drivers/mmc/host/sdhci-msm.ko",
        "drivers/net/can/spi/mcp251xfd/mcp251xfd.ko",
        "drivers/net/wireless/ath/ath.ko",
        "drivers/net/wireless/ath/ath10k/ath10k_core.ko",
        "drivers/net/wireless/ath/ath10k/ath10k_pci.ko",
        "drivers/net/wireless/ath/ath10k/ath10k_snoc.ko",
        "drivers/net/wireless/ath/ath11k/ath11k.ko",
        "drivers/net/wireless/ath/ath11k/ath11k_ahb.ko",
        "drivers/net/wireless/ath/ath11k/ath11k_pci.ko",
        "drivers/nvmem/nvmem_qfprom.ko",
        "drivers/phy/qualcomm/phy-qcom-qmp-combo.ko",
        "drivers/phy/qualcomm/phy-qcom-qmp-pcie.ko",
        "drivers/phy/qualcomm/phy-qcom-qmp-pcie-msm8996.ko",
        "drivers/phy/qualcomm/phy-qcom-qmp-ufs.ko",
        "drivers/phy/qualcomm/phy-qcom-qmp-usb.ko",
        "drivers/phy/qualcomm/phy-qcom-qusb2.ko",
        "drivers/phy/qualcomm/phy-qcom-snps-femto-v2.ko",
        "drivers/phy/qualcomm/phy-qcom-usb-hs.ko",
        "drivers/pinctrl/qcom/pinctrl-lpass-lpi.ko",
        "drivers/pinctrl/qcom/pinctrl-msm.ko",
        "drivers/pinctrl/qcom/pinctrl-sdm845.ko",
        "drivers/pinctrl/qcom/pinctrl-sm8250.ko",
        "drivers/pinctrl/qcom/pinctrl-sm8250-lpass-lpi.ko",
        "drivers/pinctrl/qcom/pinctrl-sm8450.ko",
        "drivers/pinctrl/qcom/pinctrl-spmi-gpio.ko",
        "drivers/pinctrl/qcom/pinctrl-spmi-mpp.ko",
        "drivers/power/reset/qcom-pon.ko",
        "drivers/power/reset/reboot-mode.ko",
        "drivers/power/reset/syscon-reboot-mode.ko",
        "drivers/regulator/gpio-regulator.ko",
        "drivers/regulator/qcom-rpmh-regulator.ko",
        "drivers/regulator/qcom_spmi-regulator.ko",
        "drivers/regulator/qcom_usb_vbus-regulator.ko",
        "drivers/remoteproc/qcom_common.ko",
        "drivers/remoteproc/qcom_pil_info.ko",
        "drivers/remoteproc/qcom_q6v5.ko",
        "drivers/remoteproc/qcom_q6v5_adsp.ko",
        "drivers/remoteproc/qcom_q6v5_mss.ko",
        "drivers/remoteproc/qcom_q6v5_pas.ko",
        "drivers/remoteproc/qcom_q6v5_wcss.ko",
        "drivers/remoteproc/qcom_sysmon.ko",
        "drivers/reset/reset-qcom-aoss.ko",
        "drivers/reset/reset-qcom-pdc.ko",
        "drivers/rpmsg/qcom_glink.ko",
        "drivers/rpmsg/qcom_glink_rpm.ko",
        "drivers/rpmsg/qcom_glink_smem.ko",
        "drivers/rpmsg/qcom_smd.ko",
        "drivers/rpmsg/rpmsg_ns.ko",
        "drivers/rtc/rtc-pm8xxx.ko",
        "drivers/slimbus/slim-qcom-ngd-ctrl.ko",
        "drivers/slimbus/slimbus.ko",
        "drivers/soc/qcom/apr.ko",
        "drivers/soc/qcom/cmd-db.ko",
        "drivers/soc/qcom/cpr.ko",
        "drivers/soc/qcom/llcc-qcom.ko",
        "drivers/soc/qcom/mdt_loader.ko",
        "drivers/soc/qcom/pdr_interface.ko",
        "drivers/soc/qcom/qcom_aoss.ko",
        "drivers/soc/qcom/qcom_rpmh.ko",
        "drivers/soc/qcom/qmi_helpers.ko",
        "drivers/soc/qcom/rmtfs_mem.ko",
        "drivers/soc/qcom/rpmhpd.ko",
        "drivers/soc/qcom/smem.ko",
        "drivers/soc/qcom/smp2p.ko",
        "drivers/soc/qcom/smsm.ko",
        "drivers/soc/qcom/socinfo.ko",
        "drivers/soc/qcom/spm.ko",
        "drivers/soundwire/soundwire-bus.ko",
        "drivers/soundwire/soundwire-qcom.ko",
        "drivers/spi/spi-geni-qcom.ko",
        "drivers/spi/spi-pl022.ko",
        "drivers/spi/spi-qcom-qspi.ko",
        "drivers/spi/spi-qup.ko",
        "drivers/spmi/spmi-pmic-arb.ko",
        "drivers/thermal/qcom/lmh.ko",
        "drivers/thermal/qcom/qcom-spmi-adc-tm5.ko",
        "drivers/thermal/qcom/qcom-spmi-temp-alarm.ko",
        "drivers/thermal/qcom/qcom_tsens.ko",
        "drivers/tty/serial/msm_serial.ko",
        "drivers/ufs/host/ufs_qcom.ko",
        "drivers/usb/common/ulpi.ko",
        "drivers/usb/host/ohci-hcd.ko",
        "drivers/usb/host/ohci-pci.ko",
        "drivers/usb/host/ohci-platform.ko",
        "drivers/usb/typec/qcom-pmic-typec.ko",
        "drivers/watchdog/pm8916_wdt.ko",
        "drivers/watchdog/qcom-wdt.ko",
        "net/qrtr/qrtr.ko",
        "net/qrtr/qrtr-mhi.ko",
        "net/qrtr/qrtr-smd.ko",
        "net/qrtr/qrtr-tun.ko",
        "sound/soc/codecs/snd-soc-dmic.ko",
        "sound/soc/codecs/snd-soc-hdmi-codec.ko",
        "sound/soc/codecs/snd-soc-lpass-macro-common.ko",
        "sound/soc/codecs/snd-soc-lpass-va-macro.ko",
        "sound/soc/codecs/snd-soc-lpass-wsa-macro.ko",
        "sound/soc/codecs/snd-soc-max98927.ko",
        "sound/soc/codecs/snd-soc-rl6231.ko",
        "sound/soc/codecs/snd-soc-rt5663.ko",
        "sound/soc/codecs/snd-soc-wcd-mbhc.ko",
        "sound/soc/codecs/snd-soc-wcd9335.ko",
        "sound/soc/codecs/snd-soc-wcd934x.ko",
        "sound/soc/codecs/snd-soc-wsa881x.ko",
        "sound/soc/qcom/qdsp6/q6adm.ko",
        "sound/soc/qcom/qdsp6/q6afe.ko",
        "sound/soc/qcom/qdsp6/q6afe-clocks.ko",
        "sound/soc/qcom/qdsp6/q6afe-dai.ko",
        "sound/soc/qcom/qdsp6/q6apm-dai.ko",
        "sound/soc/qcom/qdsp6/q6apm-lpass-dais.ko",
        "sound/soc/qcom/qdsp6/q6asm.ko",
        "sound/soc/qcom/qdsp6/q6asm-dai.ko",
        "sound/soc/qcom/qdsp6/q6core.ko",
        "sound/soc/qcom/qdsp6/q6prm.ko",
        "sound/soc/qcom/qdsp6/q6prm-clocks.ko",
        "sound/soc/qcom/qdsp6/q6routing.ko",
        "sound/soc/qcom/qdsp6/snd-q6apm.ko",
        "sound/soc/qcom/qdsp6/snd-q6dsp-common.ko",
        "sound/soc/qcom/snd-soc-qcom-common.ko",
        "sound/soc/qcom/snd-soc-qcom-sdw.ko",
        "sound/soc/qcom/snd-soc-sdm845.ko",
        "sound/soc/qcom/snd-soc-sm8250.ko",
    ],
)

load(":consolidate.bzl", "define_consolidate")

define_consolidate()

<<<<<<< HEAD
load(":msm_platforms.bzl", "define_msm_platforms")

define_msm_platforms()

=======
>>>>>>> 9a6451e5
# TODO(b/258259749): Convert rockpi4 to mixed build
kernel_build(
    name = "rockpi4",
    outs = [
        "Image",
        "System.map",
        "modules.builtin",
        "modules.builtin.modinfo",
        "rk3399-rock-pi-4b.dtb",
        "vmlinux",
        "vmlinux.symvers",
    ],
    build_config = "build.config.rockpi4",
    dtstree = "//common-modules/virtual-device:rockpi4_dts",
    module_outs = COMMON_GKI_MODULES_LIST + [
        # keep sorted
        "drivers/block/virtio_blk.ko",
        "drivers/char/hw_random/virtio-rng.ko",
        "drivers/clk/clk-rk808.ko",
        "drivers/cpufreq/cpufreq-dt.ko",
        "drivers/dma/pl330.ko",
        "drivers/gpu/drm/bridge/analogix/analogix_dp.ko",
        "drivers/gpu/drm/bridge/synopsys/dw-hdmi.ko",
        "drivers/gpu/drm/bridge/synopsys/dw-mipi-dsi.ko",
        "drivers/gpu/drm/display/drm_display_helper.ko",
        "drivers/gpu/drm/drm_dma_helper.ko",
        "drivers/gpu/drm/rockchip/rockchipdrm.ko",
        "drivers/i2c/busses/i2c-rk3x.ko",
        "drivers/iio/adc/rockchip_saradc.ko",
        "drivers/iio/buffer/industrialio-triggered-buffer.ko",
        "drivers/iio/buffer/kfifo_buf.ko",
        "drivers/mfd/rk808.ko",
        "drivers/mmc/core/pwrseq_simple.ko",
        "drivers/mmc/host/cqhci.ko",
        "drivers/mmc/host/dw_mmc.ko",
        "drivers/mmc/host/dw_mmc-pltfm.ko",
        "drivers/mmc/host/dw_mmc-rockchip.ko",
        "drivers/mmc/host/sdhci-of-arasan.ko",
        "drivers/net/ethernet/stmicro/stmmac/dwmac-rk.ko",
        "drivers/net/ethernet/stmicro/stmmac/stmmac.ko",
        "drivers/net/ethernet/stmicro/stmmac/stmmac-platform.ko",
        "drivers/net/net_failover.ko",
        "drivers/net/pcs/pcs_xpcs.ko",
        "drivers/net/virtio_net.ko",
        "drivers/pci/controller/pcie-rockchip-host.ko",
        "drivers/phy/rockchip/phy-rockchip-emmc.ko",
        "drivers/phy/rockchip/phy-rockchip-inno-usb2.ko",
        "drivers/phy/rockchip/phy-rockchip-pcie.ko",
        "drivers/phy/rockchip/phy-rockchip-typec.ko",
        "drivers/pwm/pwm-rockchip.ko",
        "drivers/regulator/fan53555.ko",
        "drivers/regulator/pwm-regulator.ko",
        "drivers/regulator/rk808-regulator.ko",
        "drivers/rtc/rtc-rk808.ko",
        "drivers/soc/rockchip/io-domain.ko",
        "drivers/thermal/rockchip_thermal.ko",
        "drivers/usb/host/ohci-hcd.ko",
        "drivers/usb/host/ohci-platform.ko",
        "drivers/virtio/virtio_pci.ko",
        "drivers/virtio/virtio_pci_legacy_dev.ko",
        "drivers/virtio/virtio_pci_modern_dev.ko",
        "drivers/watchdog/dw_wdt.ko",
        "net/core/failover.ko",
    ],
)

kernel_modules_install(
    name = "rockpi4_modules_install",
    kernel_build = "//common:rockpi4",
)

kernel_images(
    name = "rockpi4_images",
    build_initramfs = True,
    kernel_build = "//common:rockpi4",
    kernel_modules_install = "//common:rockpi4_modules_install",
)

copy_to_dist_dir(
    name = "rockpi4_dist",
    data = [
        ":rockpi4",
        ":rockpi4_images",
        ":rockpi4_modules_install",
    ],
    dist_dir = "out/rockpi4/dist",
    flat = True,
)

kernel_build(
    name = "fips140",
    outs = [],
    base_kernel = ":kernel_aarch64",
    build_config = "build.config.gki.aarch64.fips140",
    module_outs = ["crypto/fips140.ko"],
)

copy_to_dist_dir(
    name = "fips140_dist",
    data = [
        ":fips140",
    ],
    dist_dir = "out/fips140/dist",
    flat = True,
)

# allmodconfig build tests.
# These are build tests only, so:
# - outs are intentionally set to empty to not copy anything to DIST_DIR
# - --allow-undeclared-modules must be used so modules are not declared or copied.
# - No dist target because these are build tests. We don't care about the artifacts.

# tools/bazel build --allow_undeclared_modules //common:kernel_aarch64_allmodconfig
kernel_build(
    name = "kernel_aarch64_allmodconfig",
    # Hack to actually check the build.
    # Otherwise, Bazel thinks that there are no output files, and skip building.
    outs = [".config"],
    build_config = "build.config.allmodconfig.aarch64",
    visibility = ["//visibility:private"],
)

# tools/bazel build --allow_undeclared_modules //common:kernel_x86_64_allmodconfig
kernel_build(
    name = "kernel_x86_64_allmodconfig",
    # Hack to actually check the build.
    # Otherwise, Bazel thinks that there are no output files, and skip building.
    outs = [".config"],
    build_config = "build.config.allmodconfig.x86_64",
    visibility = ["//visibility:private"],
)

# tools/bazel build --allow_undeclared_modules //common:kernel_arm_allmodconfig
kernel_build(
    name = "kernel_arm_allmodconfig",
    # Hack to actually check the build.
    # Otherwise, Bazel thinks that there are no output files, and skip building.
    outs = [".config"],
    build_config = "build.config.allmodconfig.arm",
    visibility = ["//visibility:private"],
)

# DDK Headers
# All headers. These are the public targets for DDK modules to use.
alias(
    name = "all_headers",
    actual = "all_headers_aarch64",
    visibility = ["//visibility:public"],
)

ddk_headers(
    name = "all_headers_aarch64",
    hdrs = [":all_headers_allowlist_aarch64"] + select({
        "//build/kernel/kleaf:allow_ddk_unsafe_headers_set": [":all_headers_unsafe"],
        "//conditions:default": [],
    }),
    visibility = ["//visibility:public"],
)

ddk_headers(
    name = "all_headers_arm",
    hdrs = [":all_headers_allowlist_arm"] + select({
        "//build/kernel/kleaf:allow_ddk_unsafe_headers_set": [":all_headers_unsafe"],
        "//conditions:default": [],
    }),
    visibility = ["//visibility:public"],
)

ddk_headers(
    name = "all_headers_riscv64",
    hdrs = [":all_headers_allowlist_riscv64"] + select({
        "//build/kernel/kleaf:allow_ddk_unsafe_headers_set": [":all_headers_unsafe"],
        "//conditions:default": [],
    }),
    visibility = ["//visibility:public"],
)

ddk_headers(
    name = "all_headers_x86_64",
    hdrs = [":all_headers_allowlist_x86_64"] + select({
        "//build/kernel/kleaf:allow_ddk_unsafe_headers_set": [":all_headers_unsafe"],
        "//conditions:default": [],
    }),
    visibility = ["//visibility:public"],
)

# Implementation details for DDK headers. The targets below cannot be directly
# depended on by DDK modules.

# DDK headers allowlist. This is the list of all headers and include
# directories that are safe to use in DDK modules.
ddk_headers(
    name = "all_headers_allowlist_aarch64",
    hdrs = [
        ":all_headers_allowlist_aarch64_globs",
        ":all_headers_allowlist_common_globs",
    ],
    # The list of include directories where source files can #include headers
    # from. In other words, these are the `-I` option to the C compiler.
    # These are prepended to LINUXINCLUDE.
    linux_includes = [
        "arch/arm64/include",
        "arch/arm64/include/uapi",
        "include",
        "include/uapi",
    ],
    visibility = ["//visibility:private"],
)

ddk_headers(
    name = "all_headers_allowlist_arm",
    hdrs = [
        ":all_headers_allowlist_arm_globs",
        ":all_headers_allowlist_common_globs",
    ],
    # The list of include directories where source files can #include headers
    # from. In other words, these are the `-I` option to the C compiler.
    # These are prepended to LINUXINCLUDE.
    linux_includes = [
        "arch/arm/include",
        "arch/arm/include/uapi",
        "include",
        "include/uapi",
    ],
    visibility = ["//visibility:private"],
)

ddk_headers(
    name = "all_headers_allowlist_riscv64",
    hdrs = [
        ":all_headers_allowlist_common_globs",
        ":all_headers_allowlist_riscv64_globs",
    ],
    # The list of include directories where source files can #include headers
    # from. In other words, these are the `-I` option to the C compiler.
    # These are prepended to LINUXINCLUDE.
    linux_includes = [
        "arch/riscv/include",
        "arch/riscv/include/uapi",
        "include",
        "include/uapi",
    ],
    visibility = ["//visibility:private"],
)

ddk_headers(
    name = "all_headers_allowlist_x86_64",
    hdrs = [
        ":all_headers_allowlist_common_globs",
        ":all_headers_allowlist_x86_64_globs",
    ],
    # The list of include directories where source files can #include headers
    # from. In other words, these are the `-I` option to the C compiler.
    # These are prepended to LINUXINCLUDE.
    linux_includes = [
        "arch/x86/include",
        "arch/x86/include/uapi",
        "include",
        "include/uapi",
    ],
    visibility = ["//visibility:private"],
)

# List of DDK headers allowlist that are glob()-ed to avoid changes of BUILD
# file when the list of files changes. All headers in these directories
# are safe to use.
# These are separate filegroup targets so the all_headers_allowlist_* are
# more friendly to batch BUILD file update tools like buildozer.

# globs() for arm64 only
filegroup(
    name = "all_headers_allowlist_aarch64_globs",
    srcs = glob(["arch/arm64/include/**/*.h"]),
    visibility = ["//visibility:private"],
)

# globs() for arm only
filegroup(
    name = "all_headers_allowlist_arm_globs",
    srcs = glob(["arch/arm/include/**/*.h"]),
    visibility = ["//visibility:private"],
)

# globs() for riscv64 only
filegroup(
    name = "all_headers_allowlist_riscv64_globs",
    srcs = glob(["arch/riscv/include/**/*.h"]),
    visibility = ["//visibility:private"],
)

# globs() for x86 only
filegroup(
    name = "all_headers_allowlist_x86_64_globs",
    srcs = glob(["arch/x86/include/**/*.h"]),
    visibility = ["//visibility:private"],
)

# globs() for all architectures
filegroup(
    name = "all_headers_allowlist_common_globs",
    srcs = glob(["include/**/*.h"]),
    visibility = ["//visibility:private"],
)

# DDK headers unsafe list. This is the list of all headers and include
# directories that may be used during migration from kernel_module's, but
# should be avoided in general.
# Use with caution; items may:
# - be removed without notice
# - be moved into all_headers
ddk_headers(
    name = "all_headers_unsafe",
    hdrs = [
        "drivers/gpu/drm/virtio/virtgpu_trace.h",
    ],
    # The list of include directories where source files can #include headers
    # from. In other words, these are the `-I` option to the C compiler.
    # Unsafe include directories are appended to ccflags-y.
    includes = [],
    visibility = ["//visibility:private"],
)<|MERGE_RESOLUTION|>--- conflicted
+++ resolved
@@ -251,13 +251,10 @@
 
 define_consolidate()
 
-<<<<<<< HEAD
 load(":msm_platforms.bzl", "define_msm_platforms")
 
 define_msm_platforms()
 
-=======
->>>>>>> 9a6451e5
 # TODO(b/258259749): Convert rockpi4 to mixed build
 kernel_build(
     name = "rockpi4",
