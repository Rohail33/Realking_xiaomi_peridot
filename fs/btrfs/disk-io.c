// SPDX-License-Identifier: GPL-2.0
/*
 * Copyright (C) 2007 Oracle.  All rights reserved.
 */

#include <linux/fs.h>
#include <linux/blkdev.h>
#include <linux/radix-tree.h>
#include <linux/writeback.h>
#include <linux/workqueue.h>
#include <linux/kthread.h>
#include <linux/slab.h>
#include <linux/migrate.h>
#include <linux/ratelimit.h>
#include <linux/uuid.h>
#include <linux/semaphore.h>
#include <linux/error-injection.h>
#include <linux/crc32c.h>
#include <linux/sched/mm.h>
#include <asm/unaligned.h>
#include <crypto/hash.h>
#include "ctree.h"
#include "disk-io.h"
#include "transaction.h"
#include "btrfs_inode.h"
#include "volumes.h"
#include "print-tree.h"
#include "locking.h"
#include "tree-log.h"
#include "free-space-cache.h"
#include "free-space-tree.h"
#include "check-integrity.h"
#include "rcu-string.h"
#include "dev-replace.h"
#include "raid56.h"
#include "sysfs.h"
#include "qgroup.h"
#include "compression.h"
#include "tree-checker.h"
#include "ref-verify.h"
#include "block-group.h"
#include "discard.h"
#include "space-info.h"
#include "zoned.h"

#define BTRFS_SUPER_FLAG_SUPP	(BTRFS_HEADER_FLAG_WRITTEN |\
				 BTRFS_HEADER_FLAG_RELOC |\
				 BTRFS_SUPER_FLAG_ERROR |\
				 BTRFS_SUPER_FLAG_SEEDING |\
				 BTRFS_SUPER_FLAG_METADUMP |\
				 BTRFS_SUPER_FLAG_METADUMP_V2)

static void end_workqueue_fn(struct btrfs_work *work);
static void btrfs_destroy_ordered_extents(struct btrfs_root *root);
static int btrfs_destroy_delayed_refs(struct btrfs_transaction *trans,
				      struct btrfs_fs_info *fs_info);
static void btrfs_destroy_delalloc_inodes(struct btrfs_root *root);
static int btrfs_destroy_marked_extents(struct btrfs_fs_info *fs_info,
					struct extent_io_tree *dirty_pages,
					int mark);
static int btrfs_destroy_pinned_extent(struct btrfs_fs_info *fs_info,
				       struct extent_io_tree *pinned_extents);
static int btrfs_cleanup_transaction(struct btrfs_fs_info *fs_info);
static void btrfs_error_commit_super(struct btrfs_fs_info *fs_info);

/*
 * btrfs_end_io_wq structs are used to do processing in task context when an IO
 * is complete.  This is used during reads to verify checksums, and it is used
 * by writes to insert metadata for new file extents after IO is complete.
 */
struct btrfs_end_io_wq {
	struct bio *bio;
	bio_end_io_t *end_io;
	void *private;
	struct btrfs_fs_info *info;
	blk_status_t status;
	enum btrfs_wq_endio_type metadata;
	struct btrfs_work work;
};

static struct kmem_cache *btrfs_end_io_wq_cache;

int __init btrfs_end_io_wq_init(void)
{
	btrfs_end_io_wq_cache = kmem_cache_create("btrfs_end_io_wq",
					sizeof(struct btrfs_end_io_wq),
					0,
					SLAB_MEM_SPREAD,
					NULL);
	if (!btrfs_end_io_wq_cache)
		return -ENOMEM;
	return 0;
}

void __cold btrfs_end_io_wq_exit(void)
{
	kmem_cache_destroy(btrfs_end_io_wq_cache);
}

static void btrfs_free_csum_hash(struct btrfs_fs_info *fs_info)
{
	if (fs_info->csum_shash)
		crypto_free_shash(fs_info->csum_shash);
}

/*
 * async submit bios are used to offload expensive checksumming
 * onto the worker threads.  They checksum file and metadata bios
 * just before they are sent down the IO stack.
 */
struct async_submit_bio {
	struct inode *inode;
	struct bio *bio;
	extent_submit_bio_start_t *submit_bio_start;
	int mirror_num;

	/* Optional parameter for submit_bio_start used by direct io */
	u64 dio_file_offset;
	struct btrfs_work work;
	blk_status_t status;
};

/*
 * Lockdep class keys for extent_buffer->lock's in this root.  For a given
 * eb, the lockdep key is determined by the btrfs_root it belongs to and
 * the level the eb occupies in the tree.
 *
 * Different roots are used for different purposes and may nest inside each
 * other and they require separate keysets.  As lockdep keys should be
 * static, assign keysets according to the purpose of the root as indicated
 * by btrfs_root->root_key.objectid.  This ensures that all special purpose
 * roots have separate keysets.
 *
 * Lock-nesting across peer nodes is always done with the immediate parent
 * node locked thus preventing deadlock.  As lockdep doesn't know this, use
 * subclass to avoid triggering lockdep warning in such cases.
 *
 * The key is set by the readpage_end_io_hook after the buffer has passed
 * csum validation but before the pages are unlocked.  It is also set by
 * btrfs_init_new_buffer on freshly allocated blocks.
 *
 * We also add a check to make sure the highest level of the tree is the
 * same as our lockdep setup here.  If BTRFS_MAX_LEVEL changes, this code
 * needs update as well.
 */
#ifdef CONFIG_DEBUG_LOCK_ALLOC
# if BTRFS_MAX_LEVEL != 8
#  error
# endif

#define DEFINE_LEVEL(stem, level)					\
	.names[level] = "btrfs-" stem "-0" #level,

#define DEFINE_NAME(stem)						\
	DEFINE_LEVEL(stem, 0)						\
	DEFINE_LEVEL(stem, 1)						\
	DEFINE_LEVEL(stem, 2)						\
	DEFINE_LEVEL(stem, 3)						\
	DEFINE_LEVEL(stem, 4)						\
	DEFINE_LEVEL(stem, 5)						\
	DEFINE_LEVEL(stem, 6)						\
	DEFINE_LEVEL(stem, 7)

static struct btrfs_lockdep_keyset {
	u64			id;		/* root objectid */
	/* Longest entry: btrfs-free-space-00 */
	char			names[BTRFS_MAX_LEVEL][20];
	struct lock_class_key	keys[BTRFS_MAX_LEVEL];
} btrfs_lockdep_keysets[] = {
	{ .id = BTRFS_ROOT_TREE_OBJECTID,	DEFINE_NAME("root")	},
	{ .id = BTRFS_EXTENT_TREE_OBJECTID,	DEFINE_NAME("extent")	},
	{ .id = BTRFS_CHUNK_TREE_OBJECTID,	DEFINE_NAME("chunk")	},
	{ .id = BTRFS_DEV_TREE_OBJECTID,	DEFINE_NAME("dev")	},
	{ .id = BTRFS_CSUM_TREE_OBJECTID,	DEFINE_NAME("csum")	},
	{ .id = BTRFS_QUOTA_TREE_OBJECTID,	DEFINE_NAME("quota")	},
	{ .id = BTRFS_TREE_LOG_OBJECTID,	DEFINE_NAME("log")	},
	{ .id = BTRFS_TREE_RELOC_OBJECTID,	DEFINE_NAME("treloc")	},
	{ .id = BTRFS_DATA_RELOC_TREE_OBJECTID,	DEFINE_NAME("dreloc")	},
	{ .id = BTRFS_UUID_TREE_OBJECTID,	DEFINE_NAME("uuid")	},
	{ .id = BTRFS_FREE_SPACE_TREE_OBJECTID,	DEFINE_NAME("free-space") },
	{ .id = 0,				DEFINE_NAME("tree")	},
};

#undef DEFINE_LEVEL
#undef DEFINE_NAME

void btrfs_set_buffer_lockdep_class(u64 objectid, struct extent_buffer *eb,
				    int level)
{
	struct btrfs_lockdep_keyset *ks;

	BUG_ON(level >= ARRAY_SIZE(ks->keys));

	/* find the matching keyset, id 0 is the default entry */
	for (ks = btrfs_lockdep_keysets; ks->id; ks++)
		if (ks->id == objectid)
			break;

	lockdep_set_class_and_name(&eb->lock,
				   &ks->keys[level], ks->names[level]);
}

#endif

/*
 * Compute the csum of a btree block and store the result to provided buffer.
 */
static void csum_tree_block(struct extent_buffer *buf, u8 *result)
{
	struct btrfs_fs_info *fs_info = buf->fs_info;
	const int num_pages = fs_info->nodesize >> PAGE_SHIFT;
	const int first_page_part = min_t(u32, PAGE_SIZE, fs_info->nodesize);
	SHASH_DESC_ON_STACK(shash, fs_info->csum_shash);
	char *kaddr;
	int i;

	shash->tfm = fs_info->csum_shash;
	crypto_shash_init(shash);
	kaddr = page_address(buf->pages[0]) + offset_in_page(buf->start);
	crypto_shash_update(shash, kaddr + BTRFS_CSUM_SIZE,
			    first_page_part - BTRFS_CSUM_SIZE);

	for (i = 1; i < num_pages; i++) {
		kaddr = page_address(buf->pages[i]);
		crypto_shash_update(shash, kaddr, PAGE_SIZE);
	}
	memset(result, 0, BTRFS_CSUM_SIZE);
	crypto_shash_final(shash, result);
}

/*
 * we can't consider a given block up to date unless the transid of the
 * block matches the transid in the parent node's pointer.  This is how we
 * detect blocks that either didn't get written at all or got written
 * in the wrong place.
 */
static int verify_parent_transid(struct extent_io_tree *io_tree,
				 struct extent_buffer *eb, u64 parent_transid,
				 int atomic)
{
	struct extent_state *cached_state = NULL;
	int ret;
	bool need_lock = (current->journal_info == BTRFS_SEND_TRANS_STUB);

	if (!parent_transid || btrfs_header_generation(eb) == parent_transid)
		return 0;

	if (atomic)
		return -EAGAIN;

	if (need_lock)
		btrfs_tree_read_lock(eb);

	lock_extent_bits(io_tree, eb->start, eb->start + eb->len - 1,
			 &cached_state);
	if (extent_buffer_uptodate(eb) &&
	    btrfs_header_generation(eb) == parent_transid) {
		ret = 0;
		goto out;
	}
	btrfs_err_rl(eb->fs_info,
		"parent transid verify failed on %llu wanted %llu found %llu",
			eb->start,
			parent_transid, btrfs_header_generation(eb));
	ret = 1;

	/*
	 * Things reading via commit roots that don't have normal protection,
	 * like send, can have a really old block in cache that may point at a
	 * block that has been freed and re-allocated.  So don't clear uptodate
	 * if we find an eb that is under IO (dirty/writeback) because we could
	 * end up reading in the stale data and then writing it back out and
	 * making everybody very sad.
	 */
	if (!extent_buffer_under_io(eb))
		clear_extent_buffer_uptodate(eb);
out:
	unlock_extent_cached(io_tree, eb->start, eb->start + eb->len - 1,
			     &cached_state);
	if (need_lock)
		btrfs_tree_read_unlock(eb);
	return ret;
}

static bool btrfs_supported_super_csum(u16 csum_type)
{
	switch (csum_type) {
	case BTRFS_CSUM_TYPE_CRC32:
	case BTRFS_CSUM_TYPE_XXHASH:
	case BTRFS_CSUM_TYPE_SHA256:
	case BTRFS_CSUM_TYPE_BLAKE2:
		return true;
	default:
		return false;
	}
}

/*
 * Return 0 if the superblock checksum type matches the checksum value of that
 * algorithm. Pass the raw disk superblock data.
 */
static int btrfs_check_super_csum(struct btrfs_fs_info *fs_info,
				  char *raw_disk_sb)
{
	struct btrfs_super_block *disk_sb =
		(struct btrfs_super_block *)raw_disk_sb;
	char result[BTRFS_CSUM_SIZE];
	SHASH_DESC_ON_STACK(shash, fs_info->csum_shash);

	shash->tfm = fs_info->csum_shash;

	/*
	 * The super_block structure does not span the whole
	 * BTRFS_SUPER_INFO_SIZE range, we expect that the unused space is
	 * filled with zeros and is included in the checksum.
	 */
	crypto_shash_digest(shash, raw_disk_sb + BTRFS_CSUM_SIZE,
			    BTRFS_SUPER_INFO_SIZE - BTRFS_CSUM_SIZE, result);

	if (memcmp(disk_sb->csum, result, fs_info->csum_size))
		return 1;

	return 0;
}

int btrfs_verify_level_key(struct extent_buffer *eb, int level,
			   struct btrfs_key *first_key, u64 parent_transid)
{
	struct btrfs_fs_info *fs_info = eb->fs_info;
	int found_level;
	struct btrfs_key found_key;
	int ret;

	found_level = btrfs_header_level(eb);
	if (found_level != level) {
		WARN(IS_ENABLED(CONFIG_BTRFS_DEBUG),
		     KERN_ERR "BTRFS: tree level check failed\n");
		btrfs_err(fs_info,
"tree level mismatch detected, bytenr=%llu level expected=%u has=%u",
			  eb->start, level, found_level);
		return -EIO;
	}

	if (!first_key)
		return 0;

	/*
	 * For live tree block (new tree blocks in current transaction),
	 * we need proper lock context to avoid race, which is impossible here.
	 * So we only checks tree blocks which is read from disk, whose
	 * generation <= fs_info->last_trans_committed.
	 */
	if (btrfs_header_generation(eb) > fs_info->last_trans_committed)
		return 0;

	/* We have @first_key, so this @eb must have at least one item */
	if (btrfs_header_nritems(eb) == 0) {
		btrfs_err(fs_info,
		"invalid tree nritems, bytenr=%llu nritems=0 expect >0",
			  eb->start);
		WARN_ON(IS_ENABLED(CONFIG_BTRFS_DEBUG));
		return -EUCLEAN;
	}

	if (found_level)
		btrfs_node_key_to_cpu(eb, &found_key, 0);
	else
		btrfs_item_key_to_cpu(eb, &found_key, 0);
	ret = btrfs_comp_cpu_keys(first_key, &found_key);

	if (ret) {
		WARN(IS_ENABLED(CONFIG_BTRFS_DEBUG),
		     KERN_ERR "BTRFS: tree first key check failed\n");
		btrfs_err(fs_info,
"tree first key mismatch detected, bytenr=%llu parent_transid=%llu key expected=(%llu,%u,%llu) has=(%llu,%u,%llu)",
			  eb->start, parent_transid, first_key->objectid,
			  first_key->type, first_key->offset,
			  found_key.objectid, found_key.type,
			  found_key.offset);
	}
	return ret;
}

/*
 * helper to read a given tree block, doing retries as required when
 * the checksums don't match and we have alternate mirrors to try.
 *
 * @parent_transid:	expected transid, skip check if 0
 * @level:		expected level, mandatory check
 * @first_key:		expected key of first slot, skip check if NULL
 */
static int btree_read_extent_buffer_pages(struct extent_buffer *eb,
					  u64 parent_transid, int level,
					  struct btrfs_key *first_key)
{
	struct btrfs_fs_info *fs_info = eb->fs_info;
	struct extent_io_tree *io_tree;
	int failed = 0;
	int ret;
	int num_copies = 0;
	int mirror_num = 0;
	int failed_mirror = 0;

	io_tree = &BTRFS_I(fs_info->btree_inode)->io_tree;
	while (1) {
		clear_bit(EXTENT_BUFFER_CORRUPT, &eb->bflags);
		ret = read_extent_buffer_pages(eb, WAIT_COMPLETE, mirror_num);
		if (!ret) {
			if (verify_parent_transid(io_tree, eb,
						   parent_transid, 0))
				ret = -EIO;
			else if (btrfs_verify_level_key(eb, level,
						first_key, parent_transid))
				ret = -EUCLEAN;
			else
				break;
		}

		num_copies = btrfs_num_copies(fs_info,
					      eb->start, eb->len);
		if (num_copies == 1)
			break;

		if (!failed_mirror) {
			failed = 1;
			failed_mirror = eb->read_mirror;
		}

		mirror_num++;
		if (mirror_num == failed_mirror)
			mirror_num++;

		if (mirror_num > num_copies)
			break;
	}

	if (failed && !ret && failed_mirror)
		btrfs_repair_eb_io_failure(eb, failed_mirror);

	return ret;
}

/*
 * Checksum a dirty tree block before IO.  This has extra checks to make sure
 * we only fill in the checksum field in the first page of a multi-page block.
 * For subpage extent buffers we need bvec to also read the offset in the page.
 */
static int csum_dirty_buffer(struct btrfs_fs_info *fs_info, struct bio_vec *bvec)
{
	struct page *page = bvec->bv_page;
	u64 start = page_offset(page);
	u64 found_start;
	u8 result[BTRFS_CSUM_SIZE];
	struct extent_buffer *eb;
	int ret;

	eb = (struct extent_buffer *)page->private;
	if (page != eb->pages[0])
		return 0;

	found_start = btrfs_header_bytenr(eb);

	if (test_bit(EXTENT_BUFFER_NO_CHECK, &eb->bflags)) {
		WARN_ON(found_start != 0);
		return 0;
	}

	/*
	 * Please do not consolidate these warnings into a single if.
	 * It is useful to know what went wrong.
	 */
	if (WARN_ON(found_start != start))
		return -EUCLEAN;
	if (WARN_ON(!PageUptodate(page)))
		return -EUCLEAN;

	ASSERT(memcmp_extent_buffer(eb, fs_info->fs_devices->metadata_uuid,
				    offsetof(struct btrfs_header, fsid),
				    BTRFS_FSID_SIZE) == 0);

	csum_tree_block(eb, result);

	if (btrfs_header_level(eb))
		ret = btrfs_check_node(eb);
	else
		ret = btrfs_check_leaf_full(eb);

	if (ret < 0) {
		btrfs_print_tree(eb, 0);
		btrfs_err(fs_info,
		"block=%llu write time tree block corruption detected",
			  eb->start);
		WARN_ON(IS_ENABLED(CONFIG_BTRFS_DEBUG));
		return ret;
	}
	write_extent_buffer(eb, result, 0, fs_info->csum_size);

	return 0;
}

static int check_tree_block_fsid(struct extent_buffer *eb)
{
	struct btrfs_fs_info *fs_info = eb->fs_info;
	struct btrfs_fs_devices *fs_devices = fs_info->fs_devices, *seed_devs;
	u8 fsid[BTRFS_FSID_SIZE];
	u8 *metadata_uuid;

	read_extent_buffer(eb, fsid, offsetof(struct btrfs_header, fsid),
			   BTRFS_FSID_SIZE);
	/*
	 * Checking the incompat flag is only valid for the current fs. For
	 * seed devices it's forbidden to have their uuid changed so reading
	 * ->fsid in this case is fine
	 */
	if (btrfs_fs_incompat(fs_info, METADATA_UUID))
		metadata_uuid = fs_devices->metadata_uuid;
	else
		metadata_uuid = fs_devices->fsid;

	if (!memcmp(fsid, metadata_uuid, BTRFS_FSID_SIZE))
		return 0;

	list_for_each_entry(seed_devs, &fs_devices->seed_list, seed_list)
		if (!memcmp(fsid, seed_devs->fsid, BTRFS_FSID_SIZE))
			return 0;

	return 1;
}

/* Do basic extent buffer checks at read time */
static int validate_extent_buffer(struct extent_buffer *eb)
{
	struct btrfs_fs_info *fs_info = eb->fs_info;
	u64 found_start;
	const u32 csum_size = fs_info->csum_size;
	u8 found_level;
	u8 result[BTRFS_CSUM_SIZE];
	int ret = 0;

	found_start = btrfs_header_bytenr(eb);
	if (found_start != eb->start) {
		btrfs_err_rl(fs_info, "bad tree block start, want %llu have %llu",
			     eb->start, found_start);
		ret = -EIO;
		goto out;
	}
	if (check_tree_block_fsid(eb)) {
		btrfs_err_rl(fs_info, "bad fsid on block %llu",
			     eb->start);
		ret = -EIO;
		goto out;
	}
	found_level = btrfs_header_level(eb);
	if (found_level >= BTRFS_MAX_LEVEL) {
		btrfs_err(fs_info, "bad tree block level %d on %llu",
			  (int)btrfs_header_level(eb), eb->start);
		ret = -EIO;
		goto out;
	}

	csum_tree_block(eb, result);

	if (memcmp_extent_buffer(eb, result, 0, csum_size)) {
		u8 val[BTRFS_CSUM_SIZE] = { 0 };

		read_extent_buffer(eb, &val, 0, csum_size);
		btrfs_warn_rl(fs_info,
	"%s checksum verify failed on %llu wanted " CSUM_FMT " found " CSUM_FMT " level %d",
			      fs_info->sb->s_id, eb->start,
			      CSUM_FMT_VALUE(csum_size, val),
			      CSUM_FMT_VALUE(csum_size, result),
			      btrfs_header_level(eb));
		ret = -EUCLEAN;
		goto out;
	}

	/*
	 * If this is a leaf block and it is corrupt, set the corrupt bit so
	 * that we don't try and read the other copies of this block, just
	 * return -EIO.
	 */
	if (found_level == 0 && btrfs_check_leaf_full(eb)) {
		set_bit(EXTENT_BUFFER_CORRUPT, &eb->bflags);
		ret = -EIO;
	}

	if (found_level > 0 && btrfs_check_node(eb))
		ret = -EIO;

	if (!ret)
		set_extent_buffer_uptodate(eb);
	else
		btrfs_err(fs_info,
			  "block=%llu read time tree block corruption detected",
			  eb->start);
out:
	return ret;
}

static int validate_subpage_buffer(struct page *page, u64 start, u64 end,
				   int mirror)
{
	struct btrfs_fs_info *fs_info = btrfs_sb(page->mapping->host->i_sb);
	struct extent_buffer *eb;
	bool reads_done;
	int ret = 0;

	/*
	 * We don't allow bio merge for subpage metadata read, so we should
	 * only get one eb for each endio hook.
	 */
	ASSERT(end == start + fs_info->nodesize - 1);
	ASSERT(PagePrivate(page));

	eb = find_extent_buffer(fs_info, start);
	/*
	 * When we are reading one tree block, eb must have been inserted into
	 * the radix tree. If not, something is wrong.
	 */
	ASSERT(eb);

	reads_done = atomic_dec_and_test(&eb->io_pages);
	/* Subpage read must finish in page read */
	ASSERT(reads_done);

	eb->read_mirror = mirror;
	if (test_bit(EXTENT_BUFFER_READ_ERR, &eb->bflags)) {
		ret = -EIO;
		goto err;
	}
	ret = validate_extent_buffer(eb);
	if (ret < 0)
		goto err;

	if (test_and_clear_bit(EXTENT_BUFFER_READAHEAD, &eb->bflags))
		btree_readahead_hook(eb, ret);

	set_extent_buffer_uptodate(eb);

	free_extent_buffer(eb);
	return ret;
err:
	/*
	 * end_bio_extent_readpage decrements io_pages in case of error,
	 * make sure it has something to decrement.
	 */
	atomic_inc(&eb->io_pages);
	clear_extent_buffer_uptodate(eb);
	free_extent_buffer(eb);
	return ret;
}

int btrfs_validate_metadata_buffer(struct btrfs_io_bio *io_bio,
				   struct page *page, u64 start, u64 end,
				   int mirror)
{
	struct extent_buffer *eb;
	int ret = 0;
	int reads_done;

	ASSERT(page->private);

	if (btrfs_sb(page->mapping->host->i_sb)->sectorsize < PAGE_SIZE)
		return validate_subpage_buffer(page, start, end, mirror);

	eb = (struct extent_buffer *)page->private;

	/*
	 * The pending IO might have been the only thing that kept this buffer
	 * in memory.  Make sure we have a ref for all this other checks
	 */
	atomic_inc(&eb->refs);

	reads_done = atomic_dec_and_test(&eb->io_pages);
	if (!reads_done)
		goto err;

	eb->read_mirror = mirror;
	if (test_bit(EXTENT_BUFFER_READ_ERR, &eb->bflags)) {
		ret = -EIO;
		goto err;
	}
	ret = validate_extent_buffer(eb);
err:
	if (reads_done &&
	    test_and_clear_bit(EXTENT_BUFFER_READAHEAD, &eb->bflags))
		btree_readahead_hook(eb, ret);

	if (ret) {
		/*
		 * our io error hook is going to dec the io pages
		 * again, we have to make sure it has something
		 * to decrement
		 */
		atomic_inc(&eb->io_pages);
		clear_extent_buffer_uptodate(eb);
	}
	free_extent_buffer(eb);

	return ret;
}

static void end_workqueue_bio(struct bio *bio)
{
	struct btrfs_end_io_wq *end_io_wq = bio->bi_private;
	struct btrfs_fs_info *fs_info;
	struct btrfs_workqueue *wq;

	fs_info = end_io_wq->info;
	end_io_wq->status = bio->bi_status;

	if (btrfs_op(bio) == BTRFS_MAP_WRITE) {
		if (end_io_wq->metadata == BTRFS_WQ_ENDIO_METADATA)
			wq = fs_info->endio_meta_write_workers;
		else if (end_io_wq->metadata == BTRFS_WQ_ENDIO_FREE_SPACE)
			wq = fs_info->endio_freespace_worker;
		else if (end_io_wq->metadata == BTRFS_WQ_ENDIO_RAID56)
			wq = fs_info->endio_raid56_workers;
		else
			wq = fs_info->endio_write_workers;
	} else {
		if (end_io_wq->metadata == BTRFS_WQ_ENDIO_RAID56)
			wq = fs_info->endio_raid56_workers;
		else if (end_io_wq->metadata)
			wq = fs_info->endio_meta_workers;
		else
			wq = fs_info->endio_workers;
	}

	btrfs_init_work(&end_io_wq->work, end_workqueue_fn, NULL, NULL);
	btrfs_queue_work(wq, &end_io_wq->work);
}

blk_status_t btrfs_bio_wq_end_io(struct btrfs_fs_info *info, struct bio *bio,
			enum btrfs_wq_endio_type metadata)
{
	struct btrfs_end_io_wq *end_io_wq;

	end_io_wq = kmem_cache_alloc(btrfs_end_io_wq_cache, GFP_NOFS);
	if (!end_io_wq)
		return BLK_STS_RESOURCE;

	end_io_wq->private = bio->bi_private;
	end_io_wq->end_io = bio->bi_end_io;
	end_io_wq->info = info;
	end_io_wq->status = 0;
	end_io_wq->bio = bio;
	end_io_wq->metadata = metadata;

	bio->bi_private = end_io_wq;
	bio->bi_end_io = end_workqueue_bio;
	return 0;
}

static void run_one_async_start(struct btrfs_work *work)
{
	struct async_submit_bio *async;
	blk_status_t ret;

	async = container_of(work, struct  async_submit_bio, work);
	ret = async->submit_bio_start(async->inode, async->bio,
				      async->dio_file_offset);
	if (ret)
		async->status = ret;
}

/*
 * In order to insert checksums into the metadata in large chunks, we wait
 * until bio submission time.   All the pages in the bio are checksummed and
 * sums are attached onto the ordered extent record.
 *
 * At IO completion time the csums attached on the ordered extent record are
 * inserted into the tree.
 */
static void run_one_async_done(struct btrfs_work *work)
{
	struct async_submit_bio *async;
	struct inode *inode;
	blk_status_t ret;

	async = container_of(work, struct  async_submit_bio, work);
	inode = async->inode;

	/* If an error occurred we just want to clean up the bio and move on */
	if (async->status) {
		async->bio->bi_status = async->status;
		bio_endio(async->bio);
		return;
	}

	/*
	 * All of the bios that pass through here are from async helpers.
	 * Use REQ_CGROUP_PUNT to issue them from the owning cgroup's context.
	 * This changes nothing when cgroups aren't in use.
	 */
	async->bio->bi_opf |= REQ_CGROUP_PUNT;
	ret = btrfs_map_bio(btrfs_sb(inode->i_sb), async->bio, async->mirror_num);
	if (ret) {
		async->bio->bi_status = ret;
		bio_endio(async->bio);
	}
}

static void run_one_async_free(struct btrfs_work *work)
{
	struct async_submit_bio *async;

	async = container_of(work, struct  async_submit_bio, work);
	kfree(async);
}

blk_status_t btrfs_wq_submit_bio(struct inode *inode, struct bio *bio,
				 int mirror_num, unsigned long bio_flags,
				 u64 dio_file_offset,
				 extent_submit_bio_start_t *submit_bio_start)
{
	struct btrfs_fs_info *fs_info = BTRFS_I(inode)->root->fs_info;
	struct async_submit_bio *async;

	async = kmalloc(sizeof(*async), GFP_NOFS);
	if (!async)
		return BLK_STS_RESOURCE;

	async->inode = inode;
	async->bio = bio;
	async->mirror_num = mirror_num;
	async->submit_bio_start = submit_bio_start;

	btrfs_init_work(&async->work, run_one_async_start, run_one_async_done,
			run_one_async_free);

	async->dio_file_offset = dio_file_offset;

	async->status = 0;

	if (op_is_sync(bio->bi_opf))
		btrfs_set_work_high_priority(&async->work);

	btrfs_queue_work(fs_info->workers, &async->work);
	return 0;
}

static blk_status_t btree_csum_one_bio(struct bio *bio)
{
	struct bio_vec *bvec;
	struct btrfs_root *root;
	int ret = 0;
	struct bvec_iter_all iter_all;

	ASSERT(!bio_flagged(bio, BIO_CLONED));
	bio_for_each_segment_all(bvec, bio, iter_all) {
		root = BTRFS_I(bvec->bv_page->mapping->host)->root;
		ret = csum_dirty_buffer(root->fs_info, bvec);
		if (ret)
			break;
	}

	return errno_to_blk_status(ret);
}

static blk_status_t btree_submit_bio_start(struct inode *inode, struct bio *bio,
					   u64 dio_file_offset)
{
	/*
	 * when we're called for a write, we're already in the async
	 * submission context.  Just jump into btrfs_map_bio
	 */
	return btree_csum_one_bio(bio);
}

static int check_async_write(struct btrfs_fs_info *fs_info,
			     struct btrfs_inode *bi)
{
	if (btrfs_is_zoned(fs_info))
		return 0;
	if (atomic_read(&bi->sync_writers))
		return 0;
	if (test_bit(BTRFS_FS_CSUM_IMPL_FAST, &fs_info->flags))
		return 0;
	return 1;
}

blk_status_t btrfs_submit_metadata_bio(struct inode *inode, struct bio *bio,
				       int mirror_num, unsigned long bio_flags)
{
	struct btrfs_fs_info *fs_info = btrfs_sb(inode->i_sb);
	int async = check_async_write(fs_info, BTRFS_I(inode));
	blk_status_t ret;

	if (btrfs_op(bio) != BTRFS_MAP_WRITE) {
		/*
		 * called for a read, do the setup so that checksum validation
		 * can happen in the async kernel threads
		 */
		ret = btrfs_bio_wq_end_io(fs_info, bio,
					  BTRFS_WQ_ENDIO_METADATA);
		if (ret)
			goto out_w_error;
		ret = btrfs_map_bio(fs_info, bio, mirror_num);
	} else if (!async) {
		ret = btree_csum_one_bio(bio);
		if (ret)
			goto out_w_error;
		ret = btrfs_map_bio(fs_info, bio, mirror_num);
	} else {
		/*
		 * kthread helpers are used to submit writes so that
		 * checksumming can happen in parallel across all CPUs
		 */
		ret = btrfs_wq_submit_bio(inode, bio, mirror_num, 0,
					  0, btree_submit_bio_start);
	}

	if (ret)
		goto out_w_error;
	return 0;

out_w_error:
	bio->bi_status = ret;
	bio_endio(bio);
	return ret;
}

#ifdef CONFIG_MIGRATION
static int btree_migratepage(struct address_space *mapping,
			struct page *newpage, struct page *page,
			enum migrate_mode mode)
{
	/*
	 * we can't safely write a btree page from here,
	 * we haven't done the locking hook
	 */
	if (PageDirty(page))
		return -EAGAIN;
	/*
	 * Buffers may be managed in a filesystem specific way.
	 * We must have no buffers or drop them.
	 */
	if (page_has_private(page) &&
	    !try_to_release_page(page, GFP_KERNEL))
		return -EAGAIN;
	return migrate_page(mapping, newpage, page, mode);
}
#endif


static int btree_writepages(struct address_space *mapping,
			    struct writeback_control *wbc)
{
	struct btrfs_fs_info *fs_info;
	int ret;

	if (wbc->sync_mode == WB_SYNC_NONE) {

		if (wbc->for_kupdate)
			return 0;

		fs_info = BTRFS_I(mapping->host)->root->fs_info;
		/* this is a bit racy, but that's ok */
		ret = __percpu_counter_compare(&fs_info->dirty_metadata_bytes,
					     BTRFS_DIRTY_METADATA_THRESH,
					     fs_info->dirty_metadata_batch);
		if (ret < 0)
			return 0;
	}
	return btree_write_cache_pages(mapping, wbc);
}

static int btree_releasepage(struct page *page, gfp_t gfp_flags)
{
	if (PageWriteback(page) || PageDirty(page))
		return 0;

	return try_release_extent_buffer(page);
}

static void btree_invalidatepage(struct page *page, unsigned int offset,
				 unsigned int length)
{
	struct extent_io_tree *tree;
	tree = &BTRFS_I(page->mapping->host)->io_tree;
	extent_invalidatepage(tree, page, offset);
	btree_releasepage(page, GFP_NOFS);
	if (PagePrivate(page)) {
		btrfs_warn(BTRFS_I(page->mapping->host)->root->fs_info,
			   "page private not zero on page %llu",
			   (unsigned long long)page_offset(page));
		detach_page_private(page);
	}
}

static int btree_set_page_dirty(struct page *page)
{
#ifdef DEBUG
	struct extent_buffer *eb;

	BUG_ON(!PagePrivate(page));
	eb = (struct extent_buffer *)page->private;
	BUG_ON(!eb);
	BUG_ON(!test_bit(EXTENT_BUFFER_DIRTY, &eb->bflags));
	BUG_ON(!atomic_read(&eb->refs));
	btrfs_assert_tree_locked(eb);
#endif
	return __set_page_dirty_nobuffers(page);
}

static const struct address_space_operations btree_aops = {
	.writepages	= btree_writepages,
	.releasepage	= btree_releasepage,
	.invalidatepage = btree_invalidatepage,
#ifdef CONFIG_MIGRATION
	.migratepage	= btree_migratepage,
#endif
	.set_page_dirty = btree_set_page_dirty,
};

struct extent_buffer *btrfs_find_create_tree_block(
						struct btrfs_fs_info *fs_info,
						u64 bytenr, u64 owner_root,
						int level)
{
	if (btrfs_is_testing(fs_info))
		return alloc_test_extent_buffer(fs_info, bytenr);
	return alloc_extent_buffer(fs_info, bytenr, owner_root, level);
}

/*
 * Read tree block at logical address @bytenr and do variant basic but critical
 * verification.
 *
 * @owner_root:		the objectid of the root owner for this block.
 * @parent_transid:	expected transid of this tree block, skip check if 0
 * @level:		expected level, mandatory check
 * @first_key:		expected key in slot 0, skip check if NULL
 */
struct extent_buffer *read_tree_block(struct btrfs_fs_info *fs_info, u64 bytenr,
				      u64 owner_root, u64 parent_transid,
				      int level, struct btrfs_key *first_key)
{
	struct extent_buffer *buf = NULL;
	int ret;

	buf = btrfs_find_create_tree_block(fs_info, bytenr, owner_root, level);
	if (IS_ERR(buf))
		return buf;

	ret = btree_read_extent_buffer_pages(buf, parent_transid,
					     level, first_key);
	if (ret) {
		free_extent_buffer_stale(buf);
		return ERR_PTR(ret);
	}
	return buf;

}

void btrfs_clean_tree_block(struct extent_buffer *buf)
{
	struct btrfs_fs_info *fs_info = buf->fs_info;
	if (btrfs_header_generation(buf) ==
	    fs_info->running_transaction->transid) {
		btrfs_assert_tree_locked(buf);

		if (test_and_clear_bit(EXTENT_BUFFER_DIRTY, &buf->bflags)) {
			percpu_counter_add_batch(&fs_info->dirty_metadata_bytes,
						 -buf->len,
						 fs_info->dirty_metadata_batch);
			clear_extent_buffer_dirty(buf);
		}
	}
}

static void __setup_root(struct btrfs_root *root, struct btrfs_fs_info *fs_info,
			 u64 objectid)
{
	bool dummy = test_bit(BTRFS_FS_STATE_DUMMY_FS_INFO, &fs_info->fs_state);
	root->fs_info = fs_info;
	root->node = NULL;
	root->commit_root = NULL;
	root->state = 0;
	root->orphan_cleanup_state = 0;

	root->last_trans = 0;
	root->free_objectid = 0;
	root->nr_delalloc_inodes = 0;
	root->nr_ordered_extents = 0;
	root->inode_tree = RB_ROOT;
	INIT_RADIX_TREE(&root->delayed_nodes_tree, GFP_ATOMIC);
	root->block_rsv = NULL;

	INIT_LIST_HEAD(&root->dirty_list);
	INIT_LIST_HEAD(&root->root_list);
	INIT_LIST_HEAD(&root->delalloc_inodes);
	INIT_LIST_HEAD(&root->delalloc_root);
	INIT_LIST_HEAD(&root->ordered_extents);
	INIT_LIST_HEAD(&root->ordered_root);
	INIT_LIST_HEAD(&root->reloc_dirty_list);
	INIT_LIST_HEAD(&root->logged_list[0]);
	INIT_LIST_HEAD(&root->logged_list[1]);
	spin_lock_init(&root->inode_lock);
	spin_lock_init(&root->delalloc_lock);
	spin_lock_init(&root->ordered_extent_lock);
	spin_lock_init(&root->accounting_lock);
	spin_lock_init(&root->log_extents_lock[0]);
	spin_lock_init(&root->log_extents_lock[1]);
	spin_lock_init(&root->qgroup_meta_rsv_lock);
	mutex_init(&root->objectid_mutex);
	mutex_init(&root->log_mutex);
	mutex_init(&root->ordered_extent_mutex);
	mutex_init(&root->delalloc_mutex);
	init_waitqueue_head(&root->qgroup_flush_wait);
	init_waitqueue_head(&root->log_writer_wait);
	init_waitqueue_head(&root->log_commit_wait[0]);
	init_waitqueue_head(&root->log_commit_wait[1]);
	INIT_LIST_HEAD(&root->log_ctxs[0]);
	INIT_LIST_HEAD(&root->log_ctxs[1]);
	atomic_set(&root->log_commit[0], 0);
	atomic_set(&root->log_commit[1], 0);
	atomic_set(&root->log_writers, 0);
	atomic_set(&root->log_batch, 0);
	refcount_set(&root->refs, 1);
	atomic_set(&root->snapshot_force_cow, 0);
	atomic_set(&root->nr_swapfiles, 0);
	root->log_transid = 0;
	root->log_transid_committed = -1;
	root->last_log_commit = 0;
	if (!dummy) {
		extent_io_tree_init(fs_info, &root->dirty_log_pages,
				    IO_TREE_ROOT_DIRTY_LOG_PAGES, NULL);
		extent_io_tree_init(fs_info, &root->log_csum_range,
				    IO_TREE_LOG_CSUM_RANGE, NULL);
	}

	memset(&root->root_key, 0, sizeof(root->root_key));
	memset(&root->root_item, 0, sizeof(root->root_item));
	memset(&root->defrag_progress, 0, sizeof(root->defrag_progress));
	root->root_key.objectid = objectid;
	root->anon_dev = 0;

	spin_lock_init(&root->root_item_lock);
	btrfs_qgroup_init_swapped_blocks(&root->swapped_blocks);
#ifdef CONFIG_BTRFS_DEBUG
	INIT_LIST_HEAD(&root->leak_list);
	spin_lock(&fs_info->fs_roots_radix_lock);
	list_add_tail(&root->leak_list, &fs_info->allocated_roots);
	spin_unlock(&fs_info->fs_roots_radix_lock);
#endif
}

static struct btrfs_root *btrfs_alloc_root(struct btrfs_fs_info *fs_info,
					   u64 objectid, gfp_t flags)
{
	struct btrfs_root *root = kzalloc(sizeof(*root), flags);
	if (root)
		__setup_root(root, fs_info, objectid);
	return root;
}

#ifdef CONFIG_BTRFS_FS_RUN_SANITY_TESTS
/* Should only be used by the testing infrastructure */
struct btrfs_root *btrfs_alloc_dummy_root(struct btrfs_fs_info *fs_info)
{
	struct btrfs_root *root;

	if (!fs_info)
		return ERR_PTR(-EINVAL);

	root = btrfs_alloc_root(fs_info, BTRFS_ROOT_TREE_OBJECTID, GFP_KERNEL);
	if (!root)
		return ERR_PTR(-ENOMEM);

	/* We don't use the stripesize in selftest, set it as sectorsize */
	root->alloc_bytenr = 0;

	return root;
}
#endif

struct btrfs_root *btrfs_create_tree(struct btrfs_trans_handle *trans,
				     u64 objectid)
{
	struct btrfs_fs_info *fs_info = trans->fs_info;
	struct extent_buffer *leaf;
	struct btrfs_root *tree_root = fs_info->tree_root;
	struct btrfs_root *root;
	struct btrfs_key key;
	unsigned int nofs_flag;
	int ret = 0;

	/*
	 * We're holding a transaction handle, so use a NOFS memory allocation
	 * context to avoid deadlock if reclaim happens.
	 */
	nofs_flag = memalloc_nofs_save();
	root = btrfs_alloc_root(fs_info, objectid, GFP_KERNEL);
	memalloc_nofs_restore(nofs_flag);
	if (!root)
		return ERR_PTR(-ENOMEM);

	root->root_key.objectid = objectid;
	root->root_key.type = BTRFS_ROOT_ITEM_KEY;
	root->root_key.offset = 0;

	leaf = btrfs_alloc_tree_block(trans, root, 0, objectid, NULL, 0, 0, 0,
				      BTRFS_NESTING_NORMAL);
	if (IS_ERR(leaf)) {
		ret = PTR_ERR(leaf);
		leaf = NULL;
		goto fail_unlock;
	}

	root->node = leaf;
	btrfs_mark_buffer_dirty(leaf);

	root->commit_root = btrfs_root_node(root);
	set_bit(BTRFS_ROOT_TRACK_DIRTY, &root->state);

	btrfs_set_root_flags(&root->root_item, 0);
	btrfs_set_root_limit(&root->root_item, 0);
	btrfs_set_root_bytenr(&root->root_item, leaf->start);
	btrfs_set_root_generation(&root->root_item, trans->transid);
	btrfs_set_root_level(&root->root_item, 0);
	btrfs_set_root_refs(&root->root_item, 1);
	btrfs_set_root_used(&root->root_item, leaf->len);
	btrfs_set_root_last_snapshot(&root->root_item, 0);
	btrfs_set_root_dirid(&root->root_item, 0);
	if (is_fstree(objectid))
		generate_random_guid(root->root_item.uuid);
	else
		export_guid(root->root_item.uuid, &guid_null);
	btrfs_set_root_drop_level(&root->root_item, 0);

	btrfs_tree_unlock(leaf);

	key.objectid = objectid;
	key.type = BTRFS_ROOT_ITEM_KEY;
	key.offset = 0;
	ret = btrfs_insert_root(trans, tree_root, &key, &root->root_item);
	if (ret)
		goto fail;

	return root;

fail_unlock:
	if (leaf)
		btrfs_tree_unlock(leaf);
fail:
	btrfs_put_root(root);

	return ERR_PTR(ret);
}

static struct btrfs_root *alloc_log_tree(struct btrfs_trans_handle *trans,
					 struct btrfs_fs_info *fs_info)
{
	struct btrfs_root *root;

	root = btrfs_alloc_root(fs_info, BTRFS_TREE_LOG_OBJECTID, GFP_NOFS);
	if (!root)
		return ERR_PTR(-ENOMEM);

	root->root_key.objectid = BTRFS_TREE_LOG_OBJECTID;
	root->root_key.type = BTRFS_ROOT_ITEM_KEY;
	root->root_key.offset = BTRFS_TREE_LOG_OBJECTID;

	return root;
}

int btrfs_alloc_log_tree_node(struct btrfs_trans_handle *trans,
			      struct btrfs_root *root)
{
	struct extent_buffer *leaf;

	/*
	 * DON'T set SHAREABLE bit for log trees.
	 *
	 * Log trees are not exposed to user space thus can't be snapshotted,
	 * and they go away before a real commit is actually done.
	 *
	 * They do store pointers to file data extents, and those reference
	 * counts still get updated (along with back refs to the log tree).
	 */

	leaf = btrfs_alloc_tree_block(trans, root, 0, BTRFS_TREE_LOG_OBJECTID,
			NULL, 0, 0, 0, BTRFS_NESTING_NORMAL);
	if (IS_ERR(leaf))
		return PTR_ERR(leaf);

	root->node = leaf;

	btrfs_mark_buffer_dirty(root->node);
	btrfs_tree_unlock(root->node);

	return 0;
}

int btrfs_init_log_root_tree(struct btrfs_trans_handle *trans,
			     struct btrfs_fs_info *fs_info)
{
	struct btrfs_root *log_root;

	log_root = alloc_log_tree(trans, fs_info);
	if (IS_ERR(log_root))
		return PTR_ERR(log_root);

	if (!btrfs_is_zoned(fs_info)) {
		int ret = btrfs_alloc_log_tree_node(trans, log_root);

		if (ret) {
			btrfs_put_root(log_root);
			return ret;
		}
	}

	WARN_ON(fs_info->log_root_tree);
	fs_info->log_root_tree = log_root;
	return 0;
}

int btrfs_add_log_tree(struct btrfs_trans_handle *trans,
		       struct btrfs_root *root)
{
	struct btrfs_fs_info *fs_info = root->fs_info;
	struct btrfs_root *log_root;
	struct btrfs_inode_item *inode_item;
	int ret;

	log_root = alloc_log_tree(trans, fs_info);
	if (IS_ERR(log_root))
		return PTR_ERR(log_root);

	ret = btrfs_alloc_log_tree_node(trans, log_root);
	if (ret) {
		btrfs_put_root(log_root);
		return ret;
	}

	log_root->last_trans = trans->transid;
	log_root->root_key.offset = root->root_key.objectid;

	inode_item = &log_root->root_item.inode;
	btrfs_set_stack_inode_generation(inode_item, 1);
	btrfs_set_stack_inode_size(inode_item, 3);
	btrfs_set_stack_inode_nlink(inode_item, 1);
	btrfs_set_stack_inode_nbytes(inode_item,
				     fs_info->nodesize);
	btrfs_set_stack_inode_mode(inode_item, S_IFDIR | 0755);

	btrfs_set_root_node(&log_root->root_item, log_root->node);

	WARN_ON(root->log_root);
	root->log_root = log_root;
	root->log_transid = 0;
	root->log_transid_committed = -1;
	root->last_log_commit = 0;
	return 0;
}

static struct btrfs_root *read_tree_root_path(struct btrfs_root *tree_root,
					      struct btrfs_path *path,
					      struct btrfs_key *key)
{
	struct btrfs_root *root;
	struct btrfs_fs_info *fs_info = tree_root->fs_info;
	u64 generation;
	int ret;
	int level;

	root = btrfs_alloc_root(fs_info, key->objectid, GFP_NOFS);
	if (!root)
		return ERR_PTR(-ENOMEM);

	ret = btrfs_find_root(tree_root, key, path,
			      &root->root_item, &root->root_key);
	if (ret) {
		if (ret > 0)
			ret = -ENOENT;
		goto fail;
	}

	generation = btrfs_root_generation(&root->root_item);
	level = btrfs_root_level(&root->root_item);
	root->node = read_tree_block(fs_info,
				     btrfs_root_bytenr(&root->root_item),
				     key->objectid, generation, level, NULL);
	if (IS_ERR(root->node)) {
		ret = PTR_ERR(root->node);
		root->node = NULL;
		goto fail;
	} else if (!btrfs_buffer_uptodate(root->node, generation, 0)) {
		ret = -EIO;
		goto fail;
	}
	root->commit_root = btrfs_root_node(root);
	return root;
fail:
	btrfs_put_root(root);
	return ERR_PTR(ret);
}

struct btrfs_root *btrfs_read_tree_root(struct btrfs_root *tree_root,
					struct btrfs_key *key)
{
	struct btrfs_root *root;
	struct btrfs_path *path;

	path = btrfs_alloc_path();
	if (!path)
		return ERR_PTR(-ENOMEM);
	root = read_tree_root_path(tree_root, path, key);
	btrfs_free_path(path);

	return root;
}

/*
 * Initialize subvolume root in-memory structure
 *
 * @anon_dev:	anonymous device to attach to the root, if zero, allocate new
 */
static int btrfs_init_fs_root(struct btrfs_root *root, dev_t anon_dev)
{
	int ret;
	unsigned int nofs_flag;

	/*
	 * We might be called under a transaction (e.g. indirect backref
	 * resolution) which could deadlock if it triggers memory reclaim
	 */
	nofs_flag = memalloc_nofs_save();
	ret = btrfs_drew_lock_init(&root->snapshot_lock);
	memalloc_nofs_restore(nofs_flag);
	if (ret)
		goto fail;

	if (root->root_key.objectid != BTRFS_TREE_LOG_OBJECTID &&
	    root->root_key.objectid != BTRFS_DATA_RELOC_TREE_OBJECTID) {
		set_bit(BTRFS_ROOT_SHAREABLE, &root->state);
		btrfs_check_and_init_root_item(&root->root_item);
	}

	/*
	 * Don't assign anonymous block device to roots that are not exposed to
	 * userspace, the id pool is limited to 1M
	 */
	if (is_fstree(root->root_key.objectid) &&
	    btrfs_root_refs(&root->root_item) > 0) {
		if (!anon_dev) {
			ret = get_anon_bdev(&root->anon_dev);
			if (ret)
				goto fail;
		} else {
			root->anon_dev = anon_dev;
		}
	}

	mutex_lock(&root->objectid_mutex);
	ret = btrfs_init_root_free_objectid(root);
	if (ret) {
		mutex_unlock(&root->objectid_mutex);
		goto fail;
	}

	ASSERT(root->free_objectid <= BTRFS_LAST_FREE_OBJECTID);

	mutex_unlock(&root->objectid_mutex);

	return 0;
fail:
	/* The caller is responsible to call btrfs_free_fs_root */
	return ret;
}

static struct btrfs_root *btrfs_lookup_fs_root(struct btrfs_fs_info *fs_info,
					       u64 root_id)
{
	struct btrfs_root *root;

	spin_lock(&fs_info->fs_roots_radix_lock);
	root = radix_tree_lookup(&fs_info->fs_roots_radix,
				 (unsigned long)root_id);
	if (root)
		root = btrfs_grab_root(root);
	spin_unlock(&fs_info->fs_roots_radix_lock);
	return root;
}

static struct btrfs_root *btrfs_get_global_root(struct btrfs_fs_info *fs_info,
						u64 objectid)
{
	if (objectid == BTRFS_ROOT_TREE_OBJECTID)
		return btrfs_grab_root(fs_info->tree_root);
	if (objectid == BTRFS_EXTENT_TREE_OBJECTID)
		return btrfs_grab_root(fs_info->extent_root);
	if (objectid == BTRFS_CHUNK_TREE_OBJECTID)
		return btrfs_grab_root(fs_info->chunk_root);
	if (objectid == BTRFS_DEV_TREE_OBJECTID)
		return btrfs_grab_root(fs_info->dev_root);
	if (objectid == BTRFS_CSUM_TREE_OBJECTID)
		return btrfs_grab_root(fs_info->csum_root);
	if (objectid == BTRFS_QUOTA_TREE_OBJECTID)
		return btrfs_grab_root(fs_info->quota_root) ?
			fs_info->quota_root : ERR_PTR(-ENOENT);
	if (objectid == BTRFS_UUID_TREE_OBJECTID)
		return btrfs_grab_root(fs_info->uuid_root) ?
			fs_info->uuid_root : ERR_PTR(-ENOENT);
	if (objectid == BTRFS_FREE_SPACE_TREE_OBJECTID)
		return btrfs_grab_root(fs_info->free_space_root) ?
			fs_info->free_space_root : ERR_PTR(-ENOENT);
	return NULL;
}

int btrfs_insert_fs_root(struct btrfs_fs_info *fs_info,
			 struct btrfs_root *root)
{
	int ret;

	ret = radix_tree_preload(GFP_NOFS);
	if (ret)
		return ret;

	spin_lock(&fs_info->fs_roots_radix_lock);
	ret = radix_tree_insert(&fs_info->fs_roots_radix,
				(unsigned long)root->root_key.objectid,
				root);
	if (ret == 0) {
		btrfs_grab_root(root);
		set_bit(BTRFS_ROOT_IN_RADIX, &root->state);
	}
	spin_unlock(&fs_info->fs_roots_radix_lock);
	radix_tree_preload_end();

	return ret;
}

void btrfs_check_leaked_roots(struct btrfs_fs_info *fs_info)
{
#ifdef CONFIG_BTRFS_DEBUG
	struct btrfs_root *root;

	while (!list_empty(&fs_info->allocated_roots)) {
		char buf[BTRFS_ROOT_NAME_BUF_LEN];

		root = list_first_entry(&fs_info->allocated_roots,
					struct btrfs_root, leak_list);
		btrfs_err(fs_info, "leaked root %s refcount %d",
			  btrfs_root_name(&root->root_key, buf),
			  refcount_read(&root->refs));
		while (refcount_read(&root->refs) > 1)
			btrfs_put_root(root);
		btrfs_put_root(root);
	}
#endif
}

void btrfs_free_fs_info(struct btrfs_fs_info *fs_info)
{
	percpu_counter_destroy(&fs_info->dirty_metadata_bytes);
	percpu_counter_destroy(&fs_info->delalloc_bytes);
	percpu_counter_destroy(&fs_info->ordered_bytes);
	percpu_counter_destroy(&fs_info->dev_replace.bio_counter);
	btrfs_free_csum_hash(fs_info);
	btrfs_free_stripe_hash_table(fs_info);
	btrfs_free_ref_cache(fs_info);
	kfree(fs_info->balance_ctl);
	kfree(fs_info->delayed_root);
	btrfs_put_root(fs_info->extent_root);
	btrfs_put_root(fs_info->tree_root);
	btrfs_put_root(fs_info->chunk_root);
	btrfs_put_root(fs_info->dev_root);
	btrfs_put_root(fs_info->csum_root);
	btrfs_put_root(fs_info->quota_root);
	btrfs_put_root(fs_info->uuid_root);
	btrfs_put_root(fs_info->free_space_root);
	btrfs_put_root(fs_info->fs_root);
	btrfs_put_root(fs_info->data_reloc_root);
	btrfs_check_leaked_roots(fs_info);
	btrfs_extent_buffer_leak_debug_check(fs_info);
	kfree(fs_info->super_copy);
	kfree(fs_info->super_for_commit);
	kvfree(fs_info);
}


/*
 * Get an in-memory reference of a root structure.
 *
 * For essential trees like root/extent tree, we grab it from fs_info directly.
 * For subvolume trees, we check the cached filesystem roots first. If not
 * found, then read it from disk and add it to cached fs roots.
 *
 * Caller should release the root by calling btrfs_put_root() after the usage.
 *
 * NOTE: Reloc and log trees can't be read by this function as they share the
 *	 same root objectid.
 *
 * @objectid:	root id
 * @anon_dev:	preallocated anonymous block device number for new roots,
 * 		pass 0 for new allocation.
 * @check_ref:	whether to check root item references, If true, return -ENOENT
 *		for orphan roots
 */
static struct btrfs_root *btrfs_get_root_ref(struct btrfs_fs_info *fs_info,
					     u64 objectid, dev_t anon_dev,
					     bool check_ref)
{
	struct btrfs_root *root;
	struct btrfs_path *path;
	struct btrfs_key key;
	int ret;

	root = btrfs_get_global_root(fs_info, objectid);
	if (root)
		return root;
again:
	root = btrfs_lookup_fs_root(fs_info, objectid);
	if (root) {
		/* Shouldn't get preallocated anon_dev for cached roots */
		ASSERT(!anon_dev);
		if (check_ref && btrfs_root_refs(&root->root_item) == 0) {
			btrfs_put_root(root);
			return ERR_PTR(-ENOENT);
		}
		return root;
	}

	key.objectid = objectid;
	key.type = BTRFS_ROOT_ITEM_KEY;
	key.offset = (u64)-1;
	root = btrfs_read_tree_root(fs_info->tree_root, &key);
	if (IS_ERR(root))
		return root;

	if (check_ref && btrfs_root_refs(&root->root_item) == 0) {
		ret = -ENOENT;
		goto fail;
	}

	ret = btrfs_init_fs_root(root, anon_dev);
	if (ret)
		goto fail;

	path = btrfs_alloc_path();
	if (!path) {
		ret = -ENOMEM;
		goto fail;
	}
	key.objectid = BTRFS_ORPHAN_OBJECTID;
	key.type = BTRFS_ORPHAN_ITEM_KEY;
	key.offset = objectid;

	ret = btrfs_search_slot(NULL, fs_info->tree_root, &key, path, 0, 0);
	btrfs_free_path(path);
	if (ret < 0)
		goto fail;
	if (ret == 0)
		set_bit(BTRFS_ROOT_ORPHAN_ITEM_INSERTED, &root->state);

	ret = btrfs_insert_fs_root(fs_info, root);
	if (ret) {
		btrfs_put_root(root);
		if (ret == -EEXIST)
			goto again;
		goto fail;
	}
	return root;
fail:
	btrfs_put_root(root);
	return ERR_PTR(ret);
}

/*
 * Get in-memory reference of a root structure
 *
 * @objectid:	tree objectid
 * @check_ref:	if set, verify that the tree exists and the item has at least
 *		one reference
 */
struct btrfs_root *btrfs_get_fs_root(struct btrfs_fs_info *fs_info,
				     u64 objectid, bool check_ref)
{
	return btrfs_get_root_ref(fs_info, objectid, 0, check_ref);
}

/*
 * Get in-memory reference of a root structure, created as new, optionally pass
 * the anonymous block device id
 *
 * @objectid:	tree objectid
 * @anon_dev:	if zero, allocate a new anonymous block device or use the
 *		parameter value
 */
struct btrfs_root *btrfs_get_new_fs_root(struct btrfs_fs_info *fs_info,
					 u64 objectid, dev_t anon_dev)
{
	return btrfs_get_root_ref(fs_info, objectid, anon_dev, true);
}

/*
 * btrfs_get_fs_root_commit_root - return a root for the given objectid
 * @fs_info:	the fs_info
 * @objectid:	the objectid we need to lookup
 *
 * This is exclusively used for backref walking, and exists specifically because
 * of how qgroups does lookups.  Qgroups will do a backref lookup at delayed ref
 * creation time, which means we may have to read the tree_root in order to look
 * up a fs root that is not in memory.  If the root is not in memory we will
 * read the tree root commit root and look up the fs root from there.  This is a
 * temporary root, it will not be inserted into the radix tree as it doesn't
 * have the most uptodate information, it'll simply be discarded once the
 * backref code is finished using the root.
 */
struct btrfs_root *btrfs_get_fs_root_commit_root(struct btrfs_fs_info *fs_info,
						 struct btrfs_path *path,
						 u64 objectid)
{
	struct btrfs_root *root;
	struct btrfs_key key;

	ASSERT(path->search_commit_root && path->skip_locking);

	/*
	 * This can return -ENOENT if we ask for a root that doesn't exist, but
	 * since this is called via the backref walking code we won't be looking
	 * up a root that doesn't exist, unless there's corruption.  So if root
	 * != NULL just return it.
	 */
	root = btrfs_get_global_root(fs_info, objectid);
	if (root)
		return root;

	root = btrfs_lookup_fs_root(fs_info, objectid);
	if (root)
		return root;

	key.objectid = objectid;
	key.type = BTRFS_ROOT_ITEM_KEY;
	key.offset = (u64)-1;
	root = read_tree_root_path(fs_info->tree_root, path, &key);
	btrfs_release_path(path);

	return root;
}

/*
 * called by the kthread helper functions to finally call the bio end_io
 * functions.  This is where read checksum verification actually happens
 */
static void end_workqueue_fn(struct btrfs_work *work)
{
	struct bio *bio;
	struct btrfs_end_io_wq *end_io_wq;

	end_io_wq = container_of(work, struct btrfs_end_io_wq, work);
	bio = end_io_wq->bio;

	bio->bi_status = end_io_wq->status;
	bio->bi_private = end_io_wq->private;
	bio->bi_end_io = end_io_wq->end_io;
	bio_endio(bio);
	kmem_cache_free(btrfs_end_io_wq_cache, end_io_wq);
}

static int cleaner_kthread(void *arg)
{
	struct btrfs_root *root = arg;
	struct btrfs_fs_info *fs_info = root->fs_info;
	int again;

	while (1) {
		again = 0;

		set_bit(BTRFS_FS_CLEANER_RUNNING, &fs_info->flags);

		/* Make the cleaner go to sleep early. */
		if (btrfs_need_cleaner_sleep(fs_info))
			goto sleep;

		/*
		 * Do not do anything if we might cause open_ctree() to block
		 * before we have finished mounting the filesystem.
		 */
		if (!test_bit(BTRFS_FS_OPEN, &fs_info->flags))
			goto sleep;

		if (!mutex_trylock(&fs_info->cleaner_mutex))
			goto sleep;

		/*
		 * Avoid the problem that we change the status of the fs
		 * during the above check and trylock.
		 */
		if (btrfs_need_cleaner_sleep(fs_info)) {
			mutex_unlock(&fs_info->cleaner_mutex);
			goto sleep;
		}

		btrfs_run_delayed_iputs(fs_info);

		again = btrfs_clean_one_deleted_snapshot(root);
		mutex_unlock(&fs_info->cleaner_mutex);

		/*
		 * The defragger has dealt with the R/O remount and umount,
		 * needn't do anything special here.
		 */
		btrfs_run_defrag_inodes(fs_info);

		/*
		 * Acquires fs_info->delete_unused_bgs_mutex to avoid racing
		 * with relocation (btrfs_relocate_chunk) and relocation
		 * acquires fs_info->cleaner_mutex (btrfs_relocate_block_group)
		 * after acquiring fs_info->delete_unused_bgs_mutex. So we
		 * can't hold, nor need to, fs_info->cleaner_mutex when deleting
		 * unused block groups.
		 */
		btrfs_delete_unused_bgs(fs_info);
sleep:
		clear_and_wake_up_bit(BTRFS_FS_CLEANER_RUNNING, &fs_info->flags);
		if (kthread_should_park())
			kthread_parkme();
		if (kthread_should_stop())
			return 0;
		if (!again) {
			set_current_state(TASK_INTERRUPTIBLE);
			schedule();
			__set_current_state(TASK_RUNNING);
		}
	}
}

static int transaction_kthread(void *arg)
{
	struct btrfs_root *root = arg;
	struct btrfs_fs_info *fs_info = root->fs_info;
	struct btrfs_trans_handle *trans;
	struct btrfs_transaction *cur;
	u64 transid;
	time64_t delta;
	unsigned long delay;
	bool cannot_commit;

	do {
		cannot_commit = false;
		delay = msecs_to_jiffies(fs_info->commit_interval * 1000);
		mutex_lock(&fs_info->transaction_kthread_mutex);

		spin_lock(&fs_info->trans_lock);
		cur = fs_info->running_transaction;
		if (!cur) {
			spin_unlock(&fs_info->trans_lock);
			goto sleep;
		}

		delta = ktime_get_seconds() - cur->start_time;
		if (cur->state < TRANS_STATE_COMMIT_START &&
		    delta < fs_info->commit_interval) {
			spin_unlock(&fs_info->trans_lock);
			delay -= msecs_to_jiffies((delta - 1) * 1000);
			delay = min(delay,
				    msecs_to_jiffies(fs_info->commit_interval * 1000));
			goto sleep;
		}
		transid = cur->transid;
		spin_unlock(&fs_info->trans_lock);

		/* If the file system is aborted, this will always fail. */
		trans = btrfs_attach_transaction(root);
		if (IS_ERR(trans)) {
			if (PTR_ERR(trans) != -ENOENT)
				cannot_commit = true;
			goto sleep;
		}
		if (transid == trans->transid) {
			btrfs_commit_transaction(trans);
		} else {
			btrfs_end_transaction(trans);
		}
sleep:
		wake_up_process(fs_info->cleaner_kthread);
		mutex_unlock(&fs_info->transaction_kthread_mutex);

		if (unlikely(test_bit(BTRFS_FS_STATE_ERROR,
				      &fs_info->fs_state)))
			btrfs_cleanup_transaction(fs_info);
		if (!kthread_should_stop() &&
				(!btrfs_transaction_blocked(fs_info) ||
				 cannot_commit))
			schedule_timeout_interruptible(delay);
	} while (!kthread_should_stop());
	return 0;
}

/*
 * This will find the highest generation in the array of root backups.  The
 * index of the highest array is returned, or -EINVAL if we can't find
 * anything.
 *
 * We check to make sure the array is valid by comparing the
 * generation of the latest  root in the array with the generation
 * in the super block.  If they don't match we pitch it.
 */
static int find_newest_super_backup(struct btrfs_fs_info *info)
{
	const u64 newest_gen = btrfs_super_generation(info->super_copy);
	u64 cur;
	struct btrfs_root_backup *root_backup;
	int i;

	for (i = 0; i < BTRFS_NUM_BACKUP_ROOTS; i++) {
		root_backup = info->super_copy->super_roots + i;
		cur = btrfs_backup_tree_root_gen(root_backup);
		if (cur == newest_gen)
			return i;
	}

	return -EINVAL;
}

/*
 * copy all the root pointers into the super backup array.
 * this will bump the backup pointer by one when it is
 * done
 */
static void backup_super_roots(struct btrfs_fs_info *info)
{
	const int next_backup = info->backup_root_index;
	struct btrfs_root_backup *root_backup;

	root_backup = info->super_for_commit->super_roots + next_backup;

	/*
	 * make sure all of our padding and empty slots get zero filled
	 * regardless of which ones we use today
	 */
	memset(root_backup, 0, sizeof(*root_backup));

	info->backup_root_index = (next_backup + 1) % BTRFS_NUM_BACKUP_ROOTS;

	btrfs_set_backup_tree_root(root_backup, info->tree_root->node->start);
	btrfs_set_backup_tree_root_gen(root_backup,
			       btrfs_header_generation(info->tree_root->node));

	btrfs_set_backup_tree_root_level(root_backup,
			       btrfs_header_level(info->tree_root->node));

	btrfs_set_backup_chunk_root(root_backup, info->chunk_root->node->start);
	btrfs_set_backup_chunk_root_gen(root_backup,
			       btrfs_header_generation(info->chunk_root->node));
	btrfs_set_backup_chunk_root_level(root_backup,
			       btrfs_header_level(info->chunk_root->node));

	btrfs_set_backup_extent_root(root_backup, info->extent_root->node->start);
	btrfs_set_backup_extent_root_gen(root_backup,
			       btrfs_header_generation(info->extent_root->node));
	btrfs_set_backup_extent_root_level(root_backup,
			       btrfs_header_level(info->extent_root->node));

	/*
	 * we might commit during log recovery, which happens before we set
	 * the fs_root.  Make sure it is valid before we fill it in.
	 */
	if (info->fs_root && info->fs_root->node) {
		btrfs_set_backup_fs_root(root_backup,
					 info->fs_root->node->start);
		btrfs_set_backup_fs_root_gen(root_backup,
			       btrfs_header_generation(info->fs_root->node));
		btrfs_set_backup_fs_root_level(root_backup,
			       btrfs_header_level(info->fs_root->node));
	}

	btrfs_set_backup_dev_root(root_backup, info->dev_root->node->start);
	btrfs_set_backup_dev_root_gen(root_backup,
			       btrfs_header_generation(info->dev_root->node));
	btrfs_set_backup_dev_root_level(root_backup,
				       btrfs_header_level(info->dev_root->node));

	btrfs_set_backup_csum_root(root_backup, info->csum_root->node->start);
	btrfs_set_backup_csum_root_gen(root_backup,
			       btrfs_header_generation(info->csum_root->node));
	btrfs_set_backup_csum_root_level(root_backup,
			       btrfs_header_level(info->csum_root->node));

	btrfs_set_backup_total_bytes(root_backup,
			     btrfs_super_total_bytes(info->super_copy));
	btrfs_set_backup_bytes_used(root_backup,
			     btrfs_super_bytes_used(info->super_copy));
	btrfs_set_backup_num_devices(root_backup,
			     btrfs_super_num_devices(info->super_copy));

	/*
	 * if we don't copy this out to the super_copy, it won't get remembered
	 * for the next commit
	 */
	memcpy(&info->super_copy->super_roots,
	       &info->super_for_commit->super_roots,
	       sizeof(*root_backup) * BTRFS_NUM_BACKUP_ROOTS);
}

/*
 * read_backup_root - Reads a backup root based on the passed priority. Prio 0
 * is the newest, prio 1/2/3 are 2nd newest/3rd newest/4th (oldest) backup roots
 *
 * fs_info - filesystem whose backup roots need to be read
 * priority - priority of backup root required
 *
 * Returns backup root index on success and -EINVAL otherwise.
 */
static int read_backup_root(struct btrfs_fs_info *fs_info, u8 priority)
{
	int backup_index = find_newest_super_backup(fs_info);
	struct btrfs_super_block *super = fs_info->super_copy;
	struct btrfs_root_backup *root_backup;

	if (priority < BTRFS_NUM_BACKUP_ROOTS && backup_index >= 0) {
		if (priority == 0)
			return backup_index;

		backup_index = backup_index + BTRFS_NUM_BACKUP_ROOTS - priority;
		backup_index %= BTRFS_NUM_BACKUP_ROOTS;
	} else {
		return -EINVAL;
	}

	root_backup = super->super_roots + backup_index;

	btrfs_set_super_generation(super,
				   btrfs_backup_tree_root_gen(root_backup));
	btrfs_set_super_root(super, btrfs_backup_tree_root(root_backup));
	btrfs_set_super_root_level(super,
				   btrfs_backup_tree_root_level(root_backup));
	btrfs_set_super_bytes_used(super, btrfs_backup_bytes_used(root_backup));

	/*
	 * Fixme: the total bytes and num_devices need to match or we should
	 * need a fsck
	 */
	btrfs_set_super_total_bytes(super, btrfs_backup_total_bytes(root_backup));
	btrfs_set_super_num_devices(super, btrfs_backup_num_devices(root_backup));

	return backup_index;
}

/* helper to cleanup workers */
static void btrfs_stop_all_workers(struct btrfs_fs_info *fs_info)
{
	btrfs_destroy_workqueue(fs_info->fixup_workers);
	btrfs_destroy_workqueue(fs_info->delalloc_workers);
	btrfs_destroy_workqueue(fs_info->workers);
	btrfs_destroy_workqueue(fs_info->endio_workers);
	btrfs_destroy_workqueue(fs_info->endio_raid56_workers);
	btrfs_destroy_workqueue(fs_info->rmw_workers);
	btrfs_destroy_workqueue(fs_info->endio_write_workers);
	btrfs_destroy_workqueue(fs_info->endio_freespace_worker);
	btrfs_destroy_workqueue(fs_info->delayed_workers);
	btrfs_destroy_workqueue(fs_info->caching_workers);
	btrfs_destroy_workqueue(fs_info->readahead_workers);
	btrfs_destroy_workqueue(fs_info->flush_workers);
	btrfs_destroy_workqueue(fs_info->qgroup_rescan_workers);
	if (fs_info->discard_ctl.discard_workers)
		destroy_workqueue(fs_info->discard_ctl.discard_workers);
	/*
	 * Now that all other work queues are destroyed, we can safely destroy
	 * the queues used for metadata I/O, since tasks from those other work
	 * queues can do metadata I/O operations.
	 */
	btrfs_destroy_workqueue(fs_info->endio_meta_workers);
	btrfs_destroy_workqueue(fs_info->endio_meta_write_workers);
}

static void free_root_extent_buffers(struct btrfs_root *root)
{
	if (root) {
		free_extent_buffer(root->node);
		free_extent_buffer(root->commit_root);
		root->node = NULL;
		root->commit_root = NULL;
	}
}

/* helper to cleanup tree roots */
static void free_root_pointers(struct btrfs_fs_info *info, bool free_chunk_root)
{
	free_root_extent_buffers(info->tree_root);

	free_root_extent_buffers(info->dev_root);
	free_root_extent_buffers(info->extent_root);
	free_root_extent_buffers(info->csum_root);
	free_root_extent_buffers(info->quota_root);
	free_root_extent_buffers(info->uuid_root);
	free_root_extent_buffers(info->fs_root);
	free_root_extent_buffers(info->data_reloc_root);
	if (free_chunk_root)
		free_root_extent_buffers(info->chunk_root);
	free_root_extent_buffers(info->free_space_root);
}

void btrfs_put_root(struct btrfs_root *root)
{
	if (!root)
		return;

	if (refcount_dec_and_test(&root->refs)) {
		WARN_ON(!RB_EMPTY_ROOT(&root->inode_tree));
		WARN_ON(test_bit(BTRFS_ROOT_DEAD_RELOC_TREE, &root->state));
		if (root->anon_dev)
			free_anon_bdev(root->anon_dev);
		btrfs_drew_lock_destroy(&root->snapshot_lock);
		free_root_extent_buffers(root);
#ifdef CONFIG_BTRFS_DEBUG
		spin_lock(&root->fs_info->fs_roots_radix_lock);
		list_del_init(&root->leak_list);
		spin_unlock(&root->fs_info->fs_roots_radix_lock);
#endif
		kfree(root);
	}
}

void btrfs_free_fs_roots(struct btrfs_fs_info *fs_info)
{
	int ret;
	struct btrfs_root *gang[8];
	int i;

	while (!list_empty(&fs_info->dead_roots)) {
		gang[0] = list_entry(fs_info->dead_roots.next,
				     struct btrfs_root, root_list);
		list_del(&gang[0]->root_list);

		if (test_bit(BTRFS_ROOT_IN_RADIX, &gang[0]->state))
			btrfs_drop_and_free_fs_root(fs_info, gang[0]);
		btrfs_put_root(gang[0]);
	}

	while (1) {
		ret = radix_tree_gang_lookup(&fs_info->fs_roots_radix,
					     (void **)gang, 0,
					     ARRAY_SIZE(gang));
		if (!ret)
			break;
		for (i = 0; i < ret; i++)
			btrfs_drop_and_free_fs_root(fs_info, gang[i]);
	}
}

static void btrfs_init_scrub(struct btrfs_fs_info *fs_info)
{
	mutex_init(&fs_info->scrub_lock);
	atomic_set(&fs_info->scrubs_running, 0);
	atomic_set(&fs_info->scrub_pause_req, 0);
	atomic_set(&fs_info->scrubs_paused, 0);
	atomic_set(&fs_info->scrub_cancel_req, 0);
	init_waitqueue_head(&fs_info->scrub_pause_wait);
	refcount_set(&fs_info->scrub_workers_refcnt, 0);
}

static void btrfs_init_balance(struct btrfs_fs_info *fs_info)
{
	spin_lock_init(&fs_info->balance_lock);
	mutex_init(&fs_info->balance_mutex);
	atomic_set(&fs_info->balance_pause_req, 0);
	atomic_set(&fs_info->balance_cancel_req, 0);
	fs_info->balance_ctl = NULL;
	init_waitqueue_head(&fs_info->balance_wait_q);
}

static void btrfs_init_btree_inode(struct btrfs_fs_info *fs_info)
{
	struct inode *inode = fs_info->btree_inode;

	inode->i_ino = BTRFS_BTREE_INODE_OBJECTID;
	set_nlink(inode, 1);
	/*
	 * we set the i_size on the btree inode to the max possible int.
	 * the real end of the address space is determined by all of
	 * the devices in the system
	 */
	inode->i_size = OFFSET_MAX;
	inode->i_mapping->a_ops = &btree_aops;

	RB_CLEAR_NODE(&BTRFS_I(inode)->rb_node);
	extent_io_tree_init(fs_info, &BTRFS_I(inode)->io_tree,
			    IO_TREE_BTREE_INODE_IO, inode);
	BTRFS_I(inode)->io_tree.track_uptodate = false;
	extent_map_tree_init(&BTRFS_I(inode)->extent_tree);

	BTRFS_I(inode)->root = btrfs_grab_root(fs_info->tree_root);
	memset(&BTRFS_I(inode)->location, 0, sizeof(struct btrfs_key));
	set_bit(BTRFS_INODE_DUMMY, &BTRFS_I(inode)->runtime_flags);
	btrfs_insert_inode_hash(inode);
}

static void btrfs_init_dev_replace_locks(struct btrfs_fs_info *fs_info)
{
	mutex_init(&fs_info->dev_replace.lock_finishing_cancel_unmount);
	init_rwsem(&fs_info->dev_replace.rwsem);
	init_waitqueue_head(&fs_info->dev_replace.replace_wait);
}

static void btrfs_init_qgroup(struct btrfs_fs_info *fs_info)
{
	spin_lock_init(&fs_info->qgroup_lock);
	mutex_init(&fs_info->qgroup_ioctl_lock);
	fs_info->qgroup_tree = RB_ROOT;
	INIT_LIST_HEAD(&fs_info->dirty_qgroups);
	fs_info->qgroup_seq = 1;
	fs_info->qgroup_ulist = NULL;
	fs_info->qgroup_rescan_running = false;
	mutex_init(&fs_info->qgroup_rescan_lock);
}

static int btrfs_init_workqueues(struct btrfs_fs_info *fs_info,
		struct btrfs_fs_devices *fs_devices)
{
	u32 max_active = fs_info->thread_pool_size;
	unsigned int flags = WQ_MEM_RECLAIM | WQ_FREEZABLE | WQ_UNBOUND;

	fs_info->workers =
		btrfs_alloc_workqueue(fs_info, "worker",
				      flags | WQ_HIGHPRI, max_active, 16);

	fs_info->delalloc_workers =
		btrfs_alloc_workqueue(fs_info, "delalloc",
				      flags, max_active, 2);

	fs_info->flush_workers =
		btrfs_alloc_workqueue(fs_info, "flush_delalloc",
				      flags, max_active, 0);

	fs_info->caching_workers =
		btrfs_alloc_workqueue(fs_info, "cache", flags, max_active, 0);

	fs_info->fixup_workers =
		btrfs_alloc_workqueue(fs_info, "fixup", flags, 1, 0);

	/*
	 * endios are largely parallel and should have a very
	 * low idle thresh
	 */
	fs_info->endio_workers =
		btrfs_alloc_workqueue(fs_info, "endio", flags, max_active, 4);
	fs_info->endio_meta_workers =
		btrfs_alloc_workqueue(fs_info, "endio-meta", flags,
				      max_active, 4);
	fs_info->endio_meta_write_workers =
		btrfs_alloc_workqueue(fs_info, "endio-meta-write", flags,
				      max_active, 2);
	fs_info->endio_raid56_workers =
		btrfs_alloc_workqueue(fs_info, "endio-raid56", flags,
				      max_active, 4);
	fs_info->rmw_workers =
		btrfs_alloc_workqueue(fs_info, "rmw", flags, max_active, 2);
	fs_info->endio_write_workers =
		btrfs_alloc_workqueue(fs_info, "endio-write", flags,
				      max_active, 2);
	fs_info->endio_freespace_worker =
		btrfs_alloc_workqueue(fs_info, "freespace-write", flags,
				      max_active, 0);
	fs_info->delayed_workers =
		btrfs_alloc_workqueue(fs_info, "delayed-meta", flags,
				      max_active, 0);
	fs_info->readahead_workers =
		btrfs_alloc_workqueue(fs_info, "readahead", flags,
				      max_active, 2);
	fs_info->qgroup_rescan_workers =
		btrfs_alloc_workqueue(fs_info, "qgroup-rescan", flags, 1, 0);
	fs_info->discard_ctl.discard_workers =
		alloc_workqueue("btrfs_discard", WQ_UNBOUND | WQ_FREEZABLE, 1);

	if (!(fs_info->workers && fs_info->delalloc_workers &&
	      fs_info->flush_workers &&
	      fs_info->endio_workers && fs_info->endio_meta_workers &&
	      fs_info->endio_meta_write_workers &&
	      fs_info->endio_write_workers && fs_info->endio_raid56_workers &&
	      fs_info->endio_freespace_worker && fs_info->rmw_workers &&
	      fs_info->caching_workers && fs_info->readahead_workers &&
	      fs_info->fixup_workers && fs_info->delayed_workers &&
	      fs_info->qgroup_rescan_workers &&
	      fs_info->discard_ctl.discard_workers)) {
		return -ENOMEM;
	}

	return 0;
}

static int btrfs_init_csum_hash(struct btrfs_fs_info *fs_info, u16 csum_type)
{
	struct crypto_shash *csum_shash;
	const char *csum_driver = btrfs_super_csum_driver(csum_type);

	csum_shash = crypto_alloc_shash(csum_driver, 0, 0);

	if (IS_ERR(csum_shash)) {
		btrfs_err(fs_info, "error allocating %s hash for checksum",
			  csum_driver);
		return PTR_ERR(csum_shash);
	}

	fs_info->csum_shash = csum_shash;

	return 0;
}

static int btrfs_replay_log(struct btrfs_fs_info *fs_info,
			    struct btrfs_fs_devices *fs_devices)
{
	int ret;
	struct btrfs_root *log_tree_root;
	struct btrfs_super_block *disk_super = fs_info->super_copy;
	u64 bytenr = btrfs_super_log_root(disk_super);
	int level = btrfs_super_log_root_level(disk_super);

	if (fs_devices->rw_devices == 0) {
		btrfs_warn(fs_info, "log replay required on RO media");
		return -EIO;
	}

	log_tree_root = btrfs_alloc_root(fs_info, BTRFS_TREE_LOG_OBJECTID,
					 GFP_KERNEL);
	if (!log_tree_root)
		return -ENOMEM;

	log_tree_root->node = read_tree_block(fs_info, bytenr,
					      BTRFS_TREE_LOG_OBJECTID,
					      fs_info->generation + 1, level,
					      NULL);
	if (IS_ERR(log_tree_root->node)) {
		btrfs_warn(fs_info, "failed to read log tree");
		ret = PTR_ERR(log_tree_root->node);
		log_tree_root->node = NULL;
		btrfs_put_root(log_tree_root);
		return ret;
	} else if (!extent_buffer_uptodate(log_tree_root->node)) {
		btrfs_err(fs_info, "failed to read log tree");
		btrfs_put_root(log_tree_root);
		return -EIO;
	}
	/* returns with log_tree_root freed on success */
	ret = btrfs_recover_log_trees(log_tree_root);
	if (ret) {
		btrfs_handle_fs_error(fs_info, ret,
				      "Failed to recover log tree");
		btrfs_put_root(log_tree_root);
		return ret;
	}

	if (sb_rdonly(fs_info->sb)) {
		ret = btrfs_commit_super(fs_info);
		if (ret)
			return ret;
	}

	return 0;
}

static int btrfs_read_roots(struct btrfs_fs_info *fs_info)
{
	struct btrfs_root *tree_root = fs_info->tree_root;
	struct btrfs_root *root;
	struct btrfs_key location;
	int ret;

	BUG_ON(!fs_info->tree_root);

	location.objectid = BTRFS_EXTENT_TREE_OBJECTID;
	location.type = BTRFS_ROOT_ITEM_KEY;
	location.offset = 0;

	root = btrfs_read_tree_root(tree_root, &location);
	if (IS_ERR(root)) {
		if (!btrfs_test_opt(fs_info, IGNOREBADROOTS)) {
			ret = PTR_ERR(root);
			goto out;
		}
	} else {
		set_bit(BTRFS_ROOT_TRACK_DIRTY, &root->state);
		fs_info->extent_root = root;
	}

	location.objectid = BTRFS_DEV_TREE_OBJECTID;
	root = btrfs_read_tree_root(tree_root, &location);
	if (IS_ERR(root)) {
		if (!btrfs_test_opt(fs_info, IGNOREBADROOTS)) {
			ret = PTR_ERR(root);
			goto out;
		}
	} else {
		set_bit(BTRFS_ROOT_TRACK_DIRTY, &root->state);
		fs_info->dev_root = root;
<<<<<<< HEAD
		btrfs_init_devices_late(fs_info);
	}
=======
	}
	/* Initialize fs_info for all devices in any case */
	btrfs_init_devices_late(fs_info);
>>>>>>> 7aef27f0

	/* If IGNOREDATACSUMS is set don't bother reading the csum root. */
	if (!btrfs_test_opt(fs_info, IGNOREDATACSUMS)) {
		location.objectid = BTRFS_CSUM_TREE_OBJECTID;
		root = btrfs_read_tree_root(tree_root, &location);
		if (IS_ERR(root)) {
			if (!btrfs_test_opt(fs_info, IGNOREBADROOTS)) {
				ret = PTR_ERR(root);
				goto out;
			}
		} else {
			set_bit(BTRFS_ROOT_TRACK_DIRTY, &root->state);
			fs_info->csum_root = root;
		}
	}

	/*
	 * This tree can share blocks with some other fs tree during relocation
	 * and we need a proper setup by btrfs_get_fs_root
	 */
	root = btrfs_get_fs_root(tree_root->fs_info,
				 BTRFS_DATA_RELOC_TREE_OBJECTID, true);
	if (IS_ERR(root)) {
		if (!btrfs_test_opt(fs_info, IGNOREBADROOTS)) {
			ret = PTR_ERR(root);
			goto out;
		}
	} else {
		set_bit(BTRFS_ROOT_TRACK_DIRTY, &root->state);
		fs_info->data_reloc_root = root;
	}

	location.objectid = BTRFS_QUOTA_TREE_OBJECTID;
	root = btrfs_read_tree_root(tree_root, &location);
	if (!IS_ERR(root)) {
		set_bit(BTRFS_ROOT_TRACK_DIRTY, &root->state);
		set_bit(BTRFS_FS_QUOTA_ENABLED, &fs_info->flags);
		fs_info->quota_root = root;
	}

	location.objectid = BTRFS_UUID_TREE_OBJECTID;
	root = btrfs_read_tree_root(tree_root, &location);
	if (IS_ERR(root)) {
		if (!btrfs_test_opt(fs_info, IGNOREBADROOTS)) {
			ret = PTR_ERR(root);
			if (ret != -ENOENT)
				goto out;
		}
	} else {
		set_bit(BTRFS_ROOT_TRACK_DIRTY, &root->state);
		fs_info->uuid_root = root;
	}

	if (btrfs_fs_compat_ro(fs_info, FREE_SPACE_TREE)) {
		location.objectid = BTRFS_FREE_SPACE_TREE_OBJECTID;
		root = btrfs_read_tree_root(tree_root, &location);
		if (IS_ERR(root)) {
			if (!btrfs_test_opt(fs_info, IGNOREBADROOTS)) {
				ret = PTR_ERR(root);
				goto out;
			}
		}  else {
			set_bit(BTRFS_ROOT_TRACK_DIRTY, &root->state);
			fs_info->free_space_root = root;
		}
	}

	return 0;
out:
	btrfs_warn(fs_info, "failed to read root (objectid=%llu): %d",
		   location.objectid, ret);
	return ret;
}

/*
 * Real super block validation
 * NOTE: super csum type and incompat features will not be checked here.
 *
 * @sb:		super block to check
 * @mirror_num:	the super block number to check its bytenr:
 * 		0	the primary (1st) sb
 * 		1, 2	2nd and 3rd backup copy
 * 	       -1	skip bytenr check
 */
static int validate_super(struct btrfs_fs_info *fs_info,
			    struct btrfs_super_block *sb, int mirror_num)
{
	u64 nodesize = btrfs_super_nodesize(sb);
	u64 sectorsize = btrfs_super_sectorsize(sb);
	int ret = 0;

	if (btrfs_super_magic(sb) != BTRFS_MAGIC) {
		btrfs_err(fs_info, "no valid FS found");
		ret = -EINVAL;
	}
	if (btrfs_super_flags(sb) & ~BTRFS_SUPER_FLAG_SUPP) {
		btrfs_err(fs_info, "unrecognized or unsupported super flag: %llu",
				btrfs_super_flags(sb) & ~BTRFS_SUPER_FLAG_SUPP);
		ret = -EINVAL;
	}
	if (btrfs_super_root_level(sb) >= BTRFS_MAX_LEVEL) {
		btrfs_err(fs_info, "tree_root level too big: %d >= %d",
				btrfs_super_root_level(sb), BTRFS_MAX_LEVEL);
		ret = -EINVAL;
	}
	if (btrfs_super_chunk_root_level(sb) >= BTRFS_MAX_LEVEL) {
		btrfs_err(fs_info, "chunk_root level too big: %d >= %d",
				btrfs_super_chunk_root_level(sb), BTRFS_MAX_LEVEL);
		ret = -EINVAL;
	}
	if (btrfs_super_log_root_level(sb) >= BTRFS_MAX_LEVEL) {
		btrfs_err(fs_info, "log_root level too big: %d >= %d",
				btrfs_super_log_root_level(sb), BTRFS_MAX_LEVEL);
		ret = -EINVAL;
	}

	/*
	 * Check sectorsize and nodesize first, other check will need it.
	 * Check all possible sectorsize(4K, 8K, 16K, 32K, 64K) here.
	 */
	if (!is_power_of_2(sectorsize) || sectorsize < 4096 ||
	    sectorsize > BTRFS_MAX_METADATA_BLOCKSIZE) {
		btrfs_err(fs_info, "invalid sectorsize %llu", sectorsize);
		ret = -EINVAL;
	}

	/*
	 * For 4K page size, we only support 4K sector size.
	 * For 64K page size, we support read-write for 64K sector size, and
	 * read-only for 4K sector size.
	 */
	if ((PAGE_SIZE == SZ_4K && sectorsize != PAGE_SIZE) ||
	    (PAGE_SIZE == SZ_64K && (sectorsize != SZ_4K &&
				     sectorsize != SZ_64K))) {
		btrfs_err(fs_info,
			"sectorsize %llu not yet supported for page size %lu",
			sectorsize, PAGE_SIZE);
		ret = -EINVAL;
	}

	if (!is_power_of_2(nodesize) || nodesize < sectorsize ||
	    nodesize > BTRFS_MAX_METADATA_BLOCKSIZE) {
		btrfs_err(fs_info, "invalid nodesize %llu", nodesize);
		ret = -EINVAL;
	}
	if (nodesize != le32_to_cpu(sb->__unused_leafsize)) {
		btrfs_err(fs_info, "invalid leafsize %u, should be %llu",
			  le32_to_cpu(sb->__unused_leafsize), nodesize);
		ret = -EINVAL;
	}

	/* Root alignment check */
	if (!IS_ALIGNED(btrfs_super_root(sb), sectorsize)) {
		btrfs_warn(fs_info, "tree_root block unaligned: %llu",
			   btrfs_super_root(sb));
		ret = -EINVAL;
	}
	if (!IS_ALIGNED(btrfs_super_chunk_root(sb), sectorsize)) {
		btrfs_warn(fs_info, "chunk_root block unaligned: %llu",
			   btrfs_super_chunk_root(sb));
		ret = -EINVAL;
	}
	if (!IS_ALIGNED(btrfs_super_log_root(sb), sectorsize)) {
		btrfs_warn(fs_info, "log_root block unaligned: %llu",
			   btrfs_super_log_root(sb));
		ret = -EINVAL;
	}

	if (memcmp(fs_info->fs_devices->metadata_uuid, sb->dev_item.fsid,
		   BTRFS_FSID_SIZE) != 0) {
		btrfs_err(fs_info,
			"dev_item UUID does not match metadata fsid: %pU != %pU",
			fs_info->fs_devices->metadata_uuid, sb->dev_item.fsid);
		ret = -EINVAL;
	}

	/*
	 * Hint to catch really bogus numbers, bitflips or so, more exact checks are
	 * done later
	 */
	if (btrfs_super_bytes_used(sb) < 6 * btrfs_super_nodesize(sb)) {
		btrfs_err(fs_info, "bytes_used is too small %llu",
			  btrfs_super_bytes_used(sb));
		ret = -EINVAL;
	}
	if (!is_power_of_2(btrfs_super_stripesize(sb))) {
		btrfs_err(fs_info, "invalid stripesize %u",
			  btrfs_super_stripesize(sb));
		ret = -EINVAL;
	}
	if (btrfs_super_num_devices(sb) > (1UL << 31))
		btrfs_warn(fs_info, "suspicious number of devices: %llu",
			   btrfs_super_num_devices(sb));
	if (btrfs_super_num_devices(sb) == 0) {
		btrfs_err(fs_info, "number of devices is 0");
		ret = -EINVAL;
	}

	if (mirror_num >= 0 &&
	    btrfs_super_bytenr(sb) != btrfs_sb_offset(mirror_num)) {
		btrfs_err(fs_info, "super offset mismatch %llu != %u",
			  btrfs_super_bytenr(sb), BTRFS_SUPER_INFO_OFFSET);
		ret = -EINVAL;
	}

	/*
	 * Obvious sys_chunk_array corruptions, it must hold at least one key
	 * and one chunk
	 */
	if (btrfs_super_sys_array_size(sb) > BTRFS_SYSTEM_CHUNK_ARRAY_SIZE) {
		btrfs_err(fs_info, "system chunk array too big %u > %u",
			  btrfs_super_sys_array_size(sb),
			  BTRFS_SYSTEM_CHUNK_ARRAY_SIZE);
		ret = -EINVAL;
	}
	if (btrfs_super_sys_array_size(sb) < sizeof(struct btrfs_disk_key)
			+ sizeof(struct btrfs_chunk)) {
		btrfs_err(fs_info, "system chunk array too small %u < %zu",
			  btrfs_super_sys_array_size(sb),
			  sizeof(struct btrfs_disk_key)
			  + sizeof(struct btrfs_chunk));
		ret = -EINVAL;
	}

	/*
	 * The generation is a global counter, we'll trust it more than the others
	 * but it's still possible that it's the one that's wrong.
	 */
	if (btrfs_super_generation(sb) < btrfs_super_chunk_root_generation(sb))
		btrfs_warn(fs_info,
			"suspicious: generation < chunk_root_generation: %llu < %llu",
			btrfs_super_generation(sb),
			btrfs_super_chunk_root_generation(sb));
	if (btrfs_super_generation(sb) < btrfs_super_cache_generation(sb)
	    && btrfs_super_cache_generation(sb) != (u64)-1)
		btrfs_warn(fs_info,
			"suspicious: generation < cache_generation: %llu < %llu",
			btrfs_super_generation(sb),
			btrfs_super_cache_generation(sb));

	return ret;
}

/*
 * Validation of super block at mount time.
 * Some checks already done early at mount time, like csum type and incompat
 * flags will be skipped.
 */
static int btrfs_validate_mount_super(struct btrfs_fs_info *fs_info)
{
	return validate_super(fs_info, fs_info->super_copy, 0);
}

/*
 * Validation of super block at write time.
 * Some checks like bytenr check will be skipped as their values will be
 * overwritten soon.
 * Extra checks like csum type and incompat flags will be done here.
 */
static int btrfs_validate_write_super(struct btrfs_fs_info *fs_info,
				      struct btrfs_super_block *sb)
{
	int ret;

	ret = validate_super(fs_info, sb, -1);
	if (ret < 0)
		goto out;
	if (!btrfs_supported_super_csum(btrfs_super_csum_type(sb))) {
		ret = -EUCLEAN;
		btrfs_err(fs_info, "invalid csum type, has %u want %u",
			  btrfs_super_csum_type(sb), BTRFS_CSUM_TYPE_CRC32);
		goto out;
	}
	if (btrfs_super_incompat_flags(sb) & ~BTRFS_FEATURE_INCOMPAT_SUPP) {
		ret = -EUCLEAN;
		btrfs_err(fs_info,
		"invalid incompat flags, has 0x%llx valid mask 0x%llx",
			  btrfs_super_incompat_flags(sb),
			  (unsigned long long)BTRFS_FEATURE_INCOMPAT_SUPP);
		goto out;
	}
out:
	if (ret < 0)
		btrfs_err(fs_info,
		"super block corruption detected before writing it to disk");
	return ret;
}

static int __cold init_tree_roots(struct btrfs_fs_info *fs_info)
{
	int backup_index = find_newest_super_backup(fs_info);
	struct btrfs_super_block *sb = fs_info->super_copy;
	struct btrfs_root *tree_root = fs_info->tree_root;
	bool handle_error = false;
	int ret = 0;
	int i;

	for (i = 0; i < BTRFS_NUM_BACKUP_ROOTS; i++) {
		u64 generation;
		int level;

		if (handle_error) {
			if (!IS_ERR(tree_root->node))
				free_extent_buffer(tree_root->node);
			tree_root->node = NULL;

			if (!btrfs_test_opt(fs_info, USEBACKUPROOT))
				break;

			free_root_pointers(fs_info, 0);

			/*
			 * Don't use the log in recovery mode, it won't be
			 * valid
			 */
			btrfs_set_super_log_root(sb, 0);

			/* We can't trust the free space cache either */
			btrfs_set_opt(fs_info->mount_opt, CLEAR_CACHE);

			ret = read_backup_root(fs_info, i);
			backup_index = ret;
			if (ret < 0)
				return ret;
		}
		generation = btrfs_super_generation(sb);
		level = btrfs_super_root_level(sb);
		tree_root->node = read_tree_block(fs_info, btrfs_super_root(sb),
						  BTRFS_ROOT_TREE_OBJECTID,
						  generation, level, NULL);
		if (IS_ERR(tree_root->node)) {
			handle_error = true;
			ret = PTR_ERR(tree_root->node);
			tree_root->node = NULL;
			btrfs_warn(fs_info, "couldn't read tree root");
			continue;

		} else if (!extent_buffer_uptodate(tree_root->node)) {
			handle_error = true;
			ret = -EIO;
			btrfs_warn(fs_info, "error while reading tree root");
			continue;
		}

		btrfs_set_root_node(&tree_root->root_item, tree_root->node);
		tree_root->commit_root = btrfs_root_node(tree_root);
		btrfs_set_root_refs(&tree_root->root_item, 1);

		/*
		 * No need to hold btrfs_root::objectid_mutex since the fs
		 * hasn't been fully initialised and we are the only user
		 */
		ret = btrfs_init_root_free_objectid(tree_root);
		if (ret < 0) {
			handle_error = true;
			continue;
		}

		ASSERT(tree_root->free_objectid <= BTRFS_LAST_FREE_OBJECTID);

		ret = btrfs_read_roots(fs_info);
		if (ret < 0) {
			handle_error = true;
			continue;
		}

		/* All successful */
		fs_info->generation = generation;
		fs_info->last_trans_committed = generation;

		/* Always begin writing backup roots after the one being used */
		if (backup_index < 0) {
			fs_info->backup_root_index = 0;
		} else {
			fs_info->backup_root_index = backup_index + 1;
			fs_info->backup_root_index %= BTRFS_NUM_BACKUP_ROOTS;
		}
		break;
	}

	return ret;
}

void btrfs_init_fs_info(struct btrfs_fs_info *fs_info)
{
	INIT_RADIX_TREE(&fs_info->fs_roots_radix, GFP_ATOMIC);
	INIT_RADIX_TREE(&fs_info->buffer_radix, GFP_ATOMIC);
	INIT_LIST_HEAD(&fs_info->trans_list);
	INIT_LIST_HEAD(&fs_info->dead_roots);
	INIT_LIST_HEAD(&fs_info->delayed_iputs);
	INIT_LIST_HEAD(&fs_info->delalloc_roots);
	INIT_LIST_HEAD(&fs_info->caching_block_groups);
	spin_lock_init(&fs_info->delalloc_root_lock);
	spin_lock_init(&fs_info->trans_lock);
	spin_lock_init(&fs_info->fs_roots_radix_lock);
	spin_lock_init(&fs_info->delayed_iput_lock);
	spin_lock_init(&fs_info->defrag_inodes_lock);
	spin_lock_init(&fs_info->super_lock);
	spin_lock_init(&fs_info->buffer_lock);
	spin_lock_init(&fs_info->unused_bgs_lock);
	spin_lock_init(&fs_info->treelog_bg_lock);
	rwlock_init(&fs_info->tree_mod_log_lock);
	mutex_init(&fs_info->unused_bg_unpin_mutex);
	mutex_init(&fs_info->delete_unused_bgs_mutex);
	mutex_init(&fs_info->reloc_mutex);
	mutex_init(&fs_info->delalloc_root_mutex);
	mutex_init(&fs_info->zoned_meta_io_lock);
	seqlock_init(&fs_info->profiles_lock);

	INIT_LIST_HEAD(&fs_info->dirty_cowonly_roots);
	INIT_LIST_HEAD(&fs_info->space_info);
	INIT_LIST_HEAD(&fs_info->tree_mod_seq_list);
	INIT_LIST_HEAD(&fs_info->unused_bgs);
#ifdef CONFIG_BTRFS_DEBUG
	INIT_LIST_HEAD(&fs_info->allocated_roots);
	INIT_LIST_HEAD(&fs_info->allocated_ebs);
	spin_lock_init(&fs_info->eb_leak_lock);
#endif
	extent_map_tree_init(&fs_info->mapping_tree);
	btrfs_init_block_rsv(&fs_info->global_block_rsv,
			     BTRFS_BLOCK_RSV_GLOBAL);
	btrfs_init_block_rsv(&fs_info->trans_block_rsv, BTRFS_BLOCK_RSV_TRANS);
	btrfs_init_block_rsv(&fs_info->chunk_block_rsv, BTRFS_BLOCK_RSV_CHUNK);
	btrfs_init_block_rsv(&fs_info->empty_block_rsv, BTRFS_BLOCK_RSV_EMPTY);
	btrfs_init_block_rsv(&fs_info->delayed_block_rsv,
			     BTRFS_BLOCK_RSV_DELOPS);
	btrfs_init_block_rsv(&fs_info->delayed_refs_rsv,
			     BTRFS_BLOCK_RSV_DELREFS);

	atomic_set(&fs_info->async_delalloc_pages, 0);
	atomic_set(&fs_info->defrag_running, 0);
	atomic_set(&fs_info->reada_works_cnt, 0);
	atomic_set(&fs_info->nr_delayed_iputs, 0);
	atomic64_set(&fs_info->tree_mod_seq, 0);
	fs_info->max_inline = BTRFS_DEFAULT_MAX_INLINE;
	fs_info->metadata_ratio = 0;
	fs_info->defrag_inodes = RB_ROOT;
	atomic64_set(&fs_info->free_chunk_space, 0);
	fs_info->tree_mod_log = RB_ROOT;
	fs_info->commit_interval = BTRFS_DEFAULT_COMMIT_INTERVAL;
	fs_info->avg_delayed_ref_runtime = NSEC_PER_SEC >> 6; /* div by 64 */
	/* readahead state */
	INIT_RADIX_TREE(&fs_info->reada_tree, GFP_NOFS & ~__GFP_DIRECT_RECLAIM);
	spin_lock_init(&fs_info->reada_lock);
	btrfs_init_ref_verify(fs_info);

	fs_info->thread_pool_size = min_t(unsigned long,
					  num_online_cpus() + 2, 8);

	INIT_LIST_HEAD(&fs_info->ordered_roots);
	spin_lock_init(&fs_info->ordered_root_lock);

	btrfs_init_scrub(fs_info);
#ifdef CONFIG_BTRFS_FS_CHECK_INTEGRITY
	fs_info->check_integrity_print_mask = 0;
#endif
	btrfs_init_balance(fs_info);
	btrfs_init_async_reclaim_work(fs_info);

	spin_lock_init(&fs_info->block_group_cache_lock);
	fs_info->block_group_cache_tree = RB_ROOT;
	fs_info->first_logical_byte = (u64)-1;

	extent_io_tree_init(fs_info, &fs_info->excluded_extents,
			    IO_TREE_FS_EXCLUDED_EXTENTS, NULL);
	set_bit(BTRFS_FS_BARRIER, &fs_info->flags);

	mutex_init(&fs_info->ordered_operations_mutex);
	mutex_init(&fs_info->tree_log_mutex);
	mutex_init(&fs_info->chunk_mutex);
	mutex_init(&fs_info->transaction_kthread_mutex);
	mutex_init(&fs_info->cleaner_mutex);
	mutex_init(&fs_info->ro_block_group_mutex);
	init_rwsem(&fs_info->commit_root_sem);
	init_rwsem(&fs_info->cleanup_work_sem);
	init_rwsem(&fs_info->subvol_sem);
	sema_init(&fs_info->uuid_tree_rescan_sem, 1);

	btrfs_init_dev_replace_locks(fs_info);
	btrfs_init_qgroup(fs_info);
	btrfs_discard_init(fs_info);

	btrfs_init_free_cluster(&fs_info->meta_alloc_cluster);
	btrfs_init_free_cluster(&fs_info->data_alloc_cluster);

	init_waitqueue_head(&fs_info->transaction_throttle);
	init_waitqueue_head(&fs_info->transaction_wait);
	init_waitqueue_head(&fs_info->transaction_blocked_wait);
	init_waitqueue_head(&fs_info->async_submit_wait);
	init_waitqueue_head(&fs_info->delayed_iputs_wait);

	/* Usable values until the real ones are cached from the superblock */
	fs_info->nodesize = 4096;
	fs_info->sectorsize = 4096;
	fs_info->sectorsize_bits = ilog2(4096);
	fs_info->stripesize = 4096;

	spin_lock_init(&fs_info->swapfile_pins_lock);
	fs_info->swapfile_pins = RB_ROOT;

	fs_info->send_in_progress = 0;
}

static int init_mount_fs_info(struct btrfs_fs_info *fs_info, struct super_block *sb)
{
	int ret;

	fs_info->sb = sb;
	sb->s_blocksize = BTRFS_BDEV_BLOCKSIZE;
	sb->s_blocksize_bits = blksize_bits(BTRFS_BDEV_BLOCKSIZE);

	ret = percpu_counter_init(&fs_info->ordered_bytes, 0, GFP_KERNEL);
	if (ret)
		return ret;

	ret = percpu_counter_init(&fs_info->dirty_metadata_bytes, 0, GFP_KERNEL);
	if (ret)
		return ret;

	fs_info->dirty_metadata_batch = PAGE_SIZE *
					(1 + ilog2(nr_cpu_ids));

	ret = percpu_counter_init(&fs_info->delalloc_bytes, 0, GFP_KERNEL);
	if (ret)
		return ret;

	ret = percpu_counter_init(&fs_info->dev_replace.bio_counter, 0,
			GFP_KERNEL);
	if (ret)
		return ret;

	fs_info->delayed_root = kmalloc(sizeof(struct btrfs_delayed_root),
					GFP_KERNEL);
	if (!fs_info->delayed_root)
		return -ENOMEM;
	btrfs_init_delayed_root(fs_info->delayed_root);

	if (sb_rdonly(sb))
		set_bit(BTRFS_FS_STATE_RO, &fs_info->fs_state);

	return btrfs_alloc_stripe_hash_table(fs_info);
}

static int btrfs_uuid_rescan_kthread(void *data)
{
	struct btrfs_fs_info *fs_info = (struct btrfs_fs_info *)data;
	int ret;

	/*
	 * 1st step is to iterate through the existing UUID tree and
	 * to delete all entries that contain outdated data.
	 * 2nd step is to add all missing entries to the UUID tree.
	 */
	ret = btrfs_uuid_tree_iterate(fs_info);
	if (ret < 0) {
		if (ret != -EINTR)
			btrfs_warn(fs_info, "iterating uuid_tree failed %d",
				   ret);
		up(&fs_info->uuid_tree_rescan_sem);
		return ret;
	}
	return btrfs_uuid_scan_kthread(data);
}

static int btrfs_check_uuid_tree(struct btrfs_fs_info *fs_info)
{
	struct task_struct *task;

	down(&fs_info->uuid_tree_rescan_sem);
	task = kthread_run(btrfs_uuid_rescan_kthread, fs_info, "btrfs-uuid");
	if (IS_ERR(task)) {
		/* fs_info->update_uuid_tree_gen remains 0 in all error case */
		btrfs_warn(fs_info, "failed to start uuid_rescan task");
		up(&fs_info->uuid_tree_rescan_sem);
		return PTR_ERR(task);
	}

	return 0;
}

/*
 * Some options only have meaning at mount time and shouldn't persist across
 * remounts, or be displayed. Clear these at the end of mount and remount
 * code paths.
 */
void btrfs_clear_oneshot_options(struct btrfs_fs_info *fs_info)
{
	btrfs_clear_opt(fs_info->mount_opt, USEBACKUPROOT);
	btrfs_clear_opt(fs_info->mount_opt, CLEAR_CACHE);
}

/*
 * Mounting logic specific to read-write file systems. Shared by open_ctree
 * and btrfs_remount when remounting from read-only to read-write.
 */
int btrfs_start_pre_rw_mount(struct btrfs_fs_info *fs_info)
{
	int ret;
	const bool cache_opt = btrfs_test_opt(fs_info, SPACE_CACHE);
	bool clear_free_space_tree = false;

	if (btrfs_test_opt(fs_info, CLEAR_CACHE) &&
	    btrfs_fs_compat_ro(fs_info, FREE_SPACE_TREE)) {
		clear_free_space_tree = true;
	} else if (btrfs_fs_compat_ro(fs_info, FREE_SPACE_TREE) &&
		   !btrfs_fs_compat_ro(fs_info, FREE_SPACE_TREE_VALID)) {
		btrfs_warn(fs_info, "free space tree is invalid");
		clear_free_space_tree = true;
	}

	if (clear_free_space_tree) {
		btrfs_info(fs_info, "clearing free space tree");
		ret = btrfs_clear_free_space_tree(fs_info);
		if (ret) {
			btrfs_warn(fs_info,
				   "failed to clear free space tree: %d", ret);
			goto out;
		}
	}

<<<<<<< HEAD
=======
	/*
	 * btrfs_find_orphan_roots() is responsible for finding all the dead
	 * roots (with 0 refs), flag them with BTRFS_ROOT_DEAD_TREE and load
	 * them into the fs_info->fs_roots_radix tree. This must be done before
	 * calling btrfs_orphan_cleanup() on the tree root. If we don't do it
	 * first, then btrfs_orphan_cleanup() will delete a dead root's orphan
	 * item before the root's tree is deleted - this means that if we unmount
	 * or crash before the deletion completes, on the next mount we will not
	 * delete what remains of the tree because the orphan item does not
	 * exists anymore, which is what tells us we have a pending deletion.
	 */
	ret = btrfs_find_orphan_roots(fs_info);
	if (ret)
		goto out;

>>>>>>> 7aef27f0
	ret = btrfs_cleanup_fs_roots(fs_info);
	if (ret)
		goto out;

	down_read(&fs_info->cleanup_work_sem);
	if ((ret = btrfs_orphan_cleanup(fs_info->fs_root)) ||
	    (ret = btrfs_orphan_cleanup(fs_info->tree_root))) {
		up_read(&fs_info->cleanup_work_sem);
		goto out;
	}
	up_read(&fs_info->cleanup_work_sem);

	mutex_lock(&fs_info->cleaner_mutex);
	ret = btrfs_recover_relocation(fs_info->tree_root);
	mutex_unlock(&fs_info->cleaner_mutex);
	if (ret < 0) {
		btrfs_warn(fs_info, "failed to recover relocation: %d", ret);
		goto out;
	}

	if (btrfs_test_opt(fs_info, FREE_SPACE_TREE) &&
	    !btrfs_fs_compat_ro(fs_info, FREE_SPACE_TREE)) {
		btrfs_info(fs_info, "creating free space tree");
		ret = btrfs_create_free_space_tree(fs_info);
		if (ret) {
			btrfs_warn(fs_info,
				"failed to create free space tree: %d", ret);
			goto out;
		}
	}

	if (cache_opt != btrfs_free_space_cache_v1_active(fs_info)) {
		ret = btrfs_set_free_space_cache_v1_active(fs_info, cache_opt);
		if (ret)
			goto out;
	}

	ret = btrfs_resume_balance_async(fs_info);
	if (ret)
		goto out;

	ret = btrfs_resume_dev_replace_async(fs_info);
	if (ret) {
		btrfs_warn(fs_info, "failed to resume dev_replace");
		goto out;
	}

	btrfs_qgroup_rescan_resume(fs_info);

	if (!fs_info->uuid_root) {
		btrfs_info(fs_info, "creating UUID tree");
		ret = btrfs_create_uuid_tree(fs_info);
		if (ret) {
			btrfs_warn(fs_info,
				   "failed to create the UUID tree %d", ret);
			goto out;
		}
	}

<<<<<<< HEAD
	ret = btrfs_find_orphan_roots(fs_info);
=======
>>>>>>> 7aef27f0
out:
	return ret;
}

int __cold open_ctree(struct super_block *sb, struct btrfs_fs_devices *fs_devices,
		      char *options)
{
	u32 sectorsize;
	u32 nodesize;
	u32 stripesize;
	u64 generation;
	u64 features;
	u16 csum_type;
	struct btrfs_super_block *disk_super;
	struct btrfs_fs_info *fs_info = btrfs_sb(sb);
	struct btrfs_root *tree_root;
	struct btrfs_root *chunk_root;
	int ret;
	int err = -EINVAL;
	int level;

	ret = init_mount_fs_info(fs_info, sb);
	if (ret) {
		err = ret;
		goto fail;
	}

	/* These need to be init'ed before we start creating inodes and such. */
	tree_root = btrfs_alloc_root(fs_info, BTRFS_ROOT_TREE_OBJECTID,
				     GFP_KERNEL);
	fs_info->tree_root = tree_root;
	chunk_root = btrfs_alloc_root(fs_info, BTRFS_CHUNK_TREE_OBJECTID,
				      GFP_KERNEL);
	fs_info->chunk_root = chunk_root;
	if (!tree_root || !chunk_root) {
		err = -ENOMEM;
		goto fail;
	}

	fs_info->btree_inode = new_inode(sb);
	if (!fs_info->btree_inode) {
		err = -ENOMEM;
		goto fail;
	}
	mapping_set_gfp_mask(fs_info->btree_inode->i_mapping, GFP_NOFS);
	btrfs_init_btree_inode(fs_info);

	invalidate_bdev(fs_devices->latest_bdev);

	/*
	 * Read super block and check the signature bytes only
	 */
	disk_super = btrfs_read_dev_super(fs_devices->latest_bdev);
	if (IS_ERR(disk_super)) {
		err = PTR_ERR(disk_super);
		goto fail_alloc;
	}

	/*
	 * Verify the type first, if that or the checksum value are
	 * corrupted, we'll find out
	 */
	csum_type = btrfs_super_csum_type(disk_super);
	if (!btrfs_supported_super_csum(csum_type)) {
		btrfs_err(fs_info, "unsupported checksum algorithm: %u",
			  csum_type);
		err = -EINVAL;
		btrfs_release_disk_super(disk_super);
		goto fail_alloc;
	}

	fs_info->csum_size = btrfs_super_csum_size(disk_super);

	ret = btrfs_init_csum_hash(fs_info, csum_type);
	if (ret) {
		err = ret;
		btrfs_release_disk_super(disk_super);
		goto fail_alloc;
	}

	/*
	 * We want to check superblock checksum, the type is stored inside.
	 * Pass the whole disk block of size BTRFS_SUPER_INFO_SIZE (4k).
	 */
	if (btrfs_check_super_csum(fs_info, (u8 *)disk_super)) {
		btrfs_err(fs_info, "superblock checksum mismatch");
		err = -EINVAL;
		btrfs_release_disk_super(disk_super);
		goto fail_alloc;
	}

	/*
	 * super_copy is zeroed at allocation time and we never touch the
	 * following bytes up to INFO_SIZE, the checksum is calculated from
	 * the whole block of INFO_SIZE
	 */
	memcpy(fs_info->super_copy, disk_super, sizeof(*fs_info->super_copy));
	btrfs_release_disk_super(disk_super);

	disk_super = fs_info->super_copy;

	ASSERT(!memcmp(fs_info->fs_devices->fsid, fs_info->super_copy->fsid,
		       BTRFS_FSID_SIZE));

	if (btrfs_fs_incompat(fs_info, METADATA_UUID)) {
		ASSERT(!memcmp(fs_info->fs_devices->metadata_uuid,
				fs_info->super_copy->metadata_uuid,
				BTRFS_FSID_SIZE));
	}

	features = btrfs_super_flags(disk_super);
	if (features & BTRFS_SUPER_FLAG_CHANGING_FSID_V2) {
		features &= ~BTRFS_SUPER_FLAG_CHANGING_FSID_V2;
		btrfs_set_super_flags(disk_super, features);
		btrfs_info(fs_info,
			"found metadata UUID change in progress flag, clearing");
	}

	memcpy(fs_info->super_for_commit, fs_info->super_copy,
	       sizeof(*fs_info->super_for_commit));

	ret = btrfs_validate_mount_super(fs_info);
	if (ret) {
		btrfs_err(fs_info, "superblock contains fatal errors");
		err = -EINVAL;
		goto fail_alloc;
	}

	if (!btrfs_super_root(disk_super))
		goto fail_alloc;

	/* check FS state, whether FS is broken. */
	if (btrfs_super_flags(disk_super) & BTRFS_SUPER_FLAG_ERROR)
		set_bit(BTRFS_FS_STATE_ERROR, &fs_info->fs_state);

	/*
	 * In the long term, we'll store the compression type in the super
	 * block, and it'll be used for per file compression control.
	 */
	fs_info->compress_type = BTRFS_COMPRESS_ZLIB;

	ret = btrfs_parse_options(fs_info, options, sb->s_flags);
	if (ret) {
		err = ret;
		goto fail_alloc;
	}

	features = btrfs_super_incompat_flags(disk_super) &
		~BTRFS_FEATURE_INCOMPAT_SUPP;
	if (features) {
		btrfs_err(fs_info,
		    "cannot mount because of unsupported optional features (%llx)",
		    features);
		err = -EINVAL;
		goto fail_alloc;
	}

	features = btrfs_super_incompat_flags(disk_super);
	features |= BTRFS_FEATURE_INCOMPAT_MIXED_BACKREF;
	if (fs_info->compress_type == BTRFS_COMPRESS_LZO)
		features |= BTRFS_FEATURE_INCOMPAT_COMPRESS_LZO;
	else if (fs_info->compress_type == BTRFS_COMPRESS_ZSTD)
		features |= BTRFS_FEATURE_INCOMPAT_COMPRESS_ZSTD;

	if (features & BTRFS_FEATURE_INCOMPAT_SKINNY_METADATA)
		btrfs_info(fs_info, "has skinny extents");

	/*
	 * flag our filesystem as having big metadata blocks if
	 * they are bigger than the page size
	 */
	if (btrfs_super_nodesize(disk_super) > PAGE_SIZE) {
		if (!(features & BTRFS_FEATURE_INCOMPAT_BIG_METADATA))
			btrfs_info(fs_info,
				"flagging fs with big metadata feature");
		features |= BTRFS_FEATURE_INCOMPAT_BIG_METADATA;
	}

	nodesize = btrfs_super_nodesize(disk_super);
	sectorsize = btrfs_super_sectorsize(disk_super);
	stripesize = sectorsize;
	fs_info->dirty_metadata_batch = nodesize * (1 + ilog2(nr_cpu_ids));
	fs_info->delalloc_batch = sectorsize * 512 * (1 + ilog2(nr_cpu_ids));

	/* Cache block sizes */
	fs_info->nodesize = nodesize;
	fs_info->sectorsize = sectorsize;
	fs_info->sectorsize_bits = ilog2(sectorsize);
	fs_info->csums_per_leaf = BTRFS_MAX_ITEM_SIZE(fs_info) / fs_info->csum_size;
	fs_info->stripesize = stripesize;

	/*
	 * mixed block groups end up with duplicate but slightly offset
	 * extent buffers for the same range.  It leads to corruptions
	 */
	if ((features & BTRFS_FEATURE_INCOMPAT_MIXED_GROUPS) &&
	    (sectorsize != nodesize)) {
		btrfs_err(fs_info,
"unequal nodesize/sectorsize (%u != %u) are not allowed for mixed block groups",
			nodesize, sectorsize);
		goto fail_alloc;
	}

	/*
	 * Needn't use the lock because there is no other task which will
	 * update the flag.
	 */
	btrfs_set_super_incompat_flags(disk_super, features);

	features = btrfs_super_compat_ro_flags(disk_super) &
		~BTRFS_FEATURE_COMPAT_RO_SUPP;
	if (!sb_rdonly(sb) && features) {
		btrfs_err(fs_info,
	"cannot mount read-write because of unsupported optional features (%llx)",
		       features);
		err = -EINVAL;
		goto fail_alloc;
	}

	/* For 4K sector size support, it's only read-only */
	if (PAGE_SIZE == SZ_64K && sectorsize == SZ_4K) {
		if (!sb_rdonly(sb) || btrfs_super_log_root(disk_super)) {
			btrfs_err(fs_info,
	"subpage sectorsize %u only supported read-only for page size %lu",
				sectorsize, PAGE_SIZE);
			err = -EINVAL;
			goto fail_alloc;
		}
	}

	ret = btrfs_init_workqueues(fs_info, fs_devices);
	if (ret) {
		err = ret;
		goto fail_sb_buffer;
	}

	sb->s_bdi->ra_pages *= btrfs_super_num_devices(disk_super);
	sb->s_bdi->ra_pages = max(sb->s_bdi->ra_pages, SZ_4M / PAGE_SIZE);

	sb->s_blocksize = sectorsize;
	sb->s_blocksize_bits = blksize_bits(sectorsize);
	memcpy(&sb->s_uuid, fs_info->fs_devices->fsid, BTRFS_FSID_SIZE);

	mutex_lock(&fs_info->chunk_mutex);
	ret = btrfs_read_sys_array(fs_info);
	mutex_unlock(&fs_info->chunk_mutex);
	if (ret) {
		btrfs_err(fs_info, "failed to read the system array: %d", ret);
		goto fail_sb_buffer;
	}

	generation = btrfs_super_chunk_root_generation(disk_super);
	level = btrfs_super_chunk_root_level(disk_super);

	chunk_root->node = read_tree_block(fs_info,
					   btrfs_super_chunk_root(disk_super),
					   BTRFS_CHUNK_TREE_OBJECTID,
					   generation, level, NULL);
	if (IS_ERR(chunk_root->node) ||
	    !extent_buffer_uptodate(chunk_root->node)) {
		btrfs_err(fs_info, "failed to read chunk root");
		if (!IS_ERR(chunk_root->node))
			free_extent_buffer(chunk_root->node);
		chunk_root->node = NULL;
		goto fail_tree_roots;
	}
	btrfs_set_root_node(&chunk_root->root_item, chunk_root->node);
	chunk_root->commit_root = btrfs_root_node(chunk_root);

	read_extent_buffer(chunk_root->node, fs_info->chunk_tree_uuid,
			   offsetof(struct btrfs_header, chunk_tree_uuid),
			   BTRFS_UUID_SIZE);

	ret = btrfs_read_chunk_tree(fs_info);
	if (ret) {
		btrfs_err(fs_info, "failed to read chunk tree: %d", ret);
		goto fail_tree_roots;
	}

	/*
	 * At this point we know all the devices that make this filesystem,
	 * including the seed devices but we don't know yet if the replace
	 * target is required. So free devices that are not part of this
	 * filesystem but skip the replace traget device which is checked
	 * below in btrfs_init_dev_replace().
	 */
	btrfs_free_extra_devids(fs_devices);
	if (!fs_devices->latest_bdev) {
		btrfs_err(fs_info, "failed to read devices");
		goto fail_tree_roots;
	}

	ret = init_tree_roots(fs_info);
	if (ret)
		goto fail_tree_roots;

	/*
	 * Get zone type information of zoned block devices. This will also
	 * handle emulation of a zoned filesystem if a regular device has the
	 * zoned incompat feature flag set.
	 */
	ret = btrfs_get_dev_zone_info_all_devices(fs_info);
	if (ret) {
		btrfs_err(fs_info,
			  "zoned: failed to read device zone info: %d",
			  ret);
		goto fail_block_groups;
	}

	/*
	 * If we have a uuid root and we're not being told to rescan we need to
	 * check the generation here so we can set the
	 * BTRFS_FS_UPDATE_UUID_TREE_GEN bit.  Otherwise we could commit the
	 * transaction during a balance or the log replay without updating the
	 * uuid generation, and then if we crash we would rescan the uuid tree,
	 * even though it was perfectly fine.
	 */
	if (fs_info->uuid_root && !btrfs_test_opt(fs_info, RESCAN_UUID_TREE) &&
	    fs_info->generation == btrfs_super_uuid_tree_generation(disk_super))
		set_bit(BTRFS_FS_UPDATE_UUID_TREE_GEN, &fs_info->flags);

	ret = btrfs_verify_dev_extents(fs_info);
	if (ret) {
		btrfs_err(fs_info,
			  "failed to verify dev extents against chunks: %d",
			  ret);
		goto fail_block_groups;
	}
	ret = btrfs_recover_balance(fs_info);
	if (ret) {
		btrfs_err(fs_info, "failed to recover balance: %d", ret);
		goto fail_block_groups;
	}

	ret = btrfs_init_dev_stats(fs_info);
	if (ret) {
		btrfs_err(fs_info, "failed to init dev_stats: %d", ret);
		goto fail_block_groups;
	}

	ret = btrfs_init_dev_replace(fs_info);
	if (ret) {
		btrfs_err(fs_info, "failed to init dev_replace: %d", ret);
		goto fail_block_groups;
	}

	ret = btrfs_check_zoned_mode(fs_info);
	if (ret) {
		btrfs_err(fs_info, "failed to initialize zoned mode: %d",
			  ret);
		goto fail_block_groups;
	}

	ret = btrfs_sysfs_add_fsid(fs_devices);
	if (ret) {
		btrfs_err(fs_info, "failed to init sysfs fsid interface: %d",
				ret);
		goto fail_block_groups;
	}

	ret = btrfs_sysfs_add_mounted(fs_info);
	if (ret) {
		btrfs_err(fs_info, "failed to init sysfs interface: %d", ret);
		goto fail_fsdev_sysfs;
	}

	ret = btrfs_init_space_info(fs_info);
	if (ret) {
		btrfs_err(fs_info, "failed to initialize space info: %d", ret);
		goto fail_sysfs;
	}

	ret = btrfs_read_block_groups(fs_info);
	if (ret) {
		btrfs_err(fs_info, "failed to read block groups: %d", ret);
		goto fail_sysfs;
	}

	if (!sb_rdonly(sb) && !btrfs_check_rw_degradable(fs_info, NULL)) {
		btrfs_warn(fs_info,
		"writable mount is not allowed due to too many missing devices");
		goto fail_sysfs;
	}

	fs_info->cleaner_kthread = kthread_run(cleaner_kthread, tree_root,
					       "btrfs-cleaner");
	if (IS_ERR(fs_info->cleaner_kthread))
		goto fail_sysfs;

	fs_info->transaction_kthread = kthread_run(transaction_kthread,
						   tree_root,
						   "btrfs-transaction");
	if (IS_ERR(fs_info->transaction_kthread))
		goto fail_cleaner;

	if (!btrfs_test_opt(fs_info, NOSSD) &&
	    !fs_info->fs_devices->rotating) {
		btrfs_set_and_info(fs_info, SSD, "enabling ssd optimizations");
	}

	/*
	 * Mount does not set all options immediately, we can do it now and do
	 * not have to wait for transaction commit
	 */
	btrfs_apply_pending_changes(fs_info);

#ifdef CONFIG_BTRFS_FS_CHECK_INTEGRITY
	if (btrfs_test_opt(fs_info, CHECK_INTEGRITY)) {
		ret = btrfsic_mount(fs_info, fs_devices,
				    btrfs_test_opt(fs_info,
					CHECK_INTEGRITY_INCLUDING_EXTENT_DATA) ?
				    1 : 0,
				    fs_info->check_integrity_print_mask);
		if (ret)
			btrfs_warn(fs_info,
				"failed to initialize integrity check module: %d",
				ret);
	}
#endif
	ret = btrfs_read_qgroup_config(fs_info);
	if (ret)
		goto fail_trans_kthread;

	if (btrfs_build_ref_tree(fs_info))
		btrfs_err(fs_info, "couldn't build ref tree");

	/* do not make disk changes in broken FS or nologreplay is given */
	if (btrfs_super_log_root(disk_super) != 0 &&
	    !btrfs_test_opt(fs_info, NOLOGREPLAY)) {
		btrfs_info(fs_info, "start tree-log replay");
		ret = btrfs_replay_log(fs_info, fs_devices);
		if (ret) {
			err = ret;
			goto fail_qgroup;
		}
	}

	fs_info->fs_root = btrfs_get_fs_root(fs_info, BTRFS_FS_TREE_OBJECTID, true);
	if (IS_ERR(fs_info->fs_root)) {
		err = PTR_ERR(fs_info->fs_root);
		btrfs_warn(fs_info, "failed to read fs tree: %d", err);
		fs_info->fs_root = NULL;
		goto fail_qgroup;
	}

	if (sb_rdonly(sb))
		goto clear_oneshot;

	ret = btrfs_start_pre_rw_mount(fs_info);
	if (ret) {
		close_ctree(fs_info);
		return ret;
	}
	btrfs_discard_resume(fs_info);

	if (fs_info->uuid_root &&
	    (btrfs_test_opt(fs_info, RESCAN_UUID_TREE) ||
	     fs_info->generation != btrfs_super_uuid_tree_generation(disk_super))) {
		btrfs_info(fs_info, "checking UUID tree");
		ret = btrfs_check_uuid_tree(fs_info);
		if (ret) {
			btrfs_warn(fs_info,
				"failed to check the UUID tree: %d", ret);
			close_ctree(fs_info);
			return ret;
		}
	}

	set_bit(BTRFS_FS_OPEN, &fs_info->flags);

clear_oneshot:
	btrfs_clear_oneshot_options(fs_info);
	return 0;

fail_qgroup:
	btrfs_free_qgroup_config(fs_info);
fail_trans_kthread:
	kthread_stop(fs_info->transaction_kthread);
	btrfs_cleanup_transaction(fs_info);
	btrfs_free_fs_roots(fs_info);
fail_cleaner:
	kthread_stop(fs_info->cleaner_kthread);

	/*
	 * make sure we're done with the btree inode before we stop our
	 * kthreads
	 */
	filemap_write_and_wait(fs_info->btree_inode->i_mapping);

fail_sysfs:
	btrfs_sysfs_remove_mounted(fs_info);

fail_fsdev_sysfs:
	btrfs_sysfs_remove_fsid(fs_info->fs_devices);

fail_block_groups:
	btrfs_put_block_group_cache(fs_info);

fail_tree_roots:
	if (fs_info->data_reloc_root)
		btrfs_drop_and_free_fs_root(fs_info, fs_info->data_reloc_root);
	free_root_pointers(fs_info, true);
	invalidate_inode_pages2(fs_info->btree_inode->i_mapping);

fail_sb_buffer:
	btrfs_stop_all_workers(fs_info);
	btrfs_free_block_groups(fs_info);
fail_alloc:
	btrfs_mapping_tree_free(&fs_info->mapping_tree);

	iput(fs_info->btree_inode);
fail:
	btrfs_close_devices(fs_info->fs_devices);
	return err;
}
ALLOW_ERROR_INJECTION(open_ctree, ERRNO);

static void btrfs_end_super_write(struct bio *bio)
{
	struct btrfs_device *device = bio->bi_private;
	struct bio_vec *bvec;
	struct bvec_iter_all iter_all;
	struct page *page;

	bio_for_each_segment_all(bvec, bio, iter_all) {
		page = bvec->bv_page;

		if (bio->bi_status) {
			btrfs_warn_rl_in_rcu(device->fs_info,
				"lost page write due to IO error on %s (%d)",
				rcu_str_deref(device->name),
				blk_status_to_errno(bio->bi_status));
			ClearPageUptodate(page);
			SetPageError(page);
			btrfs_dev_stat_inc_and_print(device,
						     BTRFS_DEV_STAT_WRITE_ERRS);
		} else {
			SetPageUptodate(page);
		}

		put_page(page);
		unlock_page(page);
	}

	bio_put(bio);
}

struct btrfs_super_block *btrfs_read_dev_one_super(struct block_device *bdev,
						   int copy_num)
{
	struct btrfs_super_block *super;
	struct page *page;
	u64 bytenr, bytenr_orig;
	struct address_space *mapping = bdev->bd_inode->i_mapping;
	int ret;

	bytenr_orig = btrfs_sb_offset(copy_num);
	ret = btrfs_sb_log_location_bdev(bdev, copy_num, READ, &bytenr);
	if (ret == -ENOENT)
		return ERR_PTR(-EINVAL);
	else if (ret)
		return ERR_PTR(ret);

	if (bytenr + BTRFS_SUPER_INFO_SIZE >= i_size_read(bdev->bd_inode))
		return ERR_PTR(-EINVAL);

	page = read_cache_page_gfp(mapping, bytenr >> PAGE_SHIFT, GFP_NOFS);
	if (IS_ERR(page))
		return ERR_CAST(page);

	super = page_address(page);
	if (btrfs_super_magic(super) != BTRFS_MAGIC) {
		btrfs_release_disk_super(super);
		return ERR_PTR(-ENODATA);
	}

	if (btrfs_super_bytenr(super) != bytenr_orig) {
		btrfs_release_disk_super(super);
		return ERR_PTR(-EINVAL);
	}

	return super;
}


struct btrfs_super_block *btrfs_read_dev_super(struct block_device *bdev)
{
	struct btrfs_super_block *super, *latest = NULL;
	int i;
	u64 transid = 0;

	/* we would like to check all the supers, but that would make
	 * a btrfs mount succeed after a mkfs from a different FS.
	 * So, we need to add a special mount option to scan for
	 * later supers, using BTRFS_SUPER_MIRROR_MAX instead
	 */
	for (i = 0; i < 1; i++) {
		super = btrfs_read_dev_one_super(bdev, i);
		if (IS_ERR(super))
			continue;

		if (!latest || btrfs_super_generation(super) > transid) {
			if (latest)
				btrfs_release_disk_super(super);

			latest = super;
			transid = btrfs_super_generation(super);
		}
	}

	return super;
}

/*
 * Write superblock @sb to the @device. Do not wait for completion, all the
 * pages we use for writing are locked.
 *
 * Write @max_mirrors copies of the superblock, where 0 means default that fit
 * the expected device size at commit time. Note that max_mirrors must be
 * same for write and wait phases.
 *
 * Return number of errors when page is not found or submission fails.
 */
static int write_dev_supers(struct btrfs_device *device,
			    struct btrfs_super_block *sb, int max_mirrors)
{
	struct btrfs_fs_info *fs_info = device->fs_info;
	struct address_space *mapping = device->bdev->bd_inode->i_mapping;
	SHASH_DESC_ON_STACK(shash, fs_info->csum_shash);
	int i;
	int errors = 0;
	int ret;
	u64 bytenr, bytenr_orig;

	if (max_mirrors == 0)
		max_mirrors = BTRFS_SUPER_MIRROR_MAX;

	shash->tfm = fs_info->csum_shash;

	for (i = 0; i < max_mirrors; i++) {
		struct page *page;
		struct bio *bio;
		struct btrfs_super_block *disk_super;

		bytenr_orig = btrfs_sb_offset(i);
		ret = btrfs_sb_log_location(device, i, WRITE, &bytenr);
		if (ret == -ENOENT) {
			continue;
		} else if (ret < 0) {
			btrfs_err(device->fs_info,
				"couldn't get super block location for mirror %d",
				i);
			errors++;
			continue;
		}
		if (bytenr + BTRFS_SUPER_INFO_SIZE >=
		    device->commit_total_bytes)
			break;

		btrfs_set_super_bytenr(sb, bytenr_orig);

		crypto_shash_digest(shash, (const char *)sb + BTRFS_CSUM_SIZE,
				    BTRFS_SUPER_INFO_SIZE - BTRFS_CSUM_SIZE,
				    sb->csum);

		page = find_or_create_page(mapping, bytenr >> PAGE_SHIFT,
					   GFP_NOFS);
		if (!page) {
			btrfs_err(device->fs_info,
			    "couldn't get super block page for bytenr %llu",
			    bytenr);
			errors++;
			continue;
		}

		/* Bump the refcount for wait_dev_supers() */
		get_page(page);

		disk_super = page_address(page);
		memcpy(disk_super, sb, BTRFS_SUPER_INFO_SIZE);

		/*
		 * Directly use bios here instead of relying on the page cache
		 * to do I/O, so we don't lose the ability to do integrity
		 * checking.
		 */
		bio = bio_alloc(GFP_NOFS, 1);
		bio_set_dev(bio, device->bdev);
		bio->bi_iter.bi_sector = bytenr >> SECTOR_SHIFT;
		bio->bi_private = device;
		bio->bi_end_io = btrfs_end_super_write;
		__bio_add_page(bio, page, BTRFS_SUPER_INFO_SIZE,
			       offset_in_page(bytenr));

		/*
		 * We FUA only the first super block.  The others we allow to
		 * go down lazy and there's a short window where the on-disk
		 * copies might still contain the older version.
		 */
		bio->bi_opf = REQ_OP_WRITE | REQ_SYNC | REQ_META | REQ_PRIO;
		if (i == 0 && !btrfs_test_opt(device->fs_info, NOBARRIER))
			bio->bi_opf |= REQ_FUA;

		btrfsic_submit_bio(bio);
		btrfs_advance_sb_log(device, i);
	}
	return errors < i ? 0 : -1;
}

/*
 * Wait for write completion of superblocks done by write_dev_supers,
 * @max_mirrors same for write and wait phases.
 *
 * Return number of errors when page is not found or not marked up to
 * date.
 */
static int wait_dev_supers(struct btrfs_device *device, int max_mirrors)
{
	int i;
	int errors = 0;
	bool primary_failed = false;
	int ret;
	u64 bytenr;

	if (max_mirrors == 0)
		max_mirrors = BTRFS_SUPER_MIRROR_MAX;

	for (i = 0; i < max_mirrors; i++) {
		struct page *page;

		ret = btrfs_sb_log_location(device, i, READ, &bytenr);
		if (ret == -ENOENT) {
			break;
		} else if (ret < 0) {
			errors++;
			if (i == 0)
				primary_failed = true;
			continue;
		}
		if (bytenr + BTRFS_SUPER_INFO_SIZE >=
		    device->commit_total_bytes)
			break;

		page = find_get_page(device->bdev->bd_inode->i_mapping,
				     bytenr >> PAGE_SHIFT);
		if (!page) {
			errors++;
			if (i == 0)
				primary_failed = true;
			continue;
		}
		/* Page is submitted locked and unlocked once the IO completes */
		wait_on_page_locked(page);
		if (PageError(page)) {
			errors++;
			if (i == 0)
				primary_failed = true;
		}

		/* Drop our reference */
		put_page(page);

		/* Drop the reference from the writing run */
		put_page(page);
	}

	/* log error, force error return */
	if (primary_failed) {
		btrfs_err(device->fs_info, "error writing primary super block to device %llu",
			  device->devid);
		return -1;
	}

	return errors < i ? 0 : -1;
}

/*
 * endio for the write_dev_flush, this will wake anyone waiting
 * for the barrier when it is done
 */
static void btrfs_end_empty_barrier(struct bio *bio)
{
	complete(bio->bi_private);
}

/*
 * Submit a flush request to the device if it supports it. Error handling is
 * done in the waiting counterpart.
 */
static void write_dev_flush(struct btrfs_device *device)
{
	struct request_queue *q = bdev_get_queue(device->bdev);
	struct bio *bio = device->flush_bio;

	if (!test_bit(QUEUE_FLAG_WC, &q->queue_flags))
		return;

	bio_reset(bio);
	bio->bi_end_io = btrfs_end_empty_barrier;
	bio_set_dev(bio, device->bdev);
	bio->bi_opf = REQ_OP_WRITE | REQ_SYNC | REQ_PREFLUSH;
	init_completion(&device->flush_wait);
	bio->bi_private = &device->flush_wait;

	btrfsic_submit_bio(bio);
	set_bit(BTRFS_DEV_STATE_FLUSH_SENT, &device->dev_state);
}

/*
 * If the flush bio has been submitted by write_dev_flush, wait for it.
 */
static blk_status_t wait_dev_flush(struct btrfs_device *device)
{
	struct bio *bio = device->flush_bio;

	if (!test_bit(BTRFS_DEV_STATE_FLUSH_SENT, &device->dev_state))
		return BLK_STS_OK;

	clear_bit(BTRFS_DEV_STATE_FLUSH_SENT, &device->dev_state);
	wait_for_completion_io(&device->flush_wait);

	return bio->bi_status;
}

static int check_barrier_error(struct btrfs_fs_info *fs_info)
{
	if (!btrfs_check_rw_degradable(fs_info, NULL))
		return -EIO;
	return 0;
}

/*
 * send an empty flush down to each device in parallel,
 * then wait for them
 */
static int barrier_all_devices(struct btrfs_fs_info *info)
{
	struct list_head *head;
	struct btrfs_device *dev;
	int errors_wait = 0;
	blk_status_t ret;

	lockdep_assert_held(&info->fs_devices->device_list_mutex);
	/* send down all the barriers */
	head = &info->fs_devices->devices;
	list_for_each_entry(dev, head, dev_list) {
		if (test_bit(BTRFS_DEV_STATE_MISSING, &dev->dev_state))
			continue;
		if (!dev->bdev)
			continue;
		if (!test_bit(BTRFS_DEV_STATE_IN_FS_METADATA, &dev->dev_state) ||
		    !test_bit(BTRFS_DEV_STATE_WRITEABLE, &dev->dev_state))
			continue;

		write_dev_flush(dev);
		dev->last_flush_error = BLK_STS_OK;
	}

	/* wait for all the barriers */
	list_for_each_entry(dev, head, dev_list) {
		if (test_bit(BTRFS_DEV_STATE_MISSING, &dev->dev_state))
			continue;
		if (!dev->bdev) {
			errors_wait++;
			continue;
		}
		if (!test_bit(BTRFS_DEV_STATE_IN_FS_METADATA, &dev->dev_state) ||
		    !test_bit(BTRFS_DEV_STATE_WRITEABLE, &dev->dev_state))
			continue;

		ret = wait_dev_flush(dev);
		if (ret) {
			dev->last_flush_error = ret;
			btrfs_dev_stat_inc_and_print(dev,
					BTRFS_DEV_STAT_FLUSH_ERRS);
			errors_wait++;
		}
	}

	if (errors_wait) {
		/*
		 * At some point we need the status of all disks
		 * to arrive at the volume status. So error checking
		 * is being pushed to a separate loop.
		 */
		return check_barrier_error(info);
	}
	return 0;
}

int btrfs_get_num_tolerated_disk_barrier_failures(u64 flags)
{
	int raid_type;
	int min_tolerated = INT_MAX;

	if ((flags & BTRFS_BLOCK_GROUP_PROFILE_MASK) == 0 ||
	    (flags & BTRFS_AVAIL_ALLOC_BIT_SINGLE))
		min_tolerated = min_t(int, min_tolerated,
				    btrfs_raid_array[BTRFS_RAID_SINGLE].
				    tolerated_failures);

	for (raid_type = 0; raid_type < BTRFS_NR_RAID_TYPES; raid_type++) {
		if (raid_type == BTRFS_RAID_SINGLE)
			continue;
		if (!(flags & btrfs_raid_array[raid_type].bg_flag))
			continue;
		min_tolerated = min_t(int, min_tolerated,
				    btrfs_raid_array[raid_type].
				    tolerated_failures);
	}

	if (min_tolerated == INT_MAX) {
		pr_warn("BTRFS: unknown raid flag: %llu", flags);
		min_tolerated = 0;
	}

	return min_tolerated;
}

int write_all_supers(struct btrfs_fs_info *fs_info, int max_mirrors)
{
	struct list_head *head;
	struct btrfs_device *dev;
	struct btrfs_super_block *sb;
	struct btrfs_dev_item *dev_item;
	int ret;
	int do_barriers;
	int max_errors;
	int total_errors = 0;
	u64 flags;

	do_barriers = !btrfs_test_opt(fs_info, NOBARRIER);

	/*
	 * max_mirrors == 0 indicates we're from commit_transaction,
	 * not from fsync where the tree roots in fs_info have not
	 * been consistent on disk.
	 */
	if (max_mirrors == 0)
		backup_super_roots(fs_info);

	sb = fs_info->super_for_commit;
	dev_item = &sb->dev_item;

	mutex_lock(&fs_info->fs_devices->device_list_mutex);
	head = &fs_info->fs_devices->devices;
	max_errors = btrfs_super_num_devices(fs_info->super_copy) - 1;

	if (do_barriers) {
		ret = barrier_all_devices(fs_info);
		if (ret) {
			mutex_unlock(
				&fs_info->fs_devices->device_list_mutex);
			btrfs_handle_fs_error(fs_info, ret,
					      "errors while submitting device barriers.");
			return ret;
		}
	}

	list_for_each_entry(dev, head, dev_list) {
		if (!dev->bdev) {
			total_errors++;
			continue;
		}
		if (!test_bit(BTRFS_DEV_STATE_IN_FS_METADATA, &dev->dev_state) ||
		    !test_bit(BTRFS_DEV_STATE_WRITEABLE, &dev->dev_state))
			continue;

		btrfs_set_stack_device_generation(dev_item, 0);
		btrfs_set_stack_device_type(dev_item, dev->type);
		btrfs_set_stack_device_id(dev_item, dev->devid);
		btrfs_set_stack_device_total_bytes(dev_item,
						   dev->commit_total_bytes);
		btrfs_set_stack_device_bytes_used(dev_item,
						  dev->commit_bytes_used);
		btrfs_set_stack_device_io_align(dev_item, dev->io_align);
		btrfs_set_stack_device_io_width(dev_item, dev->io_width);
		btrfs_set_stack_device_sector_size(dev_item, dev->sector_size);
		memcpy(dev_item->uuid, dev->uuid, BTRFS_UUID_SIZE);
		memcpy(dev_item->fsid, dev->fs_devices->metadata_uuid,
		       BTRFS_FSID_SIZE);

		flags = btrfs_super_flags(sb);
		btrfs_set_super_flags(sb, flags | BTRFS_HEADER_FLAG_WRITTEN);

		ret = btrfs_validate_write_super(fs_info, sb);
		if (ret < 0) {
			mutex_unlock(&fs_info->fs_devices->device_list_mutex);
			btrfs_handle_fs_error(fs_info, -EUCLEAN,
				"unexpected superblock corruption detected");
			return -EUCLEAN;
		}

		ret = write_dev_supers(dev, sb, max_mirrors);
		if (ret)
			total_errors++;
	}
	if (total_errors > max_errors) {
		btrfs_err(fs_info, "%d errors while writing supers",
			  total_errors);
		mutex_unlock(&fs_info->fs_devices->device_list_mutex);

		/* FUA is masked off if unsupported and can't be the reason */
		btrfs_handle_fs_error(fs_info, -EIO,
				      "%d errors while writing supers",
				      total_errors);
		return -EIO;
	}

	total_errors = 0;
	list_for_each_entry(dev, head, dev_list) {
		if (!dev->bdev)
			continue;
		if (!test_bit(BTRFS_DEV_STATE_IN_FS_METADATA, &dev->dev_state) ||
		    !test_bit(BTRFS_DEV_STATE_WRITEABLE, &dev->dev_state))
			continue;

		ret = wait_dev_supers(dev, max_mirrors);
		if (ret)
			total_errors++;
	}
	mutex_unlock(&fs_info->fs_devices->device_list_mutex);
	if (total_errors > max_errors) {
		btrfs_handle_fs_error(fs_info, -EIO,
				      "%d errors while writing supers",
				      total_errors);
		return -EIO;
	}
	return 0;
}

/* Drop a fs root from the radix tree and free it. */
void btrfs_drop_and_free_fs_root(struct btrfs_fs_info *fs_info,
				  struct btrfs_root *root)
{
	bool drop_ref = false;

	spin_lock(&fs_info->fs_roots_radix_lock);
	radix_tree_delete(&fs_info->fs_roots_radix,
			  (unsigned long)root->root_key.objectid);
	if (test_and_clear_bit(BTRFS_ROOT_IN_RADIX, &root->state))
		drop_ref = true;
	spin_unlock(&fs_info->fs_roots_radix_lock);

	if (test_bit(BTRFS_FS_STATE_ERROR, &fs_info->fs_state)) {
		ASSERT(root->log_root == NULL);
		if (root->reloc_root) {
			btrfs_put_root(root->reloc_root);
			root->reloc_root = NULL;
		}
	}

	if (drop_ref)
		btrfs_put_root(root);
}

int btrfs_cleanup_fs_roots(struct btrfs_fs_info *fs_info)
{
	u64 root_objectid = 0;
	struct btrfs_root *gang[8];
	int i = 0;
	int err = 0;
	unsigned int ret = 0;

	while (1) {
		spin_lock(&fs_info->fs_roots_radix_lock);
		ret = radix_tree_gang_lookup(&fs_info->fs_roots_radix,
					     (void **)gang, root_objectid,
					     ARRAY_SIZE(gang));
		if (!ret) {
			spin_unlock(&fs_info->fs_roots_radix_lock);
			break;
		}
		root_objectid = gang[ret - 1]->root_key.objectid + 1;

		for (i = 0; i < ret; i++) {
			/* Avoid to grab roots in dead_roots */
			if (btrfs_root_refs(&gang[i]->root_item) == 0) {
				gang[i] = NULL;
				continue;
			}
			/* grab all the search result for later use */
			gang[i] = btrfs_grab_root(gang[i]);
		}
		spin_unlock(&fs_info->fs_roots_radix_lock);

		for (i = 0; i < ret; i++) {
			if (!gang[i])
				continue;
			root_objectid = gang[i]->root_key.objectid;
			err = btrfs_orphan_cleanup(gang[i]);
			if (err)
				break;
			btrfs_put_root(gang[i]);
		}
		root_objectid++;
	}

	/* release the uncleaned roots due to error */
	for (; i < ret; i++) {
		if (gang[i])
			btrfs_put_root(gang[i]);
	}
	return err;
}

int btrfs_commit_super(struct btrfs_fs_info *fs_info)
{
	struct btrfs_root *root = fs_info->tree_root;
	struct btrfs_trans_handle *trans;

	mutex_lock(&fs_info->cleaner_mutex);
	btrfs_run_delayed_iputs(fs_info);
	mutex_unlock(&fs_info->cleaner_mutex);
	wake_up_process(fs_info->cleaner_kthread);

	/* wait until ongoing cleanup work done */
	down_write(&fs_info->cleanup_work_sem);
	up_write(&fs_info->cleanup_work_sem);

	trans = btrfs_join_transaction(root);
	if (IS_ERR(trans))
		return PTR_ERR(trans);
	return btrfs_commit_transaction(trans);
}

void __cold close_ctree(struct btrfs_fs_info *fs_info)
{
	int ret;

	set_bit(BTRFS_FS_CLOSING_START, &fs_info->flags);
	/*
	 * We don't want the cleaner to start new transactions, add more delayed
	 * iputs, etc. while we're closing. We can't use kthread_stop() yet
	 * because that frees the task_struct, and the transaction kthread might
	 * still try to wake up the cleaner.
	 */
	kthread_park(fs_info->cleaner_kthread);

	/* wait for the qgroup rescan worker to stop */
	btrfs_qgroup_wait_for_completion(fs_info, false);

	/* wait for the uuid_scan task to finish */
	down(&fs_info->uuid_tree_rescan_sem);
	/* avoid complains from lockdep et al., set sem back to initial state */
	up(&fs_info->uuid_tree_rescan_sem);

	/* pause restriper - we want to resume on mount */
	btrfs_pause_balance(fs_info);

	btrfs_dev_replace_suspend_for_unmount(fs_info);

	btrfs_scrub_cancel(fs_info);

	/* wait for any defraggers to finish */
	wait_event(fs_info->transaction_wait,
		   (atomic_read(&fs_info->defrag_running) == 0));

	/* clear out the rbtree of defraggable inodes */
	btrfs_cleanup_defrag_inodes(fs_info);

	cancel_work_sync(&fs_info->async_reclaim_work);
	cancel_work_sync(&fs_info->async_data_reclaim_work);
	cancel_work_sync(&fs_info->preempt_reclaim_work);

	/* Cancel or finish ongoing discard work */
	btrfs_discard_cleanup(fs_info);

	if (!sb_rdonly(fs_info->sb)) {
		/*
		 * The cleaner kthread is stopped, so do one final pass over
		 * unused block groups.
		 */
		btrfs_delete_unused_bgs(fs_info);

		/*
		 * There might be existing delayed inode workers still running
		 * and holding an empty delayed inode item. We must wait for
		 * them to complete first because they can create a transaction.
		 * This happens when someone calls btrfs_balance_delayed_items()
		 * and then a transaction commit runs the same delayed nodes
		 * before any delayed worker has done something with the nodes.
		 * We must wait for any worker here and not at transaction
		 * commit time since that could cause a deadlock.
		 * This is a very rare case.
		 */
		btrfs_flush_workqueue(fs_info->delayed_workers);

		ret = btrfs_commit_super(fs_info);
		if (ret)
			btrfs_err(fs_info, "commit super ret %d", ret);
	}

	if (test_bit(BTRFS_FS_STATE_ERROR, &fs_info->fs_state) ||
	    test_bit(BTRFS_FS_STATE_TRANS_ABORTED, &fs_info->fs_state))
		btrfs_error_commit_super(fs_info);

	kthread_stop(fs_info->transaction_kthread);
	kthread_stop(fs_info->cleaner_kthread);

	ASSERT(list_empty(&fs_info->delayed_iputs));
	set_bit(BTRFS_FS_CLOSING_DONE, &fs_info->flags);

	if (btrfs_check_quota_leak(fs_info)) {
		WARN_ON(IS_ENABLED(CONFIG_BTRFS_DEBUG));
		btrfs_err(fs_info, "qgroup reserved space leaked");
	}

	btrfs_free_qgroup_config(fs_info);
	ASSERT(list_empty(&fs_info->delalloc_roots));

	if (percpu_counter_sum(&fs_info->delalloc_bytes)) {
		btrfs_info(fs_info, "at unmount delalloc count %lld",
		       percpu_counter_sum(&fs_info->delalloc_bytes));
	}

	if (percpu_counter_sum(&fs_info->ordered_bytes))
		btrfs_info(fs_info, "at unmount dio bytes count %lld",
			   percpu_counter_sum(&fs_info->ordered_bytes));

	btrfs_sysfs_remove_mounted(fs_info);
	btrfs_sysfs_remove_fsid(fs_info->fs_devices);

	btrfs_put_block_group_cache(fs_info);

	/*
	 * we must make sure there is not any read request to
	 * submit after we stopping all workers.
	 */
	invalidate_inode_pages2(fs_info->btree_inode->i_mapping);
	btrfs_stop_all_workers(fs_info);

	/* We shouldn't have any transaction open at this point */
	ASSERT(list_empty(&fs_info->trans_list));

	clear_bit(BTRFS_FS_OPEN, &fs_info->flags);
	free_root_pointers(fs_info, true);
	btrfs_free_fs_roots(fs_info);

	/*
	 * We must free the block groups after dropping the fs_roots as we could
	 * have had an IO error and have left over tree log blocks that aren't
	 * cleaned up until the fs roots are freed.  This makes the block group
	 * accounting appear to be wrong because there's pending reserved bytes,
	 * so make sure we do the block group cleanup afterwards.
	 */
	btrfs_free_block_groups(fs_info);

	iput(fs_info->btree_inode);

#ifdef CONFIG_BTRFS_FS_CHECK_INTEGRITY
	if (btrfs_test_opt(fs_info, CHECK_INTEGRITY))
		btrfsic_unmount(fs_info->fs_devices);
#endif

	btrfs_mapping_tree_free(&fs_info->mapping_tree);
	btrfs_close_devices(fs_info->fs_devices);
}

int btrfs_buffer_uptodate(struct extent_buffer *buf, u64 parent_transid,
			  int atomic)
{
	int ret;
	struct inode *btree_inode = buf->pages[0]->mapping->host;

	ret = extent_buffer_uptodate(buf);
	if (!ret)
		return ret;

	ret = verify_parent_transid(&BTRFS_I(btree_inode)->io_tree, buf,
				    parent_transid, atomic);
	if (ret == -EAGAIN)
		return ret;
	return !ret;
}

void btrfs_mark_buffer_dirty(struct extent_buffer *buf)
{
	struct btrfs_fs_info *fs_info = buf->fs_info;
	u64 transid = btrfs_header_generation(buf);
	int was_dirty;

#ifdef CONFIG_BTRFS_FS_RUN_SANITY_TESTS
	/*
	 * This is a fast path so only do this check if we have sanity tests
	 * enabled.  Normal people shouldn't be using unmapped buffers as dirty
	 * outside of the sanity tests.
	 */
	if (unlikely(test_bit(EXTENT_BUFFER_UNMAPPED, &buf->bflags)))
		return;
#endif
	btrfs_assert_tree_locked(buf);
	if (transid != fs_info->generation)
		WARN(1, KERN_CRIT "btrfs transid mismatch buffer %llu, found %llu running %llu\n",
			buf->start, transid, fs_info->generation);
	was_dirty = set_extent_buffer_dirty(buf);
	if (!was_dirty)
		percpu_counter_add_batch(&fs_info->dirty_metadata_bytes,
					 buf->len,
					 fs_info->dirty_metadata_batch);
#ifdef CONFIG_BTRFS_FS_CHECK_INTEGRITY
	/*
	 * Since btrfs_mark_buffer_dirty() can be called with item pointer set
	 * but item data not updated.
	 * So here we should only check item pointers, not item data.
	 */
	if (btrfs_header_level(buf) == 0 &&
	    btrfs_check_leaf_relaxed(buf)) {
		btrfs_print_leaf(buf);
		ASSERT(0);
	}
#endif
}

static void __btrfs_btree_balance_dirty(struct btrfs_fs_info *fs_info,
					int flush_delayed)
{
	/*
	 * looks as though older kernels can get into trouble with
	 * this code, they end up stuck in balance_dirty_pages forever
	 */
	int ret;

	if (current->flags & PF_MEMALLOC)
		return;

	if (flush_delayed)
		btrfs_balance_delayed_items(fs_info);

	ret = __percpu_counter_compare(&fs_info->dirty_metadata_bytes,
				     BTRFS_DIRTY_METADATA_THRESH,
				     fs_info->dirty_metadata_batch);
	if (ret > 0) {
		balance_dirty_pages_ratelimited(fs_info->btree_inode->i_mapping);
	}
}

void btrfs_btree_balance_dirty(struct btrfs_fs_info *fs_info)
{
	__btrfs_btree_balance_dirty(fs_info, 1);
}

void btrfs_btree_balance_dirty_nodelay(struct btrfs_fs_info *fs_info)
{
	__btrfs_btree_balance_dirty(fs_info, 0);
}

int btrfs_read_buffer(struct extent_buffer *buf, u64 parent_transid, int level,
		      struct btrfs_key *first_key)
{
	return btree_read_extent_buffer_pages(buf, parent_transid,
					      level, first_key);
}

static void btrfs_error_commit_super(struct btrfs_fs_info *fs_info)
{
	/* cleanup FS via transaction */
	btrfs_cleanup_transaction(fs_info);

	mutex_lock(&fs_info->cleaner_mutex);
	btrfs_run_delayed_iputs(fs_info);
	mutex_unlock(&fs_info->cleaner_mutex);

	down_write(&fs_info->cleanup_work_sem);
	up_write(&fs_info->cleanup_work_sem);
}

static void btrfs_drop_all_logs(struct btrfs_fs_info *fs_info)
{
	struct btrfs_root *gang[8];
	u64 root_objectid = 0;
	int ret;

	spin_lock(&fs_info->fs_roots_radix_lock);
	while ((ret = radix_tree_gang_lookup(&fs_info->fs_roots_radix,
					     (void **)gang, root_objectid,
					     ARRAY_SIZE(gang))) != 0) {
		int i;

		for (i = 0; i < ret; i++)
			gang[i] = btrfs_grab_root(gang[i]);
		spin_unlock(&fs_info->fs_roots_radix_lock);

		for (i = 0; i < ret; i++) {
			if (!gang[i])
				continue;
			root_objectid = gang[i]->root_key.objectid;
			btrfs_free_log(NULL, gang[i]);
			btrfs_put_root(gang[i]);
		}
		root_objectid++;
		spin_lock(&fs_info->fs_roots_radix_lock);
	}
	spin_unlock(&fs_info->fs_roots_radix_lock);
	btrfs_free_log_root_tree(NULL, fs_info);
}

static void btrfs_destroy_ordered_extents(struct btrfs_root *root)
{
	struct btrfs_ordered_extent *ordered;

	spin_lock(&root->ordered_extent_lock);
	/*
	 * This will just short circuit the ordered completion stuff which will
	 * make sure the ordered extent gets properly cleaned up.
	 */
	list_for_each_entry(ordered, &root->ordered_extents,
			    root_extent_list)
		set_bit(BTRFS_ORDERED_IOERR, &ordered->flags);
	spin_unlock(&root->ordered_extent_lock);
}

static void btrfs_destroy_all_ordered_extents(struct btrfs_fs_info *fs_info)
{
	struct btrfs_root *root;
	struct list_head splice;

	INIT_LIST_HEAD(&splice);

	spin_lock(&fs_info->ordered_root_lock);
	list_splice_init(&fs_info->ordered_roots, &splice);
	while (!list_empty(&splice)) {
		root = list_first_entry(&splice, struct btrfs_root,
					ordered_root);
		list_move_tail(&root->ordered_root,
			       &fs_info->ordered_roots);

		spin_unlock(&fs_info->ordered_root_lock);
		btrfs_destroy_ordered_extents(root);

		cond_resched();
		spin_lock(&fs_info->ordered_root_lock);
	}
	spin_unlock(&fs_info->ordered_root_lock);

	/*
	 * We need this here because if we've been flipped read-only we won't
	 * get sync() from the umount, so we need to make sure any ordered
	 * extents that haven't had their dirty pages IO start writeout yet
	 * actually get run and error out properly.
	 */
	btrfs_wait_ordered_roots(fs_info, U64_MAX, 0, (u64)-1);
}

static int btrfs_destroy_delayed_refs(struct btrfs_transaction *trans,
				      struct btrfs_fs_info *fs_info)
{
	struct rb_node *node;
	struct btrfs_delayed_ref_root *delayed_refs;
	struct btrfs_delayed_ref_node *ref;
	int ret = 0;

	delayed_refs = &trans->delayed_refs;

	spin_lock(&delayed_refs->lock);
	if (atomic_read(&delayed_refs->num_entries) == 0) {
		spin_unlock(&delayed_refs->lock);
		btrfs_debug(fs_info, "delayed_refs has NO entry");
		return ret;
	}

	while ((node = rb_first_cached(&delayed_refs->href_root)) != NULL) {
		struct btrfs_delayed_ref_head *head;
		struct rb_node *n;
		bool pin_bytes = false;

		head = rb_entry(node, struct btrfs_delayed_ref_head,
				href_node);
		if (btrfs_delayed_ref_lock(delayed_refs, head))
			continue;

		spin_lock(&head->lock);
		while ((n = rb_first_cached(&head->ref_tree)) != NULL) {
			ref = rb_entry(n, struct btrfs_delayed_ref_node,
				       ref_node);
			ref->in_tree = 0;
			rb_erase_cached(&ref->ref_node, &head->ref_tree);
			RB_CLEAR_NODE(&ref->ref_node);
			if (!list_empty(&ref->add_list))
				list_del(&ref->add_list);
			atomic_dec(&delayed_refs->num_entries);
			btrfs_put_delayed_ref(ref);
		}
		if (head->must_insert_reserved)
			pin_bytes = true;
		btrfs_free_delayed_extent_op(head->extent_op);
		btrfs_delete_ref_head(delayed_refs, head);
		spin_unlock(&head->lock);
		spin_unlock(&delayed_refs->lock);
		mutex_unlock(&head->mutex);

		if (pin_bytes) {
			struct btrfs_block_group *cache;

			cache = btrfs_lookup_block_group(fs_info, head->bytenr);
			BUG_ON(!cache);

			spin_lock(&cache->space_info->lock);
			spin_lock(&cache->lock);
			cache->pinned += head->num_bytes;
			btrfs_space_info_update_bytes_pinned(fs_info,
				cache->space_info, head->num_bytes);
			cache->reserved -= head->num_bytes;
			cache->space_info->bytes_reserved -= head->num_bytes;
			spin_unlock(&cache->lock);
			spin_unlock(&cache->space_info->lock);
			percpu_counter_add_batch(
				&cache->space_info->total_bytes_pinned,
				head->num_bytes, BTRFS_TOTAL_BYTES_PINNED_BATCH);

			btrfs_put_block_group(cache);

			btrfs_error_unpin_extent_range(fs_info, head->bytenr,
				head->bytenr + head->num_bytes - 1);
		}
		btrfs_cleanup_ref_head_accounting(fs_info, delayed_refs, head);
		btrfs_put_delayed_ref_head(head);
		cond_resched();
		spin_lock(&delayed_refs->lock);
	}
	btrfs_qgroup_destroy_extent_records(trans);

	spin_unlock(&delayed_refs->lock);

	return ret;
}

static void btrfs_destroy_delalloc_inodes(struct btrfs_root *root)
{
	struct btrfs_inode *btrfs_inode;
	struct list_head splice;

	INIT_LIST_HEAD(&splice);

	spin_lock(&root->delalloc_lock);
	list_splice_init(&root->delalloc_inodes, &splice);

	while (!list_empty(&splice)) {
		struct inode *inode = NULL;
		btrfs_inode = list_first_entry(&splice, struct btrfs_inode,
					       delalloc_inodes);
		__btrfs_del_delalloc_inode(root, btrfs_inode);
		spin_unlock(&root->delalloc_lock);

		/*
		 * Make sure we get a live inode and that it'll not disappear
		 * meanwhile.
		 */
		inode = igrab(&btrfs_inode->vfs_inode);
		if (inode) {
			invalidate_inode_pages2(inode->i_mapping);
			iput(inode);
		}
		spin_lock(&root->delalloc_lock);
	}
	spin_unlock(&root->delalloc_lock);
}

static void btrfs_destroy_all_delalloc_inodes(struct btrfs_fs_info *fs_info)
{
	struct btrfs_root *root;
	struct list_head splice;

	INIT_LIST_HEAD(&splice);

	spin_lock(&fs_info->delalloc_root_lock);
	list_splice_init(&fs_info->delalloc_roots, &splice);
	while (!list_empty(&splice)) {
		root = list_first_entry(&splice, struct btrfs_root,
					 delalloc_root);
		root = btrfs_grab_root(root);
		BUG_ON(!root);
		spin_unlock(&fs_info->delalloc_root_lock);

		btrfs_destroy_delalloc_inodes(root);
		btrfs_put_root(root);

		spin_lock(&fs_info->delalloc_root_lock);
	}
	spin_unlock(&fs_info->delalloc_root_lock);
}

static int btrfs_destroy_marked_extents(struct btrfs_fs_info *fs_info,
					struct extent_io_tree *dirty_pages,
					int mark)
{
	int ret;
	struct extent_buffer *eb;
	u64 start = 0;
	u64 end;

	while (1) {
		ret = find_first_extent_bit(dirty_pages, start, &start, &end,
					    mark, NULL);
		if (ret)
			break;

		clear_extent_bits(dirty_pages, start, end, mark);
		while (start <= end) {
			eb = find_extent_buffer(fs_info, start);
			start += fs_info->nodesize;
			if (!eb)
				continue;
			wait_on_extent_buffer_writeback(eb);

			if (test_and_clear_bit(EXTENT_BUFFER_DIRTY,
					       &eb->bflags))
				clear_extent_buffer_dirty(eb);
			free_extent_buffer_stale(eb);
		}
	}

	return ret;
}

static int btrfs_destroy_pinned_extent(struct btrfs_fs_info *fs_info,
				       struct extent_io_tree *unpin)
{
	u64 start;
	u64 end;
	int ret;

	while (1) {
		struct extent_state *cached_state = NULL;

		/*
		 * The btrfs_finish_extent_commit() may get the same range as
		 * ours between find_first_extent_bit and clear_extent_dirty.
		 * Hence, hold the unused_bg_unpin_mutex to avoid double unpin
		 * the same extent range.
		 */
		mutex_lock(&fs_info->unused_bg_unpin_mutex);
		ret = find_first_extent_bit(unpin, 0, &start, &end,
					    EXTENT_DIRTY, &cached_state);
		if (ret) {
			mutex_unlock(&fs_info->unused_bg_unpin_mutex);
			break;
		}

		clear_extent_dirty(unpin, start, end, &cached_state);
		free_extent_state(cached_state);
		btrfs_error_unpin_extent_range(fs_info, start, end);
		mutex_unlock(&fs_info->unused_bg_unpin_mutex);
		cond_resched();
	}

	return 0;
}

static void btrfs_cleanup_bg_io(struct btrfs_block_group *cache)
{
	struct inode *inode;

	inode = cache->io_ctl.inode;
	if (inode) {
		invalidate_inode_pages2(inode->i_mapping);
		BTRFS_I(inode)->generation = 0;
		cache->io_ctl.inode = NULL;
		iput(inode);
	}
	ASSERT(cache->io_ctl.pages == NULL);
	btrfs_put_block_group(cache);
}

void btrfs_cleanup_dirty_bgs(struct btrfs_transaction *cur_trans,
			     struct btrfs_fs_info *fs_info)
{
	struct btrfs_block_group *cache;

	spin_lock(&cur_trans->dirty_bgs_lock);
	while (!list_empty(&cur_trans->dirty_bgs)) {
		cache = list_first_entry(&cur_trans->dirty_bgs,
					 struct btrfs_block_group,
					 dirty_list);

		if (!list_empty(&cache->io_list)) {
			spin_unlock(&cur_trans->dirty_bgs_lock);
			list_del_init(&cache->io_list);
			btrfs_cleanup_bg_io(cache);
			spin_lock(&cur_trans->dirty_bgs_lock);
		}

		list_del_init(&cache->dirty_list);
		spin_lock(&cache->lock);
		cache->disk_cache_state = BTRFS_DC_ERROR;
		spin_unlock(&cache->lock);

		spin_unlock(&cur_trans->dirty_bgs_lock);
		btrfs_put_block_group(cache);
		btrfs_delayed_refs_rsv_release(fs_info, 1);
		spin_lock(&cur_trans->dirty_bgs_lock);
	}
	spin_unlock(&cur_trans->dirty_bgs_lock);

	/*
	 * Refer to the definition of io_bgs member for details why it's safe
	 * to use it without any locking
	 */
	while (!list_empty(&cur_trans->io_bgs)) {
		cache = list_first_entry(&cur_trans->io_bgs,
					 struct btrfs_block_group,
					 io_list);

		list_del_init(&cache->io_list);
		spin_lock(&cache->lock);
		cache->disk_cache_state = BTRFS_DC_ERROR;
		spin_unlock(&cache->lock);
		btrfs_cleanup_bg_io(cache);
	}
}

void btrfs_cleanup_one_transaction(struct btrfs_transaction *cur_trans,
				   struct btrfs_fs_info *fs_info)
{
	struct btrfs_device *dev, *tmp;

	btrfs_cleanup_dirty_bgs(cur_trans, fs_info);
	ASSERT(list_empty(&cur_trans->dirty_bgs));
	ASSERT(list_empty(&cur_trans->io_bgs));

	list_for_each_entry_safe(dev, tmp, &cur_trans->dev_update_list,
				 post_commit_list) {
		list_del_init(&dev->post_commit_list);
	}

	btrfs_destroy_delayed_refs(cur_trans, fs_info);

	cur_trans->state = TRANS_STATE_COMMIT_START;
	wake_up(&fs_info->transaction_blocked_wait);

	cur_trans->state = TRANS_STATE_UNBLOCKED;
	wake_up(&fs_info->transaction_wait);

	btrfs_destroy_delayed_inodes(fs_info);

	btrfs_destroy_marked_extents(fs_info, &cur_trans->dirty_pages,
				     EXTENT_DIRTY);
	btrfs_destroy_pinned_extent(fs_info, &cur_trans->pinned_extents);

	btrfs_free_redirty_list(cur_trans);

	cur_trans->state =TRANS_STATE_COMPLETED;
	wake_up(&cur_trans->commit_wait);
}

static int btrfs_cleanup_transaction(struct btrfs_fs_info *fs_info)
{
	struct btrfs_transaction *t;

	mutex_lock(&fs_info->transaction_kthread_mutex);

	spin_lock(&fs_info->trans_lock);
	while (!list_empty(&fs_info->trans_list)) {
		t = list_first_entry(&fs_info->trans_list,
				     struct btrfs_transaction, list);
		if (t->state >= TRANS_STATE_COMMIT_START) {
			refcount_inc(&t->use_count);
			spin_unlock(&fs_info->trans_lock);
			btrfs_wait_for_commit(fs_info, t->transid);
			btrfs_put_transaction(t);
			spin_lock(&fs_info->trans_lock);
			continue;
		}
		if (t == fs_info->running_transaction) {
			t->state = TRANS_STATE_COMMIT_DOING;
			spin_unlock(&fs_info->trans_lock);
			/*
			 * We wait for 0 num_writers since we don't hold a trans
			 * handle open currently for this transaction.
			 */
			wait_event(t->writer_wait,
				   atomic_read(&t->num_writers) == 0);
		} else {
			spin_unlock(&fs_info->trans_lock);
		}
		btrfs_cleanup_one_transaction(t, fs_info);

		spin_lock(&fs_info->trans_lock);
		if (t == fs_info->running_transaction)
			fs_info->running_transaction = NULL;
		list_del_init(&t->list);
		spin_unlock(&fs_info->trans_lock);

		btrfs_put_transaction(t);
		trace_btrfs_transaction_commit(fs_info->tree_root);
		spin_lock(&fs_info->trans_lock);
	}
	spin_unlock(&fs_info->trans_lock);
	btrfs_destroy_all_ordered_extents(fs_info);
	btrfs_destroy_delayed_inodes(fs_info);
	btrfs_assert_delayed_root_empty(fs_info);
	btrfs_destroy_all_delalloc_inodes(fs_info);
	btrfs_drop_all_logs(fs_info);
	mutex_unlock(&fs_info->transaction_kthread_mutex);

	return 0;
}

int btrfs_init_root_free_objectid(struct btrfs_root *root)
{
	struct btrfs_path *path;
	int ret;
	struct extent_buffer *l;
	struct btrfs_key search_key;
	struct btrfs_key found_key;
	int slot;

	path = btrfs_alloc_path();
	if (!path)
		return -ENOMEM;

	search_key.objectid = BTRFS_LAST_FREE_OBJECTID;
	search_key.type = -1;
	search_key.offset = (u64)-1;
	ret = btrfs_search_slot(NULL, root, &search_key, path, 0, 0);
	if (ret < 0)
		goto error;
	BUG_ON(ret == 0); /* Corruption */
	if (path->slots[0] > 0) {
		slot = path->slots[0] - 1;
		l = path->nodes[0];
		btrfs_item_key_to_cpu(l, &found_key, slot);
		root->free_objectid = max_t(u64, found_key.objectid + 1,
					    BTRFS_FIRST_FREE_OBJECTID);
	} else {
		root->free_objectid = BTRFS_FIRST_FREE_OBJECTID;
	}
	ret = 0;
error:
	btrfs_free_path(path);
	return ret;
}

int btrfs_get_free_objectid(struct btrfs_root *root, u64 *objectid)
{
	int ret;
	mutex_lock(&root->objectid_mutex);

	if (unlikely(root->free_objectid >= BTRFS_LAST_FREE_OBJECTID)) {
		btrfs_warn(root->fs_info,
			   "the objectid of root %llu reaches its highest value",
			   root->root_key.objectid);
		ret = -ENOSPC;
		goto out;
	}

	*objectid = root->free_objectid++;
	ret = 0;
out:
	mutex_unlock(&root->objectid_mutex);
	return ret;
}<|MERGE_RESOLUTION|>--- conflicted
+++ resolved
@@ -2387,14 +2387,9 @@
 	} else {
 		set_bit(BTRFS_ROOT_TRACK_DIRTY, &root->state);
 		fs_info->dev_root = root;
-<<<<<<< HEAD
-		btrfs_init_devices_late(fs_info);
-	}
-=======
 	}
 	/* Initialize fs_info for all devices in any case */
 	btrfs_init_devices_late(fs_info);
->>>>>>> 7aef27f0
 
 	/* If IGNOREDATACSUMS is set don't bother reading the csum root. */
 	if (!btrfs_test_opt(fs_info, IGNOREDATACSUMS)) {
@@ -3015,8 +3010,6 @@
 		}
 	}
 
-<<<<<<< HEAD
-=======
 	/*
 	 * btrfs_find_orphan_roots() is responsible for finding all the dead
 	 * roots (with 0 refs), flag them with BTRFS_ROOT_DEAD_TREE and load
@@ -3032,7 +3025,6 @@
 	if (ret)
 		goto out;
 
->>>>>>> 7aef27f0
 	ret = btrfs_cleanup_fs_roots(fs_info);
 	if (ret)
 		goto out;
@@ -3092,10 +3084,6 @@
 		}
 	}
 
-<<<<<<< HEAD
-	ret = btrfs_find_orphan_roots(fs_info);
-=======
->>>>>>> 7aef27f0
 out:
 	return ret;
 }
