--- conflicted
+++ resolved
@@ -885,10 +885,7 @@
 {
 	struct reserve_ticket *ticket;
 	u64 tickets_id = space_info->tickets_id;
-<<<<<<< HEAD
-=======
 	const bool aborted = BTRFS_FS_ERROR(fs_info);
->>>>>>> df0cc57e
 
 	trace_btrfs_fail_all_tickets(fs_info, space_info);
 
@@ -906,11 +903,7 @@
 		    steal_from_global_rsv(fs_info, space_info, ticket))
 			return true;
 
-<<<<<<< HEAD
-		if (btrfs_test_opt(fs_info, ENOSPC_DEBUG))
-=======
 		if (!aborted && btrfs_test_opt(fs_info, ENOSPC_DEBUG))
->>>>>>> df0cc57e
 			btrfs_info(fs_info, "failing ticket with %llu bytes",
 				   ticket->bytes);
 
