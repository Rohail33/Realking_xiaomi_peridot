#ifndef INTERNAL_IO_WQ_H
#define INTERNAL_IO_WQ_H

#include <linux/refcount.h>

struct io_wq;

enum {
	IO_WQ_WORK_CANCEL	= 1,
	IO_WQ_WORK_HASHED	= 2,
	IO_WQ_WORK_UNBOUND	= 4,
	IO_WQ_WORK_CONCURRENT	= 16,

	IO_WQ_HASH_SHIFT	= 24,	/* upper 8 bits are used for hash key */
};

enum io_wq_cancel {
	IO_WQ_CANCEL_OK,	/* cancelled before started */
	IO_WQ_CANCEL_RUNNING,	/* found, running, and attempted cancelled */
	IO_WQ_CANCEL_NOTFOUND,	/* work not found */
};

struct io_wq_work_node {
	struct io_wq_work_node *next;
};

struct io_wq_work_list {
	struct io_wq_work_node *first;
	struct io_wq_work_node *last;
};

#define wq_list_for_each(pos, prv, head)			\
	for (pos = (head)->first, prv = NULL; pos; prv = pos, pos = (pos)->next)

#define wq_list_for_each_resume(pos, prv)			\
	for (; pos; prv = pos, pos = (pos)->next)

#define wq_list_empty(list)	(READ_ONCE((list)->first) == NULL)
#define INIT_WQ_LIST(list)	do {				\
	(list)->first = NULL;					\
} while (0)

static inline void wq_list_add_after(struct io_wq_work_node *node,
				     struct io_wq_work_node *pos,
				     struct io_wq_work_list *list)
{
	struct io_wq_work_node *next = pos->next;

	pos->next = node;
	node->next = next;
	if (!next)
		list->last = node;
}

static inline void wq_list_add_tail(struct io_wq_work_node *node,
				    struct io_wq_work_list *list)
{
	node->next = NULL;
	if (!list->first) {
		list->last = node;
		WRITE_ONCE(list->first, node);
	} else {
		list->last->next = node;
		list->last = node;
	}
<<<<<<< HEAD
=======
}

static inline void wq_list_add_head(struct io_wq_work_node *node,
				    struct io_wq_work_list *list)
{
	node->next = list->first;
	if (!node->next)
		list->last = node;
	WRITE_ONCE(list->first, node);
>>>>>>> df0cc57e
}

static inline void wq_list_cut(struct io_wq_work_list *list,
			       struct io_wq_work_node *last,
			       struct io_wq_work_node *prev)
{
	/* first in the list, if prev==NULL */
	if (!prev)
		WRITE_ONCE(list->first, last->next);
	else
		prev->next = last->next;

	if (last == list->last)
		list->last = prev;
	last->next = NULL;
}

static inline void __wq_list_splice(struct io_wq_work_list *list,
				    struct io_wq_work_node *to)
{
	list->last->next = to->next;
	to->next = list->first;
	INIT_WQ_LIST(list);
}

static inline bool wq_list_splice(struct io_wq_work_list *list,
				  struct io_wq_work_node *to)
{
	if (!wq_list_empty(list)) {
		__wq_list_splice(list, to);
		return true;
	}
	return false;
}

static inline void wq_stack_add_head(struct io_wq_work_node *node,
				     struct io_wq_work_node *stack)
{
	node->next = stack->next;
	stack->next = node;
}

static inline void wq_list_del(struct io_wq_work_list *list,
			       struct io_wq_work_node *node,
			       struct io_wq_work_node *prev)
{
	wq_list_cut(list, node, prev);
}

static inline
struct io_wq_work_node *wq_stack_extract(struct io_wq_work_node *stack)
{
	struct io_wq_work_node *node = stack->next;

	stack->next = node->next;
	return node;
}

struct io_wq_work {
	struct io_wq_work_node list;
	unsigned flags;
};

static inline struct io_wq_work *wq_next_work(struct io_wq_work *work)
{
	if (!work->list.next)
		return NULL;

	return container_of(work->list.next, struct io_wq_work, list);
}

typedef struct io_wq_work *(free_work_fn)(struct io_wq_work *);
typedef void (io_wq_work_fn)(struct io_wq_work *);

struct io_wq_hash {
	refcount_t refs;
	unsigned long map;
	struct wait_queue_head wait;
};

static inline void io_wq_put_hash(struct io_wq_hash *hash)
{
	if (refcount_dec_and_test(&hash->refs))
		kfree(hash);
}

struct io_wq_data {
	struct io_wq_hash *hash;
	struct task_struct *task;
	io_wq_work_fn *do_work;
	free_work_fn *free_work;
};

struct io_wq *io_wq_create(unsigned bounded, struct io_wq_data *data);
void io_wq_exit_start(struct io_wq *wq);
void io_wq_put_and_exit(struct io_wq *wq);

void io_wq_enqueue(struct io_wq *wq, struct io_wq_work *work);
void io_wq_hash_work(struct io_wq_work *work, void *val);

int io_wq_cpu_affinity(struct io_wq *wq, cpumask_var_t mask);
int io_wq_max_workers(struct io_wq *wq, int *new_count);

static inline bool io_wq_is_hashed(struct io_wq_work *work)
{
	return work->flags & IO_WQ_WORK_HASHED;
}

typedef bool (work_cancel_fn)(struct io_wq_work *, void *);

enum io_wq_cancel io_wq_cancel_cb(struct io_wq *wq, work_cancel_fn *cancel,
					void *data, bool cancel_all);

#if defined(CONFIG_IO_WQ)
extern void io_wq_worker_sleeping(struct task_struct *);
extern void io_wq_worker_running(struct task_struct *);
#else
static inline void io_wq_worker_sleeping(struct task_struct *tsk)
{
}
static inline void io_wq_worker_running(struct task_struct *tsk)
{
}
#endif

static inline bool io_wq_current_is_worker(void)
{
	return in_task() && (current->flags & PF_IO_WORKER) &&
		current->pf_io_worker;
}
#endif<|MERGE_RESOLUTION|>--- conflicted
+++ resolved
@@ -63,8 +63,6 @@
 		list->last->next = node;
 		list->last = node;
 	}
-<<<<<<< HEAD
-=======
 }
 
 static inline void wq_list_add_head(struct io_wq_work_node *node,
@@ -74,7 +72,6 @@
 	if (!node->next)
 		list->last = node;
 	WRITE_ONCE(list->first, node);
->>>>>>> df0cc57e
 }
 
 static inline void wq_list_cut(struct io_wq_work_list *list,
