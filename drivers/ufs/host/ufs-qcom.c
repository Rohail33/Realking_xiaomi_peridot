// SPDX-License-Identifier: GPL-2.0-only
/*
 * Copyright (c) 2013-2022, Linux Foundation. All rights reserved.
 * Copyright (c) 2023 Qualcomm Innovation Center, Inc. All rights reserved.
 */

#include <linux/acpi.h>
#include <linux/time.h>
#include <linux/clk.h>
#include <linux/delay.h>
#include <linux/module.h>
#include <linux/of.h>
#include <linux/bitfield.h>
#include <linux/platform_device.h>
#include <linux/phy/phy.h>
#include <linux/gpio/consumer.h>
#include <linux/reset-controller.h>
#include <linux/interconnect.h>
#include <linux/phy/phy-qcom-ufs.h>
#include <linux/clk/qcom.h>
#include <linux/devfreq.h>
#include <linux/cpu.h>
#include <linux/blk-mq.h>
#include <linux/blk_types.h>
#include <linux/thermal.h>
#include <linux/cpufreq.h>
#include <linux/debugfs.h>
#include <trace/hooks/ufshcd.h>
#include <linux/ipc_logging.h>
#include <soc/qcom/minidump.h>

#include <ufs/ufshcd.h>
#include "ufshcd-pltfrm.h"
#include <ufs/unipro.h>
#include "ufs-qcom.h"
#include <ufs/ufshci.h>
#include <ufs/ufs_quirks.h>
#include <ufs/ufshcd-crypto-qti.h>

#define MCQ_QCFGPTR_MASK	GENMASK(7, 0)
#define MCQ_QCFGPTR_UNIT	0x200
#define MCQ_SQATTR_OFFSET(c) \
	((((c) >> 16) & MCQ_QCFGPTR_MASK) * MCQ_QCFGPTR_UNIT)
#define MCQ_QCFG_SIZE	0x40

#define UFS_DDR "ufs-ddr"
#define CPU_UFS "cpu-ufs"
#define MAX_PROP_SIZE		   32
#define VDDP_REF_CLK_MIN_UV        1200000
#define VDDP_REF_CLK_MAX_UV        1200000
#define VCCQ_DEFAULT_1_2V	1200000

#define UFS_QCOM_LOAD_MON_DLY_MS 30

#define	ANDROID_BOOT_DEV_MAX	30

#define	UFS_QCOM_IRQ_PRIME_MASK	0x80
#define	UFS_QCOM_IRQ_SLVR_MASK	0x0f

#define UFS_QCOM_BER_TH_DEF_G1_G4	0
#define UFS_QCOM_BER_TH_DEF_G5	3
/*
 * Default time window of PHY BER monitor in millisecond.
 * Can be overridden by MODULE CmdLine and MODULE sysfs node.
 */
#define UFS_QCOM_BER_DUR_DEF_MS	(60*60*1000)

/* Max number of log pages */
#define UFS_QCOM_MAX_LOG_SZ	10
#define ufs_qcom_log_str(host, fmt, ...)	\
	do {	\
		if (host->ufs_ipc_log_ctx && host->dbg_en)	\
			ipc_log_string(host->ufs_ipc_log_ctx,	\
				       ",%d,"fmt, raw_smp_processor_id(), \
				       ##__VA_ARGS__);	\
	} while (0)

static char android_boot_dev[ANDROID_BOOT_DEV_MAX];

static DEFINE_PER_CPU(struct freq_qos_request, qos_min_req);

enum {
	TSTBUS_UAWM,
	TSTBUS_UARM,
	TSTBUS_TXUC,
	TSTBUS_RXUC,
	TSTBUS_DFC,
	TSTBUS_TRLUT,
	TSTBUS_TMRLUT,
	TSTBUS_OCSC,
	TSTBUS_UTP_HCI,
	TSTBUS_COMBINED,
	TSTBUS_WRAPPER,
	TSTBUS_UNIPRO,
	TSTBUS_MAX,
};

struct ufs_qcom_dev_params {
	u32 pwm_rx_gear;	/* pwm rx gear to work in */
	u32 pwm_tx_gear;	/* pwm tx gear to work in */
	u32 hs_rx_gear;		/* hs rx gear to work in */
	u32 hs_tx_gear;		/* hs tx gear to work in */
	u32 rx_lanes;		/* number of rx lanes */
	u32 tx_lanes;		/* number of tx lanes */
	u32 rx_pwr_pwm;		/* rx pwm working pwr */
	u32 tx_pwr_pwm;		/* tx pwm working pwr */
	u32 rx_pwr_hs;		/* rx hs working pwr */
	u32 tx_pwr_hs;		/* tx hs working pwr */
	u32 hs_rate;		/* rate A/B to work in HS */
	u32 desired_working_mode;
};

static struct ufs_qcom_host *ufs_qcom_hosts[MAX_UFS_QCOM_HOSTS];

static void ufs_qcom_get_default_testbus_cfg(struct ufs_qcom_host *host);
static int ufs_qcom_set_dme_vs_core_clk_ctrl_clear_div(struct ufs_hba *hba,
						       u32 clk_1us_cycles,
						       u32 clk_40ns_cycles);
static void ufs_qcom_parse_limits(struct ufs_qcom_host *host);
static void ufs_qcom_parse_lpm(struct ufs_qcom_host *host);
static void ufs_qcom_parse_wb(struct ufs_qcom_host *host);
static int ufs_qcom_set_dme_vs_core_clk_ctrl_max_freq_mode(struct ufs_hba *hba);
static int ufs_qcom_init_sysfs(struct ufs_hba *hba);
static int ufs_qcom_update_qos_constraints(struct qos_cpu_group *qcg,
					   enum constraint type);
static int ufs_qcom_unvote_qos_all(struct ufs_hba *hba);
static void ufs_qcom_parse_g4_workaround_flag(struct ufs_qcom_host *host);
static int ufs_qcom_mod_min_cpufreq(unsigned int cpu, s32 new_val);
static int ufs_qcom_config_shared_ice(struct ufs_qcom_host *host);
static int ufs_qcom_ber_threshold_set(const char *val, const struct kernel_param *kp);
static int ufs_qcom_ber_duration_set(const char *val, const struct kernel_param *kp);
static void ufs_qcom_ber_mon_init(struct ufs_hba *hba);

static s64 idle_time[UFS_QCOM_BER_MODE_MAX];
static ktime_t idle_start;
static bool crash_on_ber;
static bool override_ber_threshold;
static bool override_ber_duration;
static int ber_threshold = UFS_QCOM_BER_TH_DEF_G1_G4;
static int ber_mon_dur_ms = UFS_QCOM_BER_DUR_DEF_MS;

static struct ufs_qcom_ber_table ber_table[] = {
	[UFS_HS_DONT_CHANGE] = {UFS_QCOM_BER_MODE_G1_G4, UFS_QCOM_BER_TH_DEF_G1_G4},
	[UFS_HS_G1] = {UFS_QCOM_BER_MODE_G1_G4, UFS_QCOM_BER_TH_DEF_G1_G4},
	[UFS_HS_G2] = {UFS_QCOM_BER_MODE_G1_G4, UFS_QCOM_BER_TH_DEF_G1_G4},
	[UFS_HS_G3] = {UFS_QCOM_BER_MODE_G1_G4, UFS_QCOM_BER_TH_DEF_G1_G4},
	[UFS_HS_G4] = {UFS_QCOM_BER_MODE_G1_G4, UFS_QCOM_BER_TH_DEF_G1_G4},
	[UFS_HS_G5] = {UFS_QCOM_BER_MODE_G5, UFS_QCOM_BER_TH_DEF_G5},
};

module_param(crash_on_ber, bool, 0644);
MODULE_PARM_DESC(crash_on_ber, "Crash if PHY BER exceeds threshold. the default value is false");

static const struct kernel_param_ops ber_threshold_ops = {
	.set = ufs_qcom_ber_threshold_set,
	.get = param_get_int,
};

module_param_cb(ber_threshold, &ber_threshold_ops, &ber_threshold, 0644);
MODULE_PARM_DESC(ber_threshold, "Set UFS BER threshold, should be less than 16.\n"
								"The default value is 3 for G5 and 0 for Non G5.");

static int ufs_qcom_ber_threshold_set(const char *val, const struct kernel_param *kp)
{
	unsigned int n;
	int ret;

	ret = kstrtou32(val, 0, &n);
	if (ret != 0 || n > UFS_QCOM_EVT_LEN)
		return -EINVAL;
	if (n)
		override_ber_threshold = true;
	else
		override_ber_threshold = false;

	return param_set_int(val, kp);
}

static const struct kernel_param_ops ber_duration_ops = {
	.set = ufs_qcom_ber_duration_set,
	.get = param_get_int,
};

module_param_cb(ber_duration_ms, &ber_duration_ops, &ber_mon_dur_ms, 0644);
MODULE_PARM_DESC(ber_duration_ms, "Set the duration of BER monitor window.\n"
								"The default value is 3600000(1 hour)");

static int ufs_qcom_ber_duration_set(const char *val, const struct kernel_param *kp)
{
	s64 n;

	if (kstrtos64(val, 0, &n))
		return -EINVAL;

	if (n)
		override_ber_duration = true;
	else
		override_ber_duration = false;

	return param_set_int(val, kp);
}

/**
 * ufs_qcom_save_regs - read register value and save to memory for specified domain.
 * If it is a new domain which never been saved, allocate memory for it and add to list.
 * @host - ufs_qcom_host
 * @offset - register address offest
 * @len - length or size
 * @prefix - domain name
 */
static int ufs_qcom_save_regs(struct ufs_qcom_host *host, size_t offset, size_t len,
		     const char *prefix)
{
	struct ufs_qcom_regs *regs = NULL;
	struct list_head *head = &host->regs_list_head;
	unsigned int noio_flag;
	size_t pos;

	if (offset % 4 != 0 || len % 4 != 0)
		return -EINVAL;

	/* find the node if this register domain has been saved before */
	list_for_each_entry(regs, head, list)
		if (regs->prefix && !strcmp(regs->prefix, prefix))
			break;

	/* create a new node and add it to list if this domain never been written */
	if (&regs->list == head) {
		/* use memalloc_noio_save() here as GFP_ATOMIC should not be invoked
		 * in an IO error context
		 */
		noio_flag = memalloc_noio_save();
		regs = devm_kzalloc(host->hba->dev, sizeof(*regs), GFP_ATOMIC);
		if (!regs)
			goto out;
		regs->ptr = devm_kzalloc(host->hba->dev, len, GFP_ATOMIC);
		if (!regs->ptr)
			goto out;
		memalloc_noio_restore(noio_flag);
		regs->prefix = prefix;
		regs->len = len;
		list_add_tail(&regs->list, &host->regs_list_head);
	}

	for (pos = 0; pos < len; pos += 4) {
		if (offset == 0 &&
		    pos >= REG_UIC_ERROR_CODE_PHY_ADAPTER_LAYER &&
		    pos <= REG_UIC_ERROR_CODE_DME)
			continue;
		regs->ptr[pos / 4] = ufshcd_readl(host->hba, offset + pos);
	}
	return 0;

out:
	memalloc_noio_restore(noio_flag);
	return -ENOMEM;
}

static int ufs_qcom_save_testbus(struct ufs_qcom_host *host)
{
	struct ufs_qcom_regs *regs = NULL;
	struct list_head *head = &host->regs_list_head;
	int i, j;
	int nminor = 32, testbus_len = nminor * sizeof(u32);
	unsigned int noio_flag;
	char *prefix;

	for (j = 0; j < TSTBUS_MAX; j++) {
		switch (j) {
		case TSTBUS_UAWM:
			prefix = "TSTBUS_UAWM ";
			break;
		case TSTBUS_UARM:
			prefix = "TSTBUS_UARM ";
			break;
		case TSTBUS_TXUC:
			prefix = "TSTBUS_TXUC ";
			break;
		case TSTBUS_RXUC:
			prefix = "TSTBUS_RXUC ";
			break;
		case TSTBUS_DFC:
			prefix = "TSTBUS_DFC ";
			break;
		case TSTBUS_TRLUT:
			prefix = "TSTBUS_TRLUT ";
			break;
		case TSTBUS_TMRLUT:
			prefix = "TSTBUS_TMRLUT ";
			break;
		case TSTBUS_OCSC:
			prefix = "TSTBUS_OCSC ";
			break;
		case TSTBUS_UTP_HCI:
			prefix = "TSTBUS_UTP_HCI ";
			break;
		case TSTBUS_COMBINED:
			prefix = "TSTBUS_COMBINED ";
			break;
		case TSTBUS_WRAPPER:
			prefix = "TSTBUS_WRAPPER ";
			break;
		case TSTBUS_UNIPRO:
			prefix = "TSTBUS_UNIPRO ";
			break;
		default:
			prefix = "UNKNOWN ";
			break;
		}

		/* find the node if this register domain has been saved before */
		list_for_each_entry(regs, head, list)
			if (regs->prefix && !strcmp(regs->prefix, prefix))
				break;

		/* create a new node and add it to list if this domain never been written */
		if (&regs->list == head) {
			noio_flag = memalloc_noio_save();
			regs = devm_kzalloc(host->hba->dev, sizeof(*regs), GFP_ATOMIC);
			if (!regs)
				goto out;
			regs->ptr = devm_kzalloc(host->hba->dev, testbus_len, GFP_ATOMIC);
			if (!regs->ptr)
				goto out;
			memalloc_noio_restore(noio_flag);
			regs->prefix = prefix;
			regs->len = testbus_len;
			list_add_tail(&regs->list, &host->regs_list_head);
		}

		host->testbus.select_major = j;
		for (i = 0; i < nminor; i++) {
			host->testbus.select_minor = i;
			ufs_qcom_testbus_config(host);
			regs->ptr[i] = ufshcd_readl(host->hba, UFS_TEST_BUS);
		}
	}
	return 0;

out:
	memalloc_noio_restore(noio_flag);
	return -ENOMEM;
}

static inline void cancel_dwork_unvote_cpufreq(struct ufs_hba *hba)
{
	struct ufs_qcom_host *host = ufshcd_get_variant(hba);
	int err;

	if (host->cpufreq_dis)
		return;

	cancel_delayed_work_sync(&host->fwork);
	if (!host->cur_freq_vote)
		return;
	atomic_set(&host->num_reqs_threshold, 0);

	err = ufs_qcom_mod_min_cpufreq(host->config_cpu,
				       host->min_cpu_scale_freq);
	if (err < 0)
		dev_err(hba->dev, "fail set cpufreq-fmin_def %d:\n",
				err);
	else
		host->cur_freq_vote = false;
	dev_dbg(hba->dev, "%s,err=%d\n", __func__, err);
}

static int ufs_qcom_get_pwr_dev_param(struct ufs_qcom_dev_params *qcom_param,
				      struct ufs_pa_layer_attr *dev_max,
				      struct ufs_pa_layer_attr *agreed_pwr)
{
	int min_qcom_gear;
	int min_dev_gear;
	bool is_dev_sup_hs = false;
	bool is_qcom_max_hs = false;

	if (dev_max->pwr_rx == FAST_MODE)
		is_dev_sup_hs = true;

	if (qcom_param->desired_working_mode == FAST) {
		is_qcom_max_hs = true;
		min_qcom_gear = min_t(u32, qcom_param->hs_rx_gear,
				      qcom_param->hs_tx_gear);
	} else {
		min_qcom_gear = min_t(u32, qcom_param->pwm_rx_gear,
				      qcom_param->pwm_tx_gear);
	}

	/*
	 * device doesn't support HS but qcom_param->desired_working_mode is
	 * HS, thus device and qcom_param don't agree
	 */
	if (!is_dev_sup_hs && is_qcom_max_hs) {
		pr_err("%s: failed to agree on power mode (device doesn't support HS but requested power is HS)\n",
			__func__);
		return -EOPNOTSUPP;
	} else if (is_dev_sup_hs && is_qcom_max_hs) {
		/*
		 * since device supports HS, it supports FAST_MODE.
		 * since qcom_param->desired_working_mode is also HS
		 * then final decision (FAST/FASTAUTO) is done according
		 * to qcom_params as it is the restricting factor
		 */
		agreed_pwr->pwr_rx = agreed_pwr->pwr_tx =
						qcom_param->rx_pwr_hs;
	} else {
		/*
		 * here qcom_param->desired_working_mode is PWM.
		 * it doesn't matter whether device supports HS or PWM,
		 * in both cases qcom_param->desired_working_mode will
		 * determine the mode
		 */
		agreed_pwr->pwr_rx = agreed_pwr->pwr_tx =
			qcom_param->rx_pwr_pwm;
	}

	/*
	 * we would like tx to work in the minimum number of lanes
	 * between device capability and vendor preferences.
	 * the same decision will be made for rx
	 */
	agreed_pwr->lane_tx = min_t(u32, dev_max->lane_tx,
						qcom_param->tx_lanes);
	agreed_pwr->lane_rx = min_t(u32, dev_max->lane_rx,
						qcom_param->rx_lanes);

	/* device maximum gear is the minimum between device rx and tx gears */
	min_dev_gear = min_t(u32, dev_max->gear_rx, dev_max->gear_tx);

	/*
	 * if both device capabilities and vendor pre-defined preferences are
	 * both HS or both PWM then set the minimum gear to be the chosen
	 * working gear.
	 * if one is PWM and one is HS then the one that is PWM get to decide
	 * what is the gear, as it is the one that also decided previously what
	 * pwr the device will be configured to.
	 */
	if ((is_dev_sup_hs && is_qcom_max_hs) ||
	    (!is_dev_sup_hs && !is_qcom_max_hs))
		agreed_pwr->gear_rx = agreed_pwr->gear_tx =
			min_t(u32, min_dev_gear, min_qcom_gear);
	else if (!is_dev_sup_hs)
		agreed_pwr->gear_rx = agreed_pwr->gear_tx = min_dev_gear;
	else
		agreed_pwr->gear_rx = agreed_pwr->gear_tx = min_qcom_gear;

	agreed_pwr->hs_rate = qcom_param->hs_rate;
	return 0;
}

static struct ufs_qcom_host *rcdev_to_ufs_host(struct reset_controller_dev *rcd)
{
	return container_of(rcd, struct ufs_qcom_host, rcdev);
}

<<<<<<< HEAD
static void ufs_qcom_dump_regs_wrapper(struct ufs_hba *hba, int offset, int len,
				       const char *prefix, void *priv)
{
	ufshcd_dump_regs(hba, offset, len * 4, prefix);
}

static int ufs_qcom_get_connected_tx_lanes(struct ufs_hba *hba, u32 *tx_lanes)
{
	int err = 0;

	err = ufshcd_dme_get(hba,
			UIC_ARG_MIB(PA_CONNECTEDTXDATALANES), tx_lanes);
	if (err)
		dev_err(hba->dev, "%s: couldn't read PA_CONNECTEDTXDATALANES %d\n",
				__func__, err);

	return err;
}

static int ufs_qcom_get_connected_rx_lanes(struct ufs_hba *hba, u32 *rx_lanes)
{
	int err = 0;

	err = ufshcd_dme_get(hba,
			UIC_ARG_MIB(PA_CONNECTEDRXDATALANES), rx_lanes);
	if (err)
		dev_err(hba->dev, "%s: couldn't read PA_CONNECTEDRXDATALANES %d\n",
				__func__, err);

	return err;
}

=======
>>>>>>> 2be6a1cf
static int ufs_qcom_host_clk_get(struct device *dev,
		const char *name, struct clk **clk_out, bool optional)
{
	struct clk *clk;
	int err = 0;

	clk = devm_clk_get(dev, name);
	if (!IS_ERR(clk)) {
		*clk_out = clk;
		return 0;
	}

	err = PTR_ERR(clk);

	if (optional && err == -ENOENT) {
		*clk_out = NULL;
		return 0;
	}

	if (err != -EPROBE_DEFER)
		dev_err(dev, "failed to get %s err %d\n", name, err);

	return err;
}

static int ufs_qcom_host_clk_enable(struct device *dev,
		const char *name, struct clk *clk)
{
	int err = 0;

	err = clk_prepare_enable(clk);
	if (err)
		dev_err(dev, "%s: %s enable failed %d\n", __func__, name, err);

	return err;
}

static void ufs_qcom_disable_lane_clks(struct ufs_qcom_host *host)
{
	if (!host->is_lane_clks_enabled)
		return;

	if (host->tx_l1_sync_clk)
		clk_disable_unprepare(host->tx_l1_sync_clk);
	clk_disable_unprepare(host->tx_l0_sync_clk);
	if (host->rx_l1_sync_clk)
		clk_disable_unprepare(host->rx_l1_sync_clk);
	clk_disable_unprepare(host->rx_l0_sync_clk);

	host->is_lane_clks_enabled = false;
}

static int ufs_qcom_enable_lane_clks(struct ufs_qcom_host *host)
{
	int err;
	struct device *dev = host->hba->dev;

	if (host->is_lane_clks_enabled)
		return 0;

	err = ufs_qcom_host_clk_enable(dev, "rx_lane0_sync_clk",
		host->rx_l0_sync_clk);
	if (err)
		return err;

	err = ufs_qcom_host_clk_enable(dev, "tx_lane0_sync_clk",
		host->tx_l0_sync_clk);
	if (err)
		goto disable_rx_l0;

	if (host->hba->lanes_per_direction > 1) {
		err = ufs_qcom_host_clk_enable(dev, "rx_lane1_sync_clk",
			host->rx_l1_sync_clk);
		if (err)
			goto disable_tx_l0;

		/* The tx lane1 clk could be muxed, hence keep this optional */
		if (host->tx_l1_sync_clk) {
			err = ufs_qcom_host_clk_enable(dev, "tx_lane1_sync_clk",
					host->tx_l1_sync_clk);
			if (err)
				goto disable_rx_l1;
		}
	}

	host->is_lane_clks_enabled = true;

	return 0;

disable_rx_l1:
	clk_disable_unprepare(host->rx_l1_sync_clk);
disable_tx_l0:
	clk_disable_unprepare(host->tx_l0_sync_clk);
disable_rx_l0:
	clk_disable_unprepare(host->rx_l0_sync_clk);

	return err;
}

static int ufs_qcom_init_lane_clks(struct ufs_qcom_host *host)
{
	int err = 0;
	struct device *dev = host->hba->dev;

	if (has_acpi_companion(dev))
		return 0;

	err = ufs_qcom_host_clk_get(dev, "rx_lane0_sync_clk",
					&host->rx_l0_sync_clk, false);
<<<<<<< HEAD
	if (err) {
		dev_err(dev, "%s: failed to get rx_lane0_sync_clk, err %d\n",
				__func__, err);
		goto out;
	}

	err = ufs_qcom_host_clk_get(dev, "tx_lane0_sync_clk",
					&host->tx_l0_sync_clk, false);
	if (err) {
		dev_err(dev, "%s: failed to get tx_lane0_sync_clk, err %d\n",
				__func__, err);
		goto out;
	}
=======
	if (err)
		return err;

	err = ufs_qcom_host_clk_get(dev, "tx_lane0_sync_clk",
					&host->tx_l0_sync_clk, false);
	if (err)
		return err;
>>>>>>> 2be6a1cf

	/* In case of single lane per direction, don't read lane1 clocks */
	if (host->hba->lanes_per_direction > 1) {
		err = ufs_qcom_host_clk_get(dev, "rx_lane1_sync_clk",
			&host->rx_l1_sync_clk, false);
<<<<<<< HEAD
		if (err) {
			dev_err(dev, "%s: failed to get rx_lane1_sync_clk, err %d\n",
					__func__, err);
			goto out;
		}
=======
		if (err)
			return err;
>>>>>>> 2be6a1cf

		err = ufs_qcom_host_clk_get(dev, "tx_lane1_sync_clk",
			&host->tx_l1_sync_clk, true);
	}

	return 0;
}

static int ufs_qcom_link_startup_post_change(struct ufs_hba *hba)
{
	u32 tx_lanes;
	int err = 0;
	struct ufs_qcom_host *host = ufshcd_get_variant(hba);
	struct phy *phy = host->generic_phy;

	err = ufs_qcom_get_connected_tx_lanes(hba, &tx_lanes);
	if (err)
		goto out;

	ufs_qcom_phy_set_tx_lane_enable(phy, tx_lanes);
	/*
	 * Some UFS devices send incorrect LineCfg data as part of power mode
	 * change sequence which may cause host PHY to go into bad state.
	 * Disabling Rx LineCfg of host PHY should help avoid this.
	 */
	if (ufshcd_get_local_unipro_ver(hba) == UFS_UNIPRO_VER_1_41)
		ufs_qcom_phy_ctrl_rx_linecfg(phy, false);

	/*
	 * UFS controller has *clk_req output to GCC, for each of the clocks
	 * entering it. When *clk_req for a specific clock is de-asserted,
	 * a corresponding clock from GCC is stopped. UFS controller de-asserts
	 * *clk_req outputs when it is in Auto Hibernate state only if the
	 * Clock request feature is enabled.
	 * Enable the Clock request feature:
	 * - Enable HW clock control for UFS clocks in GCC (handled by the
	 *   clock driver as part of clk_prepare_enable).
	 * - Set the AH8_CFG.*CLK_REQ register bits to 1.
	 */
	if (ufshcd_is_auto_hibern8_supported(hba))
		ufshcd_writel(hba, ufshcd_readl(hba, UFS_AH8_CFG) |
				   UFS_HW_CLK_CTRL_EN,
				   UFS_AH8_CFG);
	/*
	 * Make sure clock request feature gets enabled for HW clk gating
	 * before further operations.
	 */
	mb();

out:
	return err;
}

static int ufs_qcom_check_hibern8(struct ufs_hba *hba)
{
	int err;
	u32 tx_fsm_val = 0;
	unsigned long timeout = jiffies + msecs_to_jiffies(HBRN8_POLL_TOUT_MS);

	do {
		err = ufshcd_dme_get(hba,
				UIC_ARG_MIB_SEL(MPHY_TX_FSM_STATE,
					UIC_ARG_MPHY_TX_GEN_SEL_INDEX(0)),
				&tx_fsm_val);
		if (err || tx_fsm_val == TX_FSM_HIBERN8)
			break;

		/* sleep for max. 200us */
		usleep_range(100, 200);
	} while (time_before(jiffies, timeout));

	/*
	 * we might have scheduled out for long during polling so
	 * check the state again.
	 */
	if (time_after(jiffies, timeout))
		err = ufshcd_dme_get(hba,
				UIC_ARG_MIB_SEL(MPHY_TX_FSM_STATE,
					UIC_ARG_MPHY_TX_GEN_SEL_INDEX(0)),
				&tx_fsm_val);

	if (err) {
		dev_err(hba->dev, "%s: unable to get TX_FSM_STATE, err %d\n",
				__func__, err);
	} else if (tx_fsm_val != TX_FSM_HIBERN8) {
		err = tx_fsm_val;
		dev_err(hba->dev, "%s: invalid TX_FSM_STATE = %d\n",
				__func__, err);
	}

	return err;
}

static void ufs_qcom_select_unipro_mode(struct ufs_qcom_host *host)
{
	ufshcd_rmwl(host->hba, QUNIPRO_SEL,
		   ufs_qcom_cap_qunipro(host) ? QUNIPRO_SEL : 0,
		   REG_UFS_CFG1);

<<<<<<< HEAD
	if (host->hw_ver.major >= 0x05)
=======
	if (host->hw_ver.major == 0x05)
>>>>>>> 2be6a1cf
		ufshcd_rmwl(host->hba, QUNIPRO_G4_SEL, 0, REG_UFS_CFG0);

	/* make sure above configuration is applied before we return */
	mb();
}

/*
 * ufs_qcom_host_reset - reset host controller and PHY
 */
static int ufs_qcom_host_reset(struct ufs_hba *hba)
{
	int ret = 0;
	struct ufs_qcom_host *host = ufshcd_get_variant(hba);
	bool reenable_intr = false;

	host->reset_in_progress = true;

	if (!host->core_reset) {
		dev_warn(hba->dev, "%s: reset control not set\n", __func__);
		return 0;
	}

	reenable_intr = hba->is_irq_enabled;
	disable_irq(hba->irq);
	hba->is_irq_enabled = false;

	ret = reset_control_assert(host->core_reset);
	if (ret) {
		dev_err(hba->dev, "%s: core_reset assert failed, err = %d\n",
				 __func__, ret);
		return ret;
	}

	/*
	 * The hardware requirement for delay between assert/deassert
	 * is at least 3-4 sleep clock (32.7KHz) cycles, which comes to
	 * ~125us (4/32768). To be on the safe side add 200us delay.
	 */
	usleep_range(200, 210);

	ret = reset_control_deassert(host->core_reset);
	if (ret)
		dev_err(hba->dev, "%s: core_reset deassert failed, err = %d\n",
				 __func__, ret);

	usleep_range(1000, 1100);
	/*
	 * The ice registers are also reset to default values after a ufs
	 * host controller reset. Reset the ice internal software flags here
	 * so that the ice hardware will be re-initialized properly in the
	 * later part of the UFS host controller reset.
	 */
	ufs_qcom_ice_disable(host);

	if (reenable_intr) {
		enable_irq(hba->irq);
		hba->is_irq_enabled = true;
	}

<<<<<<< HEAD
out:
	host->vdd_hba_pc = false;
	host->reset_in_progress = false;
	return ret;
}

static int ufs_qcom_phy_power_on(struct ufs_hba *hba)
{
	struct ufs_qcom_host *host = ufshcd_get_variant(hba);
	struct phy *phy = host->generic_phy;
	int ret = 0;

	mutex_lock(&host->phy_mutex);
	if (!host->is_phy_pwr_on) {
		ret = phy_power_on(phy);
		if (ret) {
			mutex_unlock(&host->phy_mutex);
			return ret;
		}
		host->is_phy_pwr_on = true;
	}
	mutex_unlock(&host->phy_mutex);

	return ret;
}

static int ufs_qcom_phy_power_off(struct ufs_hba *hba)
{
	struct ufs_qcom_host *host = ufshcd_get_variant(hba);
	struct phy *phy = host->generic_phy;
	int ret = 0;

	mutex_lock(&host->phy_mutex);
	if (host->is_phy_pwr_on) {
		ret = phy_power_off(phy);
		if (ret) {
			mutex_unlock(&host->phy_mutex);
			return ret;
		}
		host->is_phy_pwr_on = false;
	}
	mutex_unlock(&host->phy_mutex);

	return ret;
=======
	return 0;
}

static u32 ufs_qcom_get_hs_gear(struct ufs_hba *hba)
{
	struct ufs_qcom_host *host = ufshcd_get_variant(hba);

	if (host->hw_ver.major == 0x1) {
		/*
		 * HS-G3 operations may not reliably work on legacy QCOM
		 * UFS host controller hardware even though capability
		 * exchange during link startup phase may end up
		 * negotiating maximum supported gear as G3.
		 * Hence downgrade the maximum supported gear to HS-G2.
		 */
		return UFS_HS_G2;
	} else if (host->hw_ver.major >= 0x4) {
		return UFS_QCOM_MAX_GEAR(ufshcd_readl(hba, REG_UFS_PARAM0));
	}

	/* Default is HS-G3 */
	return UFS_HS_G3;
>>>>>>> 2be6a1cf
}

static int ufs_qcom_power_up_sequence(struct ufs_hba *hba)
{
	struct ufs_qcom_host *host = ufshcd_get_variant(hba);
	struct phy *phy = host->generic_phy;
<<<<<<< HEAD
	int ret = 0;
=======
	int ret;
>>>>>>> 2be6a1cf

	enum phy_mode mode = (host->limit_rate == PA_HS_MODE_B) ?
					PHY_MODE_UFS_HS_B : PHY_MODE_UFS_HS_A;
	int submode = host->limit_phy_submode;

<<<<<<< HEAD
	if (host->hw_ver.major < 0x4)
		submode = UFS_QCOM_PHY_SUBMODE_NON_G4;
	phy_set_mode_ext(phy, mode, submode);

	ret = ufs_qcom_phy_power_on(hba);
	if (ret) {
		dev_err(hba->dev, "%s: phy power on failed, ret = %d\n",
				 __func__, ret);
		goto out;
	}

	ret = phy_calibrate(phy);
=======
	/* phy initialization - calibrate the phy */
	ret = phy_init(phy);
	if (ret) {
		dev_err(hba->dev, "%s: phy init failed, ret = %d\n",
			__func__, ret);
		return ret;
	}

	phy_set_mode_ext(phy, PHY_MODE_UFS_HS_B, host->hs_gear);

	/* power on phy - start serdes and phy's power and clocks */
	ret = phy_power_on(phy);
>>>>>>> 2be6a1cf
	if (ret) {
		dev_err(hba->dev, "%s: Failed to calibrate PHY %d\n",
				  __func__, ret);
		goto out;
	}

	ufs_qcom_select_unipro_mode(host);

<<<<<<< HEAD
out:
=======
	return 0;

out_disable_phy:
	phy_exit(phy);

>>>>>>> 2be6a1cf
	return ret;
}

/*
 * The UTP controller has a number of internal clock gating cells (CGCs).
 * Internal hardware sub-modules within the UTP controller control the CGCs.
 * Hardware CGCs disable the clock to inactivate UTP sub-modules not involved
 * in a specific operation, UTP controller CGCs are by default disabled and
 * this function enables them (after every UFS link startup) to save some power
 * leakage.
 *
 * UFS host controller v3.0.0 onwards has internal clock gating mechanism
 * in Qunipro, enable them to save additional power.
 */
static int ufs_qcom_enable_hw_clk_gating(struct ufs_hba *hba)
{
	struct ufs_qcom_host *host = ufshcd_get_variant(hba);
	int err = 0;

	/* Enable UTP internal clock gating */
	ufshcd_writel(hba,
		ufshcd_readl(hba, REG_UFS_CFG2) | REG_UFS_CFG2_CGC_EN_ALL,
		REG_UFS_CFG2);

	if (host->hw_ver.major >= 0x05)
		/* Ensure unused Unipro block's clock is gated */
		ufshcd_rmwl(host->hba, UNUSED_UNIPRO_CLK_GATED,
			UNUSED_UNIPRO_CLK_GATED, UFS_AH8_CFG);

	/* Ensure that HW clock gating is enabled before next operations */
	mb();

	/* Enable Qunipro internal clock gating if supported */
	if (!ufs_qcom_cap_qunipro_clk_gating(host))
		goto out;

	/* Enable all the mask bits */
	err = ufshcd_dme_rmw(hba, DL_VS_CLK_CFG_MASK,
				DL_VS_CLK_CFG_MASK, DL_VS_CLK_CFG);
	if (err)
		goto out;

	err = ufshcd_dme_rmw(hba, PA_VS_CLK_CFG_REG_MASK,
				PA_VS_CLK_CFG_REG_MASK, PA_VS_CLK_CFG_REG);
	if (err)
		goto out;

	if (!((host->hw_ver.major == 4) && (host->hw_ver.minor == 0) &&
	     (host->hw_ver.step == 0))) {
		err = ufshcd_dme_rmw(hba, DME_VS_CORE_CLK_CTRL_DME_HW_CGC_EN,
					DME_VS_CORE_CLK_CTRL_DME_HW_CGC_EN,
					DME_VS_CORE_CLK_CTRL);
	} else {
		dev_err(hba->dev, "%s: skipping DME_HW_CGC_EN set\n",
			__func__);
	}
out:
	return err;
}

static void ufs_qcom_force_mem_config(struct ufs_hba *hba)
{
	struct ufs_qcom_host *host = ufshcd_get_variant(hba);
	struct ufs_clk_info *clki;

	/*
	 * Configure the behavior of ufs clocks core and peripheral
	 * memory state when they are turned off.
	 * This configuration is required to allow retaining
	 * ICE crypto configuration (including keys) when
	 * core_clk_ice is turned off, and powering down
	 * non-ICE RAMs of host controller.
	 *
	 * This is applicable only to gcc clocks.
	 */
	list_for_each_entry(clki, &hba->clk_list_head, list) {

		/* skip it for non-gcc (rpmh) clocks */
		if (!strcmp(clki->name, "ref_clk"))
			continue;

		if (!strcmp(clki->name, "core_clk_ice") ||
		    !strcmp(clki->name, "core_clk_ice_hw_ctl") ||
		    (host->hw_ver.major > 0x05 &&
		     !strcmp(clki->name, "core_clk")))
			qcom_clk_set_flags(clki->clk, CLKFLAG_RETAIN_MEM);
		else
			qcom_clk_set_flags(clki->clk, CLKFLAG_NORETAIN_MEM);
		qcom_clk_set_flags(clki->clk, CLKFLAG_NORETAIN_PERIPH);
		qcom_clk_set_flags(clki->clk, CLKFLAG_PERIPH_OFF_CLEAR);
	}
}

static int ufs_qcom_hce_enable_notify(struct ufs_hba *hba,
				      enum ufs_notify_change_status status)
{
	struct ufs_qcom_host *host = ufshcd_get_variant(hba);
	int err = 0;

	switch (status) {
	case PRE_CHANGE:
		ufs_qcom_force_mem_config(hba);
		ufs_qcom_power_up_sequence(hba);
		/*
		 * The PHY PLL output is the source of tx/rx lane symbol
		 * clocks, hence, enable the lane clocks only after PHY
		 * is initialized.
		 */
		err = ufs_qcom_enable_lane_clks(host);
		if (err)
			dev_err(hba->dev, "%s: enable lane clks failed,	ret=%d\n",
				__func__, err);
		/*
		 * ICE enable needs to be called before ufshcd_crypto_enable
		 * during resume as it is needed before reprogramming all
		 * keys. So moving it to PRE_CHANGE.
		 */
		ufs_qcom_ice_enable(host);
		break;
	case POST_CHANGE:
		err = ufs_qcom_config_shared_ice(host);
		if (err) {
			dev_err(hba->dev, "%s: config shared ice failed, ret=%d\n",
				__func__, err);
			break;
		}

		/* check if UFS PHY moved from DISABLED to HIBERN8 */
		err = ufs_qcom_check_hibern8(hba);
		ufs_qcom_enable_hw_clk_gating(hba);
		break;
	default:
		dev_err(hba->dev, "%s: invalid status %d\n", __func__, status);
		err = -EINVAL;
		break;
	}

	ufs_qcom_log_str(host, "-,%d,%d\n", status, err);
	return err;
}

/*
 * Returns zero for success and non-zero in case of a failure
 */
static int __ufs_qcom_cfg_timers(struct ufs_hba *hba, u32 gear,
			       u32 hs, u32 rate, bool update_link_startup_timer,
			       bool is_pre_scale_up)
{
	struct ufs_qcom_host *host = ufshcd_get_variant(hba);
	struct ufs_clk_info *clki;
	u32 core_clk_period_in_ns;
	u32 tx_clk_cycles_per_us = 0;
	unsigned long core_clk_rate = 0;
	u32 core_clk_cycles_per_us = 0;

	static u32 pwm_fr_table[][2] = {
		{UFS_PWM_G1, 0x1},
		{UFS_PWM_G2, 0x1},
		{UFS_PWM_G3, 0x1},
		{UFS_PWM_G4, 0x1},
	};

	static u32 hs_fr_table_rA[][2] = {
		{UFS_HS_G1, 0x1F},
		{UFS_HS_G2, 0x3e},
		{UFS_HS_G3, 0x7D},
	};

	static u32 hs_fr_table_rB[][2] = {
		{UFS_HS_G1, 0x24},
		{UFS_HS_G2, 0x49},
		{UFS_HS_G3, 0x92},
	};

	/*
	 * The Qunipro controller does not use following registers:
	 * SYS1CLK_1US_REG, TX_SYMBOL_CLK_1US_REG, CLK_NS_REG &
	 * UFS_REG_PA_LINK_STARTUP_TIMER
	 * But UTP controller uses SYS1CLK_1US_REG register for Interrupt
	 * Aggregation logic / Auto hibern8 logic.
	 * It is mandatory to write SYS1CLK_1US_REG register on UFS host
	 * controller V4.0.0 onwards.
	*/
<<<<<<< HEAD
	if (ufs_qcom_cap_qunipro(host) &&
	    (!(ufshcd_is_intr_aggr_allowed(hba) ||
	       ufshcd_is_auto_hibern8_supported(hba) ||
	       host->hw_ver.major >= 4)))
		goto out;
=======
	if (ufs_qcom_cap_qunipro(host) && !ufshcd_is_intr_aggr_allowed(hba))
		return 0;
>>>>>>> 2be6a1cf

	if (gear == 0) {
		dev_err(hba->dev, "%s: invalid gear = %d\n", __func__, gear);
		return -EINVAL;
	}

	list_for_each_entry(clki, &hba->clk_list_head, list) {
		if (!strcmp(clki->name, "core_clk")) {
			if (is_pre_scale_up)
				core_clk_rate = clki->max_freq;
			else
				core_clk_rate = clk_get_rate(clki->clk);
		}
	}

	/* If frequency is smaller than 1MHz, set to 1MHz */
	if (core_clk_rate < DEFAULT_CLK_RATE_HZ)
		core_clk_rate = DEFAULT_CLK_RATE_HZ;

	core_clk_cycles_per_us = core_clk_rate / USEC_PER_SEC;
	if (ufshcd_readl(hba, REG_UFS_SYS1CLK_1US) != core_clk_cycles_per_us) {
		ufshcd_writel(hba, core_clk_cycles_per_us, REG_UFS_SYS1CLK_1US);
		/*
		 * make sure above write gets applied before we return from
		 * this function.
		 */
		mb();
	}

	if (ufs_qcom_cap_qunipro(host))
		return 0;

	core_clk_period_in_ns = NSEC_PER_SEC / core_clk_rate;
	core_clk_period_in_ns <<= OFFSET_CLK_NS_REG;
	core_clk_period_in_ns &= MASK_CLK_NS_REG;

	switch (hs) {
	case FASTAUTO_MODE:
	case FAST_MODE:
		if (rate == PA_HS_MODE_A) {
			if (gear > ARRAY_SIZE(hs_fr_table_rA)) {
				dev_err(hba->dev,
					"%s: index %d exceeds table size %zu\n",
					__func__, gear,
					ARRAY_SIZE(hs_fr_table_rA));
				return -EINVAL;
			}
			tx_clk_cycles_per_us = hs_fr_table_rA[gear-1][1];
		} else if (rate == PA_HS_MODE_B) {
			if (gear > ARRAY_SIZE(hs_fr_table_rB)) {
				dev_err(hba->dev,
					"%s: index %d exceeds table size %zu\n",
					__func__, gear,
					ARRAY_SIZE(hs_fr_table_rB));
				return -EINVAL;
			}
			tx_clk_cycles_per_us = hs_fr_table_rB[gear-1][1];
		} else {
			dev_err(hba->dev, "%s: invalid rate = %d\n",
				__func__, rate);
			return -EINVAL;
		}
		break;
	case SLOWAUTO_MODE:
	case SLOW_MODE:
		if (gear > ARRAY_SIZE(pwm_fr_table)) {
			dev_err(hba->dev,
					"%s: index %d exceeds table size %zu\n",
					__func__, gear,
					ARRAY_SIZE(pwm_fr_table));
			return -EINVAL;
		}
		tx_clk_cycles_per_us = pwm_fr_table[gear-1][1];
		break;
	case UNCHANGED:
	default:
		dev_err(hba->dev, "%s: invalid mode = %d\n", __func__, hs);
		return -EINVAL;
	}

	if (ufshcd_readl(hba, REG_UFS_TX_SYMBOL_CLK_NS_US) !=
	    (core_clk_period_in_ns | tx_clk_cycles_per_us)) {
		/* this register 2 fields shall be written at once */
		ufshcd_writel(hba, core_clk_period_in_ns | tx_clk_cycles_per_us,
			      REG_UFS_TX_SYMBOL_CLK_NS_US);
		/*
		 * make sure above write gets applied before we return from
		 * this function.
		 */
		mb();
	}

	if (update_link_startup_timer && host->hw_ver.major != 0x5) {
		ufshcd_writel(hba, ((core_clk_rate / MSEC_PER_SEC) * 100),
			      REG_UFS_CFG0);
		/*
		 * make sure that this configuration is applied before
		 * we return
		 */
		mb();
	}

	return 0;
}

static int ufs_qcom_cfg_timers(struct ufs_hba *hba, u32 gear,
			       u32 hs, u32 rate, bool update_link_startup_timer)
{
	return  __ufs_qcom_cfg_timers(hba, gear, hs, rate,
				      update_link_startup_timer, false);
}

static int ufs_qcom_set_dme_vs_core_clk_ctrl_max_freq_mode(struct ufs_hba *hba)
{
	struct ufs_clk_info *clki;
	struct list_head *head = &hba->clk_list_head;
	u32 max_freq = 0;
	int err = 0;

	list_for_each_entry(clki, head, list) {
		if (!IS_ERR_OR_NULL(clki->clk) &&
		    (!strcmp(clki->name, "core_clk_unipro"))) {
			max_freq = clki->max_freq;
			break;
		}
	}

	switch (max_freq) {
	case 403000000:
		err = ufs_qcom_set_dme_vs_core_clk_ctrl_clear_div(hba, 403, 16);
		break;
	case 300000000:
		err = ufs_qcom_set_dme_vs_core_clk_ctrl_clear_div(hba, 300, 12);
		break;
	case 201500000:
		err = ufs_qcom_set_dme_vs_core_clk_ctrl_clear_div(hba, 202, 8);
		break;
	case 150000000:
		err = ufs_qcom_set_dme_vs_core_clk_ctrl_clear_div(hba, 150, 6);
		break;
	case 100000000:
		err = ufs_qcom_set_dme_vs_core_clk_ctrl_clear_div(hba, 100, 4);
		break;
	default:
		err = -EINVAL;
		break;
	}

	if (err) {
		dev_err(hba->dev, "unipro max_freq=%u entry missing\n", max_freq);
		dump_stack();
	}
	return err;
}

/**
 * ufs_qcom_bypass_cfgready_signal - Tunes PA_VS_CONFIG_REG1 and
 * PA_VS_CONFIG_REG2 vendor specific attributes of local unipro
 * to bypass CFGREADY signal on Config interface between UFS
 * controller and PHY.
 *
 * The issue is related to config signals sampling from PHY
 * to controller. The PHY signals which are driven by 150MHz
 * clock and sampled by 300MHz instead of 150MHZ.
 *
 * The issue will be seen when only one of tx_cfg_rdyn_0
 * and tx_cfg_rdyn_1 is 0 around sampling clock edge and
 * if timing is not met as timing margin for some devices is
 * very less in one of the corner.
 *
 * To workaround this issue, controller should bypass the Cfgready
 * signal(TX_CFGREADY and RX_CFGREDY) because controller still wait
 * for another signal tx_savestatusn which will serve same purpose.
 *
 * The corresponding HW CR: 'QCTDD06985523' UFS HSG4 test fails
 * in SDF MAX GLS is linked to this issue.
 */
static int ufs_qcom_bypass_cfgready_signal(struct ufs_hba *hba)
{
	int err = 0;
	u32 pa_vs_config_reg1;
	u32 pa_vs_config_reg2;
	u32 mask;

	err = ufshcd_dme_get(hba, UIC_ARG_MIB(PA_VS_CONFIG_REG1),
			&pa_vs_config_reg1);
	if (err)
		goto out;

	err = ufshcd_dme_set(hba, UIC_ARG_MIB(PA_VS_CONFIG_REG1),
			(pa_vs_config_reg1 | BIT_TX_EOB_COND));
	if (err)
		goto out;

	err = ufshcd_dme_get(hba, UIC_ARG_MIB(PA_VS_CONFIG_REG2),
			&pa_vs_config_reg2);
	if (err)
		goto out;

	mask = (BIT_RX_EOB_COND | BIT_LINKCFG_WAIT_LL1_RX_CFG_RDY |
					H8_ENTER_COND_MASK);
	pa_vs_config_reg2 = (pa_vs_config_reg2 & ~mask) |
				(0x2 << H8_ENTER_COND_OFFSET);

	err = ufshcd_dme_set(hba, UIC_ARG_MIB(PA_VS_CONFIG_REG2),
			(pa_vs_config_reg2));
out:
	return err;
}

static void ufs_qcom_dump_attribs(struct ufs_hba *hba)
{
	int ret;
	int attrs[] = {0x15a0, 0x1552, 0x1553, 0x1554,
		       0x1555, 0x1556, 0x1557, 0x155a,
		       0x155b, 0x155c, 0x155d, 0x155e,
		       0x155f, 0x1560, 0x1561, 0x1568,
		       0x1569, 0x156a, 0x1571, 0x1580,
		       0x1581, 0x1583, 0x1584, 0x1585,
		       0x1586, 0x1587, 0x1590, 0x1591,
		       0x15a1, 0x15a2, 0x15a3, 0x15a4,
		       0x15a5, 0x15a6, 0x15a7, 0x15a8,
		       0x15a9, 0x15aa, 0x15ab, 0x15c0,
		       0x15c1, 0x15c2, 0x15d0, 0x15d1,
		       0x15d2, 0x15d3, 0x15d4, 0x15d5,
	};
	int cnt = ARRAY_SIZE(attrs);
	int i = 0, val;

	for (; i < cnt; i++) {
		ret = ufshcd_dme_get(hba, UIC_ARG_MIB(attrs[i]), &val);
		if (ret) {
			dev_err(hba->dev, "Failed reading: 0x%04x, ret:%d\n",
				attrs[i], ret);
			continue;
		}
		dev_err(hba->dev, "0x%04x: %d\n", attrs[i], val);
	}
}

static void ufs_qcom_validate_link_params(struct ufs_hba *hba)
{
	int val = 0;
	bool err = false;

	WARN_ON(ufs_qcom_get_connected_tx_lanes(hba, &val));
	if (val != hba->lanes_per_direction) {
		dev_err(hba->dev, "%s: Tx lane mismatch [config,reported] [%d,%d]\n",
			__func__, hba->lanes_per_direction, val);
		WARN_ON(1);
		err = true;
	}

	val = 0;
	WARN_ON(ufs_qcom_get_connected_rx_lanes(hba, &val));
	if (val != hba->lanes_per_direction) {
		dev_err(hba->dev, "%s: Rx lane mismatch [config,reported] [%d,%d]\n",
			__func__, hba->lanes_per_direction, val);
		WARN_ON(1);
		err = true;
	}

	if (err)
		ufs_qcom_dump_attribs(hba);
}

static int ufs_qcom_link_startup_notify(struct ufs_hba *hba,
					enum ufs_notify_change_status status)
{
	int err = 0;
	struct ufs_qcom_host *host = ufshcd_get_variant(hba);
	struct phy *phy = host->generic_phy;
	struct device *dev = hba->dev;
	u32 temp;

	switch (status) {
	case PRE_CHANGE:
		if (strlen(android_boot_dev) && strcmp(android_boot_dev, dev_name(dev)))
			return -ENODEV;

		if (ufs_qcom_cfg_timers(hba, UFS_PWM_G1, SLOWAUTO_MODE,
					0, true)) {
			dev_err(hba->dev, "%s: ufs_qcom_cfg_timers() failed\n",
				__func__);
			return -EINVAL;
		}

		ufs_qcom_phy_ctrl_rx_linecfg(phy, true);

		if (ufs_qcom_cap_qunipro(host)) {
			err = ufs_qcom_set_dme_vs_core_clk_ctrl_max_freq_mode(
				hba);
			if (err)
				goto out;
		}

		err = ufs_qcom_enable_hw_clk_gating(hba);
		if (err)
			goto out;

		/*
		 * Controller checks ICE configuration error without
		 * checking if the command is SCSI command
		 */
		temp = readl_relaxed(host->dev_ref_clk_ctrl_mmio);
		temp |= BIT(31);
		writel_relaxed(temp, host->dev_ref_clk_ctrl_mmio);
		/* ensure that UTP_SCASI_CHECK_DIS is enabled before link startup */
		wmb();

		/*
		 * Some UFS devices (and may be host) have issues if LCC is
		 * enabled. So we are setting PA_Local_TX_LCC_Enable to 0
		 * before link startup which will make sure that both host
		 * and device TX LCC are disabled once link startup is
		 * completed.
		 */
		if (ufshcd_get_local_unipro_ver(hba) != UFS_UNIPRO_VER_1_41)
			err = ufshcd_disable_host_tx_lcc(hba);
		if (err)
			goto out;

		if (host->bypass_g4_cfgready)
			err = ufs_qcom_bypass_cfgready_signal(hba);
		break;

	case POST_CHANGE:
		ufs_qcom_link_startup_post_change(hba);
		ufs_qcom_validate_link_params(hba);
		break;

	default:
		break;
	}

<<<<<<< HEAD
out:
	ufs_qcom_log_str(host, "*,%d,%d\n", status, err);
=======
>>>>>>> 2be6a1cf
	return err;
}

static int ufs_qcom_config_vreg(struct device *dev,
		struct ufs_vreg *vreg, bool on)
{
	if (!vreg) {
		WARN_ON(1);
		return -EINVAL;
	}

	if (regulator_count_voltages(vreg->reg) <= 0)
		return 0;
	return regulator_set_load(vreg->reg, on ? vreg->max_uA : 0);
}

static int ufs_qcom_enable_vreg(struct device *dev, struct ufs_vreg *vreg)
{
	int ret = 0;

	if (vreg->enabled)
		return ret;

	ret = ufs_qcom_config_vreg(dev, vreg, true);
	if (ret)
		goto out;

	ret = regulator_enable(vreg->reg);
	if (ret)
		goto out;

	vreg->enabled = true;
out:
	return ret;
}

static int ufs_qcom_disable_vreg(struct device *dev, struct ufs_vreg *vreg)
{
	int ret = 0;

	if (!vreg->enabled)
		return ret;

	ret = regulator_disable(vreg->reg);
	if (ret)
		goto out;

	ret = ufs_qcom_config_vreg(dev, vreg, false);
	if (ret)
		goto out;

	vreg->enabled = false;
out:
	return ret;
}


static int ufs_qcom_mod_min_cpufreq(unsigned int cpu, s32 new_val)
{
	int ret = 0;
	struct freq_qos_request *qos_req;

	cpus_read_lock();
	if (cpu_online(cpu)) {
		qos_req = &per_cpu(qos_min_req, cpu);
		ret = freq_qos_update_request(qos_req, new_val);
	}
	cpus_read_unlock();
	return ret;
}

static int ufs_qcom_init_cpu_minfreq_req(struct ufs_qcom_host *host,
					unsigned int cpu)
{
	int ret;
	struct cpufreq_policy *policy;
	struct freq_qos_request *req;

	policy = cpufreq_cpu_get(cpu);
	if (!policy) {
		dev_err(host->hba->dev, "Failed to get cpu(%u)freq policy\n",
			cpu);
		return -EINVAL;
	}

	req = &per_cpu(qos_min_req, cpu);
	ret = freq_qos_add_request(&policy->constraints, req, FREQ_QOS_MIN,
				FREQ_QOS_MIN_DEFAULT_VALUE);
	if (ret < 0)
		dev_err(host->hba->dev, "Failed to add freq qos req\n");
	cpufreq_cpu_put(policy);

	return ret;
}

static void ufs_qcom_set_affinity_hint(struct ufs_hba *hba, bool prime)
{
	struct ufs_qcom_host *host = ufshcd_get_variant(hba);
	unsigned int set = 0;
	unsigned int clear = 0;
	int ret;
	cpumask_t *affinity_mask;

	if (prime) {
		set = IRQ_NO_BALANCING;
		affinity_mask = &host->perf_mask;
	} else {
		clear = IRQ_NO_BALANCING;
		affinity_mask = &host->def_mask;
	}

	irq_modify_status(hba->irq, clear, set);
	ret = irq_set_affinity_hint(hba->irq, affinity_mask);
	if (ret < 0)
		dev_err(host->hba->dev, "prime=%d, err=%d\n", prime, ret);
}

static void ufs_qcom_toggle_pri_affinity(struct ufs_hba *hba, bool on)
{
	struct ufs_qcom_host *host = ufshcd_get_variant(hba);

	if (on && atomic_read(&host->therm_mitigation))
		return;

	atomic_set(&host->hi_pri_en, on);
	ufs_qcom_set_affinity_hint(hba, on);
}

static void ufs_qcom_cpufreq_dwork(struct work_struct *work)
{
	struct ufs_qcom_host *host = container_of(to_delayed_work(work),
							struct ufs_qcom_host,
							fwork);
	unsigned long cur_thres = atomic_read(&host->num_reqs_threshold);
	unsigned int freq_val = -1;
	int err = -1;

	atomic_set(&host->num_reqs_threshold, 0);

	if (cur_thres > NUM_REQS_HIGH_THRESH && !host->cur_freq_vote) {
		freq_val = host->max_cpu_scale_freq;
		ufs_qcom_toggle_pri_affinity(host->hba, true);
	} else if (cur_thres < NUM_REQS_LOW_THRESH && host->cur_freq_vote) {
		freq_val = host->min_cpu_scale_freq;
		ufs_qcom_toggle_pri_affinity(host->hba, false);
	}

	if (freq_val == -1)
		goto out;

	err = ufs_qcom_mod_min_cpufreq(host->config_cpu, freq_val);
	if (err < 0)
		dev_err(host->hba->dev, "fail set cpufreq-fmin to %d: %u\n",
				err, freq_val);
	else if (freq_val == host->max_cpu_scale_freq)
		host->cur_freq_vote = true;
	else if (freq_val == host->min_cpu_scale_freq)
		host->cur_freq_vote = false;
	dev_dbg(host->hba->dev, "cur_freq_vote=%d,freq_val=%u,cth=%u\n",
		host->cur_freq_vote, freq_val, cur_thres);
out:
	queue_delayed_work(host->ufs_qos->workq, &host->fwork,
			   msecs_to_jiffies(UFS_QCOM_LOAD_MON_DLY_MS));
}

static int add_group_qos(struct qos_cpu_group *qcg, enum constraint type)
{
	int cpu, err;
	struct dev_pm_qos_request *qos_req = qcg->qos_req;

	for_each_cpu(cpu, &qcg->mask) {
		dev_dbg(qcg->host->hba->dev, "%s: cpu: %d | mask: 0x%08x | assoc-qos-req: 0x%08x\n",
			__func__, cpu, qcg->mask, qos_req);
		memset(qos_req, 0,
		       sizeof(struct dev_pm_qos_request));
		err = dev_pm_qos_add_request(get_cpu_device(cpu),
					     qos_req,
					     DEV_PM_QOS_RESUME_LATENCY,
					     type);
		if (err < 0)
			return err;
		qos_req++;
	}
	return 0;
}

static int remove_group_qos(struct qos_cpu_group *qcg)
{
	int err, cpu;
	struct dev_pm_qos_request *qos_req = qcg->qos_req;

	for_each_cpu(cpu, &qcg->mask) {
		if (!dev_pm_qos_request_active(qos_req)) {
			qos_req++;
			continue;
		}
		err = dev_pm_qos_remove_request(qos_req);
		if (err < 0)
			return err;
		qos_req++;
	}
	return 0;
}

static void ufs_qcom_device_reset_ctrl(struct ufs_hba *hba, bool asserted)
{
	struct ufs_qcom_host *host = ufshcd_get_variant(hba);

	/* reset gpio is optional */
	if (!host->device_reset)
		return;

	gpiod_set_value_cansleep(host->device_reset, asserted);
}

static int ufs_qcom_suspend(struct ufs_hba *hba, enum ufs_pm_op pm_op,
	enum ufs_notify_change_status status)
{
	struct ufs_qcom_host *host = ufshcd_get_variant(hba);
	int err = 0;

	if (status == PRE_CHANGE)
		return 0;

	/*
	 * If UniPro link is not active or OFF, PHY ref_clk, main PHY analog
	 * power rail and low noise analog power rail for PLL can be
	 * switched off.
	 */
	if (!ufs_qcom_is_link_active(hba)) {
		ufs_qcom_disable_lane_clks(host);
		if (host->vddp_ref_clk && ufs_qcom_is_link_off(hba))
			err = ufs_qcom_disable_vreg(hba->dev,
					host->vddp_ref_clk);
		if (host->vccq_parent && !hba->auto_bkops_enabled)
			ufs_qcom_disable_vreg(hba->dev, host->vccq_parent);
		if (!err)
			err = ufs_qcom_unvote_qos_all(hba);
	}

	if (!err && ufs_qcom_is_link_off(hba) && host->device_reset)
		ufs_qcom_device_reset_ctrl(hba, true);

	ufs_qcom_log_str(host, "&,%d,%d,%d,%d,%d,%d\n",
			pm_op, hba->rpm_lvl, hba->spm_lvl, hba->uic_link_state,
			hba->curr_dev_pwr_mode, err);
	ufs_qcom_ice_disable(host);

	cancel_dwork_unvote_cpufreq(hba);
	return err;
}

static int ufs_qcom_resume(struct ufs_hba *hba, enum ufs_pm_op pm_op)
{
	struct ufs_qcom_host *host = ufshcd_get_variant(hba);
	int err;

	if (host->vddp_ref_clk && (hba->rpm_lvl > UFS_PM_LVL_3 ||
				   hba->spm_lvl > UFS_PM_LVL_3))
		ufs_qcom_enable_vreg(hba->dev,
				      host->vddp_ref_clk);

	if (host->vccq_parent)
		ufs_qcom_enable_vreg(hba->dev, host->vccq_parent);

	err = ufs_qcom_enable_lane_clks(host);
	if (err)
		return err;

	ufs_qcom_log_str(host, "$,%d,%d,%d,%d,%d,%d\n",
			pm_op, hba->rpm_lvl, hba->spm_lvl, hba->uic_link_state,
			hba->curr_dev_pwr_mode, err);
	return 0;
}

static int ufs_qcom_get_bus_vote(struct ufs_qcom_host *host,
		const char *speed_mode)
{
	struct device *dev = host->hba->dev;
	struct device_node *np = dev->of_node;
	int err;
	const char *key = "qcom,bus-vector-names";

	if (!speed_mode) {
		err = -EINVAL;
		goto out;
	}

	if (host->bus_vote.is_max_bw_needed && !!strcmp(speed_mode, "MIN"))
		err = of_property_match_string(np, key, "MAX");
	else
		err = of_property_match_string(np, key, speed_mode);

out:
	if (err < 0)
		dev_err(dev, "%s: Invalid %s mode %d\n",
				__func__, speed_mode, err);
	return err;
}

static void ufs_qcom_get_speed_mode(struct ufs_pa_layer_attr *p, char *result)
{
	int gear = max_t(u32, p->gear_rx, p->gear_tx);
	int lanes = max_t(u32, p->lane_rx, p->lane_tx);
	int pwr;

	/* default to PWM Gear 1, Lane 1 if power mode is not initialized */
	if (!gear)
		gear = 1;

	if (!lanes)
		lanes = 1;

	if (!p->pwr_rx && !p->pwr_tx) {
		pwr = SLOWAUTO_MODE;
		snprintf(result, BUS_VECTOR_NAME_LEN, "MIN");
	} else if (p->pwr_rx == FAST_MODE || p->pwr_rx == FASTAUTO_MODE ||
		 p->pwr_tx == FAST_MODE || p->pwr_tx == FASTAUTO_MODE) {
		pwr = FAST_MODE;
		snprintf(result, BUS_VECTOR_NAME_LEN, "%s_R%s_G%d_L%d", "HS",
			 p->hs_rate == PA_HS_MODE_B ? "B" : "A", gear, lanes);
	} else {
		pwr = SLOW_MODE;
		snprintf(result, BUS_VECTOR_NAME_LEN, "%s_G%d_L%d",
			 "PWM", gear, lanes);
	}
}

static int ufs_qcom_get_ib_ab(struct ufs_qcom_host *host, int index,
			      struct qcom_bus_vectors *ufs_ddr_vec,
			      struct qcom_bus_vectors *cpu_ufs_vec)
{
	struct qcom_bus_path *usecase;

	if (!host->qbsd)
		return -EINVAL;

	if (index > host->qbsd->num_usecase)
		return -EINVAL;

	usecase = host->qbsd->usecase;

	/*
	 *
	 * usecase:0  usecase:0
	 * ufs->ddr   cpu->ufs
	 * |vec[0&1] | vec[2&3]|
	 * +----+----+----+----+
	 * | ab | ib | ab | ib |
	 * |----+----+----+----+
	 * .
	 * .
	 * .
	 * usecase:n  usecase:n
	 * ufs->ddr   cpu->ufs
	 * |vec[0&1] | vec[2&3]|
	 * +----+----+----+----+
	 * | ab | ib | ab | ib |
	 * |----+----+----+----+
	 */

	/* index refers to offset in usecase */
	ufs_ddr_vec->ab = usecase[index].vec[0].ab;
	ufs_ddr_vec->ib = usecase[index].vec[0].ib;

	cpu_ufs_vec->ab = usecase[index].vec[1].ab;
	cpu_ufs_vec->ib = usecase[index].vec[1].ib;

	return 0;
}

static int __ufs_qcom_set_bus_vote(struct ufs_qcom_host *host, int vote)
{
	int err = 0;
	struct qcom_bus_scale_data *d = host->qbsd;
	struct qcom_bus_vectors path0, path1;
	struct device *dev = host->hba->dev;

	err = ufs_qcom_get_ib_ab(host, vote, &path0, &path1);
	if (err) {
		dev_err(dev, "Error: failed (%d) to get ib/ab\n",
			err);
		return err;
	}

	dev_dbg(dev, "Setting vote: %d: ufs-ddr: ab: %llu ib: %llu\n", vote,
		path0.ab, path0.ib);
	err = icc_set_bw(d->ufs_ddr, path0.ab, path0.ib);
	if (err) {
		dev_err(dev, "Error: failed (%d) setting (%s) bus vote\n", err,
			UFS_DDR);
		return err;
	}

	dev_dbg(dev, "Setting: cpu-ufs: ab: %llu ib: %llu\n", path1.ab,
		path1.ib);
	err = icc_set_bw(d->cpu_ufs, path1.ab, path1.ib);
	if (err) {
		dev_err(dev, "Error: failed (%d) setting (%s) bus vote\n", err,
			CPU_UFS);
		return err;
	}

	host->bus_vote.curr_vote = vote;

	return err;
}

static int ufs_qcom_update_bus_bw_vote(struct ufs_qcom_host *host)
{
	int vote;
	int err = 0;
	char mode[BUS_VECTOR_NAME_LEN];

	ufs_qcom_get_speed_mode(&host->dev_req_params, mode);

	vote = ufs_qcom_get_bus_vote(host, mode);
	if (vote >= 0)
		err = __ufs_qcom_set_bus_vote(host, vote);
	else
		err = vote;

	if (err)
		dev_err(host->hba->dev, "%s: failed %d\n", __func__, err);
	else
		host->bus_vote.saved_vote = vote;
	return err;
}

static int ufs_qcom_set_bus_vote(struct ufs_hba *hba, bool on)
{
	struct ufs_qcom_host *host = ufshcd_get_variant(hba);
	int vote, err;

	/*
	 * In case ufs_qcom_init() is not yet done, simply ignore.
	 * This ufs_qcom_set_bus_vote() shall be called from
	 * ufs_qcom_init() after init is done.
	 */
	if (!host)
		return 0;

	if (on) {
		vote = host->bus_vote.saved_vote;
		if (vote == host->bus_vote.min_bw_vote)
			ufs_qcom_update_bus_bw_vote(host);
	} else {
		vote = host->bus_vote.min_bw_vote;
	}

	err = __ufs_qcom_set_bus_vote(host, vote);
	if (err)
		dev_err(hba->dev, "%s: set bus vote failed %d\n",
				 __func__, err);

	return err;
}

static ssize_t
show_ufs_to_mem_max_bus_bw(struct device *dev, struct device_attribute *attr,
			char *buf)
{
	struct ufs_hba *hba = dev_get_drvdata(dev);
	struct ufs_qcom_host *host = ufshcd_get_variant(hba);

	return scnprintf(buf, PAGE_SIZE, "%u\n",
			host->bus_vote.is_max_bw_needed);
}

static ssize_t
store_ufs_to_mem_max_bus_bw(struct device *dev, struct device_attribute *attr,
		const char *buf, size_t count)
{
	struct ufs_hba *hba = dev_get_drvdata(dev);
	struct ufs_qcom_host *host = ufshcd_get_variant(hba);
	uint32_t value;

	if (!kstrtou32(buf, 0, &value)) {
		host->bus_vote.is_max_bw_needed = !!value;
		ufs_qcom_update_bus_bw_vote(host);
	}

	return count;
}

static struct qcom_bus_scale_data *ufs_qcom_get_bus_scale_data(struct device
							       *dev)

{
	struct platform_device *pdev = to_platform_device(dev);
	struct device_node *of_node = dev->of_node;
	struct qcom_bus_scale_data *qsd;
	struct qcom_bus_path *usecase = NULL;
	int ret = 0, i = 0, j, num_paths, len;
	const uint32_t *vec_arr = NULL;
	bool mem_err = false;

	if (!pdev) {
		dev_err(dev, "Null platform device!\n");
		return NULL;
	}

	qsd = devm_kzalloc(dev, sizeof(struct qcom_bus_scale_data), GFP_KERNEL);
	if (!qsd)
		return NULL;

	ret = of_property_read_string(of_node, "qcom,ufs-bus-bw,name",
				      &qsd->name);
	if (ret) {
		dev_err(dev, "Error: (%d) Bus name missing!\n", ret);
		return NULL;
	}

	ret = of_property_read_u32(of_node, "qcom,ufs-bus-bw,num-cases",
		&qsd->num_usecase);
	if (ret) {
		pr_err("Error: num-usecases not found\n");
		goto err;
	}

	usecase = devm_kzalloc(dev, (sizeof(struct qcom_bus_path) *
				   qsd->num_usecase), GFP_KERNEL);
	if (!usecase)
		return NULL;

	ret = of_property_read_u32(of_node, "qcom,ufs-bus-bw,num-paths",
				   &num_paths);
	if (ret) {
		pr_err("Error: num_paths not found\n");
		return NULL;
	}

	vec_arr = of_get_property(of_node, "qcom,ufs-bus-bw,vectors-KBps",
				  &len);
	if (vec_arr == NULL) {
		pr_err("Error: Vector array not found\n");
		return NULL;
	}

	for (i = 0; i < qsd->num_usecase; i++) {
		usecase[i].num_paths = num_paths;
		usecase[i].vec = devm_kzalloc(dev, num_paths *
					      sizeof(struct qcom_bus_vectors),
					      GFP_KERNEL);
		if (!usecase[i].vec) {
			mem_err = true;
			dev_err(dev, "Error: Failed to alloc mem for vectors\n");
			goto err;
		}

		for (j = 0; j < num_paths; j++) {
			uint32_t tab;
			int idx = ((i * num_paths) + j) * 2;

			tab = vec_arr[idx];
			usecase[i].vec[j].ab = ((tab & 0xff000000) >> 24) |
				((tab & 0x00ff0000) >> 8) |
				((tab & 0x0000ff00) << 8) | (tab << 24);

			tab = vec_arr[idx + 1];
			usecase[i].vec[j].ib = ((tab & 0xff000000) >> 24) |
				((tab & 0x00ff0000) >> 8) |
				((tab & 0x0000ff00) << 8) | (tab << 24);

			dev_dbg(dev, "ab: %llu ib:%llu [i]: %d [j]: %d\n",
				usecase[i].vec[j].ab, usecase[i].vec[j].ib, i,
				j);
		}
	}

	qsd->usecase = usecase;
	return qsd;
err:
	return NULL;
}

static int ufs_qcom_bus_register(struct ufs_qcom_host *host)
{
	int err = 0;
	struct device *dev = host->hba->dev;
	struct qcom_bus_scale_data *qsd;

	qsd = ufs_qcom_get_bus_scale_data(dev);
	if (!qsd) {
		dev_err(dev, "Failed: getting bus_scale data\n");
		return 0;
	}
	host->qbsd = qsd;

	qsd->ufs_ddr = of_icc_get(dev, UFS_DDR);
	if (IS_ERR(qsd->ufs_ddr)) {
		dev_err(dev, "Error: (%d) failed getting %s path\n",
			PTR_ERR(qsd->ufs_ddr), UFS_DDR);
		return PTR_ERR(qsd->ufs_ddr);
	}

	qsd->cpu_ufs = of_icc_get(dev, CPU_UFS);
	if (IS_ERR(qsd->cpu_ufs)) {
		dev_err(dev, "Error: (%d) failed getting %s path\n",
			PTR_ERR(qsd->cpu_ufs), CPU_UFS);
		return PTR_ERR(qsd->cpu_ufs);
	}

	/* cache the vote index for minimum and maximum bandwidth */
	host->bus_vote.min_bw_vote = ufs_qcom_get_bus_vote(host, "MIN");
	host->bus_vote.max_bw_vote = ufs_qcom_get_bus_vote(host, "MAX");

	host->bus_vote.max_bus_bw.show = show_ufs_to_mem_max_bus_bw;
	host->bus_vote.max_bus_bw.store = store_ufs_to_mem_max_bus_bw;
	sysfs_attr_init(&host->bus_vote.max_bus_bw.attr);
	host->bus_vote.max_bus_bw.attr.name = "max_bus_bw";
	host->bus_vote.max_bus_bw.attr.mode = 0644;
	err = device_create_file(dev, &host->bus_vote.max_bus_bw);
	if (err)
		dev_err(dev, "Error: (%d) Failed to create sysfs entries\n",
			err);
	return 0;
}

static void ufs_qcom_dev_ref_clk_ctrl(struct ufs_qcom_host *host, bool enable)
{
	if (host->dev_ref_clk_ctrl_mmio &&
	    (enable ^ host->is_dev_ref_clk_enabled)) {
		u32 temp = readl_relaxed(host->dev_ref_clk_ctrl_mmio);

		if (enable)
			temp |= host->dev_ref_clk_en_mask;
		else
			temp &= ~host->dev_ref_clk_en_mask;

		/*
		 * If we are here to disable this clock it might be immediately
		 * after entering into hibern8 in which case we need to make
		 * sure that device ref_clk is active for specific time after
		 * hibern8 enter.
		 */
		if (!enable) {
			unsigned long gating_wait;

			gating_wait = host->hba->dev_info.clk_gating_wait_us;
			if (!gating_wait) {
				udelay(1);
			} else {
				/*
				 * bRefClkGatingWaitTime defines the minimum
				 * time for which the reference clock is
				 * required by device during transition from
				 * HS-MODE to LS-MODE or HIBERN8 state. Give it
				 * more delay to be on the safe side.
				 */
				gating_wait += 10;
				usleep_range(gating_wait, gating_wait + 10);
			}
		}

		writel_relaxed(temp, host->dev_ref_clk_ctrl_mmio);

		/*
		 * Make sure the write to ref_clk reaches the destination and
		 * not stored in a Write Buffer (WB).
		 */
		readl(host->dev_ref_clk_ctrl_mmio);

		/*
		 * If we call hibern8 exit after this, we need to make sure that
		 * device ref_clk is stable for a given time before the hibern8
		 * exit command.
		 */
		if (enable)
			usleep_range(50, 60);

		host->is_dev_ref_clk_enabled = enable;
	}
}

static int ufs_qcom_pwr_change_notify(struct ufs_hba *hba,
				enum ufs_notify_change_status status,
				struct ufs_pa_layer_attr *dev_max_params,
				struct ufs_pa_layer_attr *dev_req_params)
{
	u32 val;
	struct ufs_qcom_host *host = ufshcd_get_variant(hba);
	struct phy *phy = host->generic_phy;
	struct ufs_qcom_dev_params ufs_qcom_cap;
	int ret = 0;

	if (!dev_req_params) {
		pr_err("%s: incoming dev_req_params is NULL\n", __func__);
		return -EINVAL;
	}

	switch (status) {
	case PRE_CHANGE:
		ufs_qcom_cap.hs_rx_gear = host->limit_rx_hs_gear;
		ufs_qcom_cap.hs_tx_gear = host->limit_tx_hs_gear;
		ufs_qcom_cap.pwm_tx_gear = host->limit_tx_pwm_gear;
		ufs_qcom_cap.pwm_rx_gear = host->limit_rx_pwm_gear;

<<<<<<< HEAD
		ufs_qcom_cap.tx_lanes = UFS_QCOM_LIMIT_NUM_LANES_TX;
		ufs_qcom_cap.rx_lanes = UFS_QCOM_LIMIT_NUM_LANES_RX;

		ufs_qcom_cap.rx_pwr_pwm = UFS_QCOM_LIMIT_RX_PWR_PWM;
		ufs_qcom_cap.tx_pwr_pwm = UFS_QCOM_LIMIT_TX_PWR_PWM;
		ufs_qcom_cap.rx_pwr_hs = UFS_QCOM_LIMIT_RX_PWR_HS;
		ufs_qcom_cap.tx_pwr_hs = UFS_QCOM_LIMIT_TX_PWR_HS;

		ufs_qcom_cap.hs_rate = host->limit_rate;
=======
		/* This driver only supports symmetic gear setting i.e., hs_tx_gear == hs_rx_gear */
		ufs_qcom_cap.hs_tx_gear = ufs_qcom_cap.hs_rx_gear = ufs_qcom_get_hs_gear(hba);
>>>>>>> 2be6a1cf

		ufs_qcom_cap.desired_working_mode =
					UFS_QCOM_LIMIT_DESIRED_MODE;

		ret = ufs_qcom_get_pwr_dev_param(&ufs_qcom_cap,
						 dev_max_params,
						 dev_req_params);
		if (ret) {
			dev_err(hba->dev, "%s: failed to determine capabilities\n",
					__func__);
			return ret;
		}

		/* Use the agreed gear */
		host->hs_gear = dev_req_params->gear_tx;

		/* enable the device ref clock before changing to HS mode */
		if (!ufshcd_is_hs_mode(&hba->pwr_info) &&
			ufshcd_is_hs_mode(dev_req_params))
			ufs_qcom_dev_ref_clk_ctrl(host, true);

		if (host->hw_ver.major >= 0x4) {
			if (dev_req_params->gear_tx >= UFS_HS_G4) {
				/* INITIAL ADAPT */
				ufshcd_dme_set(hba,
					       UIC_ARG_MIB(PA_TXHSADAPTTYPE),
					       PA_INITIAL_ADAPT);
			} else {
				/* NO ADAPT */
				ufshcd_dme_set(hba,
					       UIC_ARG_MIB(PA_TXHSADAPTTYPE),
					       PA_NO_ADAPT);
			}
		}
		break;
	case POST_CHANGE:
		if (ufs_qcom_cfg_timers(hba, dev_req_params->gear_rx,
					dev_req_params->pwr_rx,
					dev_req_params->hs_rate, false)) {
			dev_err(hba->dev, "%s: ufs_qcom_cfg_timers() failed\n",
				__func__);
			/*
			 * we return error code at the end of the routine,
			 * but continue to configure UFS_PHY_TX_LANE_ENABLE
			 * and bus voting as usual
			 */
			ret = -EINVAL;
		}

		val = ~(MAX_U32 << dev_req_params->lane_tx);
		ufs_qcom_phy_set_tx_lane_enable(phy, val);

		/* cache the power mode parameters to use internally */
		memcpy(&host->dev_req_params,
				dev_req_params, sizeof(*dev_req_params));
		ufs_qcom_update_bus_bw_vote(host);

		/* disable the device ref clock if entered PWM mode */
		if (ufshcd_is_hs_mode(&hba->pwr_info) &&
			!ufshcd_is_hs_mode(dev_req_params))
			ufs_qcom_dev_ref_clk_ctrl(host, false);
		/* update BER threshold depends on gear mode */
		if (!override_ber_threshold && !ret)
			ber_threshold = ber_table[dev_req_params->gear_rx].ber_threshold;
		break;
	default:
		ret = -EINVAL;
		break;
	}
<<<<<<< HEAD
out:
	if (dev_req_params)
		ufs_qcom_log_str(host, "@,%d,%d,%d,%d,%d\n", status,
			dev_req_params->gear_rx, dev_req_params->pwr_rx,
			dev_req_params->hs_rate, ret);
	else
		ufs_qcom_log_str(host, "@,%d,%d,%d,%d,%d\n", status,
			0, 0, 0, ret);
=======

>>>>>>> 2be6a1cf
	return ret;
}

static int ufs_qcom_vdd_hba_reg_notifier(struct notifier_block *nb,
					 unsigned long event, void *data)
{
	struct ufs_qcom_host *host = container_of(nb, struct ufs_qcom_host,
						  vdd_hba_reg_nb);

	switch (event) {
	case REGULATOR_EVENT_DISABLE:
		/* The flag will be cleared during h8 exit post change */
		if (ufs_qcom_is_link_hibern8(host->hba) &&
		    (host->chosen_algo != STATIC_ALLOC_ALG1))
			host->vdd_hba_pc = true;
		break;
	default:
		break;
	}

	return NOTIFY_OK;
}

static void ufs_qcom_hibern8_notify(struct ufs_hba *hba,
				    enum uic_cmd_dme uic_cmd,
				    enum ufs_notify_change_status status)
{
	struct ufs_qcom_host *host = ufshcd_get_variant(hba);

	/* Apply shared ICE WA */
	if (uic_cmd == UIC_CMD_DME_HIBER_EXIT && status == POST_CHANGE &&
	    host->vdd_hba_pc) {
		WARN_ON(host->chosen_algo == STATIC_ALLOC_ALG1);
		host->vdd_hba_pc = false;
		ufshcd_writel(hba, 0x18, UFS_MEM_ICE);
		ufshcd_writel(hba, 0x0, UFS_MEM_ICE);
	}
}

static int ufs_qcom_quirk_host_pa_saveconfigtime(struct ufs_hba *hba)
{
	int err;
	u32 pa_vs_config_reg1;

	err = ufshcd_dme_get(hba, UIC_ARG_MIB(PA_VS_CONFIG_REG1),
			     &pa_vs_config_reg1);
	if (err)
		return err;

	/* Allow extension of MSB bits of PA_SaveConfigTime attribute */
	return ufshcd_dme_set(hba, UIC_ARG_MIB(PA_VS_CONFIG_REG1),
			    (pa_vs_config_reg1 | (1 << 12)));
}

static void ufs_qcom_override_pa_h8time(struct ufs_hba *hba)
{
	int ret;
	u32 pa_h8time = 0;

	ret = ufshcd_dme_get(hba, UIC_ARG_MIB(PA_HIBERN8TIME),
				&pa_h8time);
	if (ret) {
		dev_err(hba->dev, "Failed getting PA_HIBERN8TIME: %d\n", ret);
		return;
	}


	/* 1 implies 100 us */
	ret = ufshcd_dme_set(hba, UIC_ARG_MIB(PA_HIBERN8TIME),
				pa_h8time + 1);
	if (ret)
		dev_err(hba->dev, "Failed updating PA_HIBERN8TIME: %d\n", ret);

}

static inline bool
ufshcd_is_valid_pm_lvl(enum ufs_pm_level lvl)
{
	return lvl >= 0 && lvl < UFS_PM_LVL_MAX;
}

static void ufshcd_parse_pm_levels(struct ufs_hba *hba)
{
	struct device *dev = hba->dev;
	struct device_node *np = dev->of_node;
	struct ufs_qcom_host *host = ufshcd_get_variant(hba);
	enum ufs_pm_level rpm_lvl = UFS_PM_LVL_MAX, spm_lvl = UFS_PM_LVL_MAX;

	if (!np)
		return;

	if (host->is_dt_pm_level_read)
		return;

	if (!of_property_read_u32(np, "rpm-level", &rpm_lvl) &&
		ufshcd_is_valid_pm_lvl(rpm_lvl))
		hba->rpm_lvl = rpm_lvl;
	if (!of_property_read_u32(np, "spm-level", &spm_lvl) &&
		ufshcd_is_valid_pm_lvl(spm_lvl))
		hba->spm_lvl = spm_lvl;
	host->is_dt_pm_level_read = true;
}

static void ufs_qcom_override_pa_tx_hsg1_sync_len(struct ufs_hba *hba)
{
#define PA_TX_HSG1_SYNC_LENGTH 0x1552
	int err;
	int sync_len_val = 0x4A;

	err = ufshcd_dme_peer_set(hba, UIC_ARG_MIB(PA_TX_HSG1_SYNC_LENGTH),
				  sync_len_val);
	if (err)
		dev_err(hba->dev, "Failed (%d) set PA_TX_HSG1_SYNC_LENGTH(%d)\n",
			     err, sync_len_val);
}

static int ufs_qcom_apply_dev_quirks(struct ufs_hba *hba)
{
	unsigned long flags;
	int err = 0;

	spin_lock_irqsave(hba->host->host_lock, flags);
	/* Set the rpm auto suspend delay to 3s */
	hba->host->hostt->rpm_autosuspend_delay = UFS_QCOM_AUTO_SUSPEND_DELAY;
	/* Set the default auto-hiberate idle timer value to 5ms */
	hba->ahit = FIELD_PREP(UFSHCI_AHIBERN8_TIMER_MASK, 5) |
		    FIELD_PREP(UFSHCI_AHIBERN8_SCALE_MASK, 3);
	/* Set the clock gating delay to performance mode */
	hba->clk_gating.delay_ms = UFS_QCOM_CLK_GATING_DELAY_MS_PERF;
	spin_unlock_irqrestore(hba->host->host_lock, flags);

	if (hba->dev_quirks & UFS_DEVICE_QUIRK_HOST_PA_SAVECONFIGTIME)
		err = ufs_qcom_quirk_host_pa_saveconfigtime(hba);

	if (hba->dev_info.wmanufacturerid == UFS_VENDOR_WDC)
		hba->dev_quirks |= UFS_DEVICE_QUIRK_HOST_PA_TACTIVATE;

	if (hba->dev_quirks & UFS_DEVICE_QUIRK_PA_HIBER8TIME)
		ufs_qcom_override_pa_h8time(hba);

	if (hba->dev_quirks & UFS_DEVICE_QUIRK_PA_TX_HSG1_SYNC_LENGTH)
		ufs_qcom_override_pa_tx_hsg1_sync_len(hba);

	ufshcd_parse_pm_levels(hba);

	if (hba->dev_info.wmanufacturerid == UFS_VENDOR_MICRON)
		hba->dev_quirks |= UFS_DEVICE_QUIRK_DELAY_BEFORE_LPM;

	return err;
}

static u32 ufs_qcom_get_ufs_hci_version(struct ufs_hba *hba)
{
	struct ufs_qcom_host *host = ufshcd_get_variant(hba);

	if (host->hw_ver.major == 0x1)
		return ufshci_version(1, 1);
	else
		return ufshci_version(2, 0);
}

/**
 * ufs_qcom_advertise_quirks - advertise the known QCOM UFS controller quirks
 * @hba: host controller instance
 *
 * QCOM UFS host controller might have some non standard behaviours (quirks)
 * than what is specified by UFSHCI specification. Advertise all such
 * quirks to standard UFS host controller driver so standard takes them into
 * account.
 */
static void ufs_qcom_advertise_quirks(struct ufs_hba *hba)
{
	struct ufs_qcom_host *host = ufshcd_get_variant(hba);

	if (host->hw_ver.major == 0x01) {
		hba->quirks |= UFSHCD_QUIRK_DELAY_BEFORE_DME_CMDS
			    | UFSHCD_QUIRK_BROKEN_PA_RXHSUNTERMCAP
			    | UFSHCD_QUIRK_DME_PEER_ACCESS_AUTO_MODE;

		if (host->hw_ver.minor == 0x0001 && host->hw_ver.step == 0x0001)
			hba->quirks |= UFSHCD_QUIRK_BROKEN_INTR_AGGR;

		hba->quirks |= UFSHCD_QUIRK_BROKEN_LCC;
	}

	if (host->hw_ver.major == 0x2) {
		hba->quirks |= UFSHCD_QUIRK_BROKEN_UFS_HCI_VERSION;

		if (!ufs_qcom_cap_qunipro(host))
			/* Legacy UniPro mode still need following quirks */
			hba->quirks |= (UFSHCD_QUIRK_DELAY_BEFORE_DME_CMDS
				| UFSHCD_QUIRK_DME_PEER_ACCESS_AUTO_MODE
				| UFSHCD_QUIRK_BROKEN_PA_RXHSUNTERMCAP);
	}

	if (host->disable_lpm)
		hba->quirks |= UFSHCD_QUIRK_BROKEN_AUTO_HIBERN8;

#if IS_ENABLED(CONFIG_SCSI_UFS_CRYPTO_QTI)
	hba->quirks |= UFSHCD_QUIRK_CUSTOM_CRYPTO_PROFILE;
#endif
}

static void ufs_qcom_set_caps(struct ufs_hba *hba)
{
	struct ufs_qcom_host *host = ufshcd_get_variant(hba);

	if (!host->disable_lpm) {
		hba->caps |= UFSHCD_CAP_CLK_GATING |
			UFSHCD_CAP_HIBERN8_WITH_CLK_GATING |
			UFSHCD_CAP_CLK_SCALING |
			UFSHCD_CAP_AUTO_BKOPS_SUSPEND |
			UFSHCD_CAP_AGGR_POWER_COLLAPSE |
			UFSHCD_CAP_WB_WITH_CLK_SCALING;
		if (!host->disable_wb_support)
			hba->caps |= UFSHCD_CAP_WB_EN;
	}

	hba->caps |= UFSHCD_CAP_CRYPTO;

	if (host->hw_ver.major >= 0x2)
		host->caps = UFS_QCOM_CAP_QUNIPRO |
			     UFS_QCOM_CAP_RETAIN_SEC_CFG_AFTER_PWR_COLLAPSE;

	if (host->hw_ver.major >= 0x3) {
		host->caps |= UFS_QCOM_CAP_QUNIPRO_CLK_GATING;
		/*
		 * The UFS PHY attached to v3.0.0 controller supports entering
		 * deeper low power state of SVS2. This lets the controller
		 * run at much lower clock frequencies for saving power.
		 * Assuming this and any future revisions of the controller
		 * support this capability. Need to revist this assumption if
		 * any future platform with this core doesn't support the
		 * capability, as there will be no benefit running at lower
		 * frequencies then.
		 */
		host->caps |= UFS_QCOM_CAP_SVS2;
	}

	if (host->hw_ver.major >= 0x5)
		host->caps |= UFS_QCOM_CAP_SHARED_ICE;
}

static int ufs_qcom_unvote_qos_all(struct ufs_hba *hba)
{
	struct ufs_qcom_host *host = ufshcd_get_variant(hba);
	struct ufs_qcom_qos_req *ufs_qos_req = host->ufs_qos;
	struct qos_cpu_group *qcg;
	int err = 0, i;

	if (!host->ufs_qos)
		return 0;

	qcg = ufs_qos_req->qcg;
	for (i = 0; i < ufs_qos_req->num_groups; i++, qcg++) {
		flush_work(&qcg->vwork);
		if (!qcg->voted)
			continue;
		err = ufs_qcom_update_qos_constraints(qcg, QOS_MAX);
		if (err)
			dev_err(hba->dev, "Failed (%d) removing qos grp(%d)\n",
				err, i);
	}
	return err;
}

/**
 * ufs_qcom_setup_clocks - enables/disable clocks
 * @hba: host controller instance
 * @on: If true, enable clocks else disable them.
 * @status: PRE_CHANGE or POST_CHANGE notify
 *
 * Returns 0 on success, non-zero on failure.
 */
static int ufs_qcom_setup_clocks(struct ufs_hba *hba, bool on,
				 enum ufs_notify_change_status status)
{
	struct ufs_qcom_host *host = ufshcd_get_variant(hba);
	int err = 0;
	struct phy *phy;
	u32 mode;

	/*
	 * In case ufs_qcom_init() is not yet done, simply ignore.
	 * This ufs_qcom_setup_clocks() shall be called from
	 * ufs_qcom_init() after init is done.
	 */
	if (!host)
		return 0;

	phy =  host->generic_phy;
	switch (status) {
	case PRE_CHANGE:
		if (on) {
			err = ufs_qcom_set_bus_vote(hba, true);
			if (ufs_qcom_is_link_hibern8(hba))
				ufs_qcom_phy_set_src_clk_h8_exit(phy);

			if (!host->ref_clki->enabled) {
				err = clk_prepare_enable(host->ref_clki->clk);
				if (!err)
					host->ref_clki->enabled = on;
				else
					dev_err(hba->dev, "%s: Fail dev-ref-clk enabled, ret=%d\n",
						__func__, err);
			}

			if (!host->core_unipro_clki->enabled) {
				err = clk_prepare_enable(host->core_unipro_clki->clk);
				if (!err)
					host->core_unipro_clki->enabled = on;
				else
					dev_err(hba->dev, "%s: Fail core-unipro-clk enabled, ret=%d\n",
						__func__, err);
			}
		} else {
			if (!ufs_qcom_is_link_active(hba)) {
				clk_disable_unprepare(host->core_unipro_clki->clk);
				host->core_unipro_clki->enabled = on;

				err = ufs_qcom_phy_power_off(hba);
				if (err) {
					dev_err(hba->dev, "%s: phy power off failed, ret=%d\n",
						__func__, err);
					return err;
				}
				ufs_qcom_dev_ref_clk_ctrl(host, false);

				clk_disable_unprepare(host->ref_clki->clk);
				host->ref_clki->enabled = on;
			}
		}
		break;
	case POST_CHANGE:
		if (!on) {
			if (ufs_qcom_is_link_hibern8(hba))
				ufs_qcom_phy_set_src_clk_h8_enter(phy);
			err = ufs_qcom_set_bus_vote(hba, false);
			if (err)
				return err;
			err = ufs_qcom_unvote_qos_all(hba);
			idle_start = ktime_get();
		} else {
			err = ufs_qcom_phy_power_on(hba);
			if (err) {
				dev_err(hba->dev, "%s: phy power on failed, ret = %d\n",
						 __func__, err);
				return err;
			}

			if (ufshcd_is_hs_mode(&hba->pwr_info))
				ufs_qcom_dev_ref_clk_ctrl(host, true);

			for (mode = 0; mode < UFS_QCOM_BER_MODE_MAX; mode++)
				idle_time[mode] += ktime_to_ms(ktime_sub(ktime_get(),
									idle_start));
		}
		if (!err)
			atomic_set(&host->clks_on, on);
		break;
	}
	ufs_qcom_log_str(host, "#,%d,%d,%d\n", status, on, err);

	return err;
}

static int
ufs_qcom_reset_assert(struct reset_controller_dev *rcdev, unsigned long id)
{
	struct ufs_qcom_host *host = rcdev_to_ufs_host(rcdev);

	/* Currently this code only knows about a single reset. */
	WARN_ON(id);
	ufs_qcom_assert_reset(host->hba);
	/* provide 1ms delay to let the reset pulse propagate. */
	usleep_range(1000, 1100);
	return 0;
}

static int
ufs_qcom_reset_deassert(struct reset_controller_dev *rcdev, unsigned long id)
{
	struct ufs_qcom_host *host = rcdev_to_ufs_host(rcdev);

	/* Currently this code only knows about a single reset. */
	WARN_ON(id);
	ufs_qcom_deassert_reset(host->hba);

	/*
	 * after reset deassertion, phy will need all ref clocks,
	 * voltage, current to settle down before starting serdes.
	 */
	usleep_range(1000, 1100);
	return 0;
}

static const struct reset_control_ops ufs_qcom_reset_ops = {
	.assert = ufs_qcom_reset_assert,
	.deassert = ufs_qcom_reset_deassert,
};

#ifndef MODULE
static int __init get_android_boot_dev(char *str)
{
	strscpy(android_boot_dev, str, ANDROID_BOOT_DEV_MAX);
	return 1;
}
__setup("androidboot.bootdevice=", get_android_boot_dev);
#endif

static int ufs_qcom_parse_reg_info(struct ufs_qcom_host *host, char *name,
				   struct ufs_vreg **out_vreg)
{
	int ret = 0;
	char prop_name[MAX_PROP_SIZE];
	struct ufs_vreg *vreg = NULL;
	struct device *dev = host->hba->dev;
	struct device_node *np = dev->of_node;

	if (!np) {
		dev_err(dev, "%s: non DT initialization\n", __func__);
		goto out;
	}

	snprintf(prop_name, MAX_PROP_SIZE, "%s-supply", name);
	if (!of_parse_phandle(np, prop_name, 0)) {
		dev_info(dev, "%s: Unable to find %s regulator, assuming enabled\n",
			 __func__, prop_name);
		ret = -ENODEV;
		goto out;
	}

	vreg = devm_kzalloc(dev, sizeof(*vreg), GFP_KERNEL);
	if (!vreg)
		return -ENOMEM;

	vreg->name = name;

	snprintf(prop_name, MAX_PROP_SIZE, "%s-max-microamp", name);
	ret = of_property_read_u32(np, prop_name, &vreg->max_uA);
	if (ret) {
		dev_err(dev, "%s: unable to find %s err %d\n",
			__func__, prop_name, ret);
		goto out;
	}

	vreg->reg = devm_regulator_get(dev, vreg->name);
	if (IS_ERR(vreg->reg)) {
		ret = PTR_ERR(vreg->reg);
		dev_err(dev, "%s: %s get failed, err=%d\n",
			__func__, vreg->name, ret);
	}

out:
	if (!ret)
		*out_vreg = vreg;
	return ret;
}

static void ufs_qcom_save_host_ptr(struct ufs_hba *hba)
{
	struct ufs_qcom_host *host = ufshcd_get_variant(hba);
	int id;

	if (!hba->dev->of_node)
		return;

	/* Extract platform data */
	id = of_alias_get_id(hba->dev->of_node, "ufshc");
	if (id <= 0)
		dev_err(hba->dev, "Failed to get host index %d\n", id);
	else if (id <= MAX_UFS_QCOM_HOSTS)
		ufs_qcom_hosts[id - 1] = host;
	else
		dev_err(hba->dev, "invalid host index %d\n", id);
}

static int tag_to_cpu(struct ufs_hba *hba, unsigned int tag)
{
	struct ufshcd_lrb *lrbp = &hba->lrb[tag];

	if (lrbp && lrbp->cmd && scsi_cmd_to_rq(lrbp->cmd))
		return blk_mq_rq_cpu(scsi_cmd_to_rq(lrbp->cmd));
	return -EINVAL;
}

static struct qos_cpu_group *cpu_to_group(struct ufs_qcom_qos_req *r,
					  unsigned int cpu)
{
	int i;
	struct qos_cpu_group *g = r->qcg;

	if (cpu > num_possible_cpus())
		return NULL;
	for (i = 0; i < r->num_groups; i++, g++) {
		if (cpumask_test_cpu(cpu, &g->mask))
			return &r->qcg[i];
	}
	return NULL;
}

static int ufs_qcom_update_qos_constraints(struct qos_cpu_group *qcg,
					   enum constraint type)
{
	unsigned int vote;
	int cpu, err;
	struct dev_pm_qos_request *qos_req = qcg->qos_req;

	if (type == QOS_MAX)
		vote = S32_MAX;
	else
		vote = qcg->votes[type];

	dev_dbg(qcg->host->hba->dev, "%s: qcg: 0x%08x | const: %d\n",
		__func__, qcg, type);
	if (qcg->curr_vote == vote)
		return 0;
	for_each_cpu(cpu, &qcg->mask) {
		err = dev_pm_qos_update_request(qos_req, vote);
		dev_dbg(qcg->host->hba->dev, "%s: vote: %d | cpu: %d | qos_req: 0x%08x\n",
			__func__, vote, cpu, qos_req);
		if (err < 0)
			return err;
		++qos_req;
	}
	if (type == QOS_MAX)
		qcg->voted = false;
	else
		qcg->voted = true;
	qcg->curr_vote = vote;
	return 0;
}

static void ufs_qcom_qos(struct ufs_hba *hba, int tag, bool is_scsi_cmd)
{
	struct ufs_qcom_host *host = ufshcd_get_variant(hba);
	struct qos_cpu_group *qcg;
	int cpu;

	if (!host->ufs_qos)
		return;
	cpu = tag_to_cpu(hba, tag);
	if (cpu < 0)
		return;
	qcg = cpu_to_group(host->ufs_qos, cpu);
	if (!qcg)
		return;

	if (qcg->perf_core && !host->cpufreq_dis &&
					!!atomic_read(&host->scale_up))
		atomic_inc(&host->num_reqs_threshold);

	if (qcg->voted) {
		dev_dbg(qcg->host->hba->dev, "%s: qcg: 0x%08x | Mask: 0x%08x - Already voted - return\n",
			__func__, qcg, qcg->mask);
		return;
	}
	queue_work(host->ufs_qos->workq, &qcg->vwork);
	dev_dbg(hba->dev, "Queued QoS work- cpu: %d\n", cpu);
}

static void ufs_qcom_vote_work(struct work_struct *work)
{
	int err;
	struct qos_cpu_group *qcg = container_of(work, struct qos_cpu_group,
						 vwork);

	err = ufs_qcom_update_qos_constraints(qcg, QOS_PERF);
	if (err)
		dev_err(qcg->host->hba->dev, "%s: update qos - failed: %d\n",
			__func__, err);
}

static int ufs_qcom_setup_qos(struct ufs_hba *hba)
{
	struct ufs_qcom_host *host = ufshcd_get_variant(hba);
	struct device *dev = hba->dev;
	struct ufs_qcom_qos_req *qr = host->ufs_qos;
	struct qos_cpu_group *qcg = qr->qcg;
	struct cpufreq_policy *policy;
	unsigned int cpu;
	int i, err;

	for (i = 0; i < qr->num_groups; i++, qcg++) {
		qcg->qos_req = kcalloc(cpumask_weight(&qcg->mask),
					sizeof(struct dev_pm_qos_request),
					GFP_KERNEL);
		if (!qcg->qos_req) {
			err = -ENOMEM;
			if (!i)
				return err;
			goto free_mem;
		}
		dev_dbg(dev, "%s: qcg: 0x%08x | mask: 0x%08x | mask-wt: %d | qos_req: 0x%08x\n",
			__func__, qcg, qcg->mask, cpumask_weight(&qcg->mask),
			qcg->qos_req);
		err = add_group_qos(qcg, S32_MAX);
		if (err < 0) {
			dev_err(dev, "Fail (%d) add qos-req: grp-%d\n",
				err, i);
			if (!i) {
				kfree(qcg->qos_req);
				return err;
			}
			goto free_mem;
		}
		INIT_WORK(&qcg->vwork, ufs_qcom_vote_work);

		if (host->cpufreq_dis || qcg->perf_core)
			continue;
		/* Bump up the cpufreq of the non-perf group */
		cpu = cpumask_first((const struct cpumask *)&qcg->mask);
		policy = cpufreq_cpu_get(cpu);
		if (!policy) {
			dev_err(dev, "%s: Failed cpufreq policy,cpu=%d,mask=0x%08x\n",
				__func__, cpu, qcg->mask);
			host->cpufreq_dis = true;
			host->config_cpu = -1;
			continue;
		}
		host->config_cpu = cpu;
		host->min_cpu_scale_freq = policy->cpuinfo.min_freq;
		host->max_cpu_scale_freq = policy->cpuinfo.max_freq;
		cpufreq_cpu_put(policy);
	}

	if (!host->cpufreq_dis) {
		err = ufs_qcom_init_cpu_minfreq_req(host, host->config_cpu);
		if (err) {
			dev_err(dev, "Failed to register for freq_qos: %d\n",
				err);
			host->cpufreq_dis = true;
		} else {
			INIT_DELAYED_WORK(&host->fwork, ufs_qcom_cpufreq_dwork);
		}
	}
	qr->workq = create_singlethread_workqueue("qc_ufs_qos_swq");
	if (qr->workq)
		return 0;
	err = -1;
free_mem:
	while (i--) {
		kfree(qcg->qos_req);
		qcg--;
	}
	return err;
}

static void ufs_qcom_qos_init(struct ufs_hba *hba)
{
	struct device *dev = hba->dev;
	struct device_node *np = dev->of_node;
	struct device_node *group_node;
	struct ufs_qcom_qos_req *qr;
	struct qos_cpu_group *qcg;
	int i, err, mask = 0;
	struct ufs_qcom_host *host = ufshcd_get_variant(hba);

	host->cpufreq_dis = true;
	qr = kzalloc(sizeof(*qr), GFP_KERNEL);
	if (!qr)
		return;

	host->ufs_qos = qr;
	qr->num_groups = of_get_available_child_count(np);
	dev_dbg(hba->dev, "num-groups: %d\n", qr->num_groups);
	if (!qr->num_groups) {
		dev_err(dev, "QoS groups undefined\n");
		kfree(qr);
		host->ufs_qos = NULL;
		return;
	}
	qcg = kzalloc(sizeof(*qcg) * qr->num_groups, GFP_KERNEL);
	if (!qcg) {
		kfree(qr);
		host->ufs_qos = NULL;
		return;
	}
	qr->qcg = qcg;
	for_each_available_child_of_node(np, group_node) {
		of_property_read_u32(group_node, "mask", &mask);
		qcg->mask.bits[0] = mask;
		if (!cpumask_subset(&qcg->mask, cpu_possible_mask)) {
			dev_err(dev, "Invalid group mask\n");
			goto out_err;
		}

		if (of_property_read_bool(group_node, "perf")) {
			qcg->perf_core = true;
			host->cpufreq_dis = false;
		} else {
			qcg->perf_core = false;
		}

		err = of_property_count_u32_elems(group_node, "vote");
		if (err <= 0) {
			dev_err(dev, "1 vote is needed, bailing out: %d\n",
				err);
			goto out_err;
		}
		qcg->votes = kmalloc(sizeof(*qcg->votes) * err, GFP_KERNEL);
		if (!qcg->votes)
			goto out_err;
		for (i = 0; i < err; i++) {
			if (of_property_read_u32_index(group_node, "vote", i,
						       &qcg->votes[i]))
				goto out_vote_err;
		}
		dev_dbg(dev, "%s: qcg: 0x%08x\n", __func__, qcg);
		qcg->host = host;
		++qcg;
	}
	if (ufs_qcom_setup_qos(hba))
		goto out_vote_err;
	return;
out_vote_err:
	for (i = 0, qcg = qr->qcg; i < qr->num_groups; i++, qcg++)
		kfree(qcg->votes);
out_err:
	kfree(qr->qcg);
	kfree(qr);
	host->ufs_qos = NULL;
}

static void ufs_qcom_parse_irq_affinity(struct ufs_hba *hba)
{
	struct device *dev = hba->dev;
	struct device_node *np = dev->of_node;
	struct ufs_qcom_host *host = ufshcd_get_variant(hba);
	int mask = 0;

	if (np) {
		of_property_read_u32(np, "qcom,prime-mask", &mask);
		host->perf_mask.bits[0] = mask;
		if (!cpumask_subset(&host->perf_mask, cpu_possible_mask)) {
			dev_err(dev, "Invalid group prime mask\n");
			host->perf_mask.bits[0] = UFS_QCOM_IRQ_PRIME_MASK;
		}
		mask = 0;
		of_property_read_u32(np, "qcom,silver-mask", &mask);
		host->def_mask.bits[0] = mask;
		if (!cpumask_subset(&host->def_mask, cpu_possible_mask)) {
			dev_err(dev, "Invalid group silver mask\n");
			host->def_mask.bits[0] = UFS_QCOM_IRQ_SLVR_MASK;
		}
	}
}

static void ufs_qcom_parse_pm_level(struct ufs_hba *hba)
{
	struct device *dev = hba->dev;
	struct device_node *np = dev->of_node;

	if (np) {
		if (of_property_read_u32(np, "rpm-level",
					 &hba->rpm_lvl))
			hba->rpm_lvl = -1;
		if (of_property_read_u32(np, "spm-level",
					 &hba->spm_lvl))
			hba->spm_lvl = -1;
	}
}

/* Returns the max mitigation level supported */
static int ufs_qcom_get_max_therm_state(struct thermal_cooling_device *tcd,
				  unsigned long *data)
{
	*data = UFS_QCOM_LVL_MAX_THERM;

	return 0;
}

/* Returns the current mitigation level */
static int ufs_qcom_get_cur_therm_state(struct thermal_cooling_device *tcd,
				  unsigned long *data)
{
	struct ufs_hba *hba = dev_get_drvdata(tcd->devdata);
	struct ufs_qcom_host *host = ufshcd_get_variant(hba);

	*data = host->uqt.curr_state;

	return 0;
}

/* Convert microseconds to Auto-Hibernate Idle Timer register value */
static u32 ufs_qcom_us_to_ahit(unsigned int timer)
{
	unsigned int scale;

	for (scale = 0; timer > UFSHCI_AHIBERN8_TIMER_MASK; ++scale)
		timer /= UFSHCI_AHIBERN8_SCALE_FACTOR;

	return FIELD_PREP(UFSHCI_AHIBERN8_TIMER_MASK, timer) |
	       FIELD_PREP(UFSHCI_AHIBERN8_SCALE_MASK, scale);
}

/* Sets the mitigation level to requested level */
static int ufs_qcom_set_cur_therm_state(struct thermal_cooling_device *tcd,
				  unsigned long data)
{
	struct ufs_hba *hba = dev_get_drvdata(tcd->devdata);
	struct ufs_qcom_host *host = ufshcd_get_variant(hba);
	struct scsi_device *sdev;

	if (data == host->uqt.curr_state)
		return 0;

	switch (data) {
	case UFS_QCOM_LVL_NO_THERM:
		dev_warn(tcd->devdata, "UFS host thermal mitigation stops\n");

		atomic_set(&host->therm_mitigation, 0);

		/* Set the default auto-hiberate idle timer to 5 ms */
		ufshcd_auto_hibern8_update(hba, ufs_qcom_us_to_ahit(5000));

		/* Set the default auto suspend delay to 3000 ms */
		shost_for_each_device(sdev, hba->host)
			pm_runtime_set_autosuspend_delay(&sdev->sdev_gendev,
						UFS_QCOM_AUTO_SUSPEND_DELAY);
		break;
	case UFS_QCOM_LVL_AGGR_THERM:
	case UFS_QCOM_LVL_MAX_THERM:
		dev_warn(tcd->devdata,
			"Going into UFS host thermal mitigation state, performance may be impacted before UFS host thermal mitigation stops\n");

		/* Stop setting hi-pri to requests and set irq affinity to default value */
		atomic_set(&host->therm_mitigation, 1);
		cancel_dwork_unvote_cpufreq(hba);
		ufs_qcom_toggle_pri_affinity(hba, false);
		/* Set the default auto-hiberate idle timer to 1 ms */
		ufshcd_auto_hibern8_update(hba, ufs_qcom_us_to_ahit(1000));

		/* Set the default auto suspend delay to 100 ms */
		shost_for_each_device(sdev, hba->host)
			pm_runtime_set_autosuspend_delay(&sdev->sdev_gendev,
							 100);
		break;
	default:
		dev_err(tcd->devdata, "Invalid UFS thermal state (%d)\n", data);
		return -EINVAL;
	}

	host->uqt.curr_state = data;

	return 0;
}

struct thermal_cooling_device_ops ufs_thermal_ops = {
	.get_max_state = ufs_qcom_get_max_therm_state,
	.get_cur_state = ufs_qcom_get_cur_therm_state,
	.set_cur_state = ufs_qcom_set_cur_therm_state,
};

/* Static Algorithm */
static int ufs_qcom_config_alg1(struct ufs_hba *hba)
{
	int ret;
	unsigned int val, rx_aes;
	struct ufs_qcom_host *host = ufshcd_get_variant(hba);
	unsigned int num_aes_cores;

	ret = of_property_read_u32(host->np, "rx-alloc-percent", &val);
	if (ret < 0)
		return ret;

	num_aes_cores = ufshcd_readl(hba, REG_UFS_MEM_ICE_NUM_AES_CORES);
	ufshcd_writel(hba, STATIC_ALLOC_ALG1, REG_UFS_MEM_SHARED_ICE_CONFIG);
	/*
	 * DTS specifies the percent allocation to rx stream
	 * Calculation -
	 *  Num Tx stream = N_TOT - (N_TOT * percent of rx stream allocation)
	 */
	rx_aes = DIV_ROUND_CLOSEST(num_aes_cores * val, 100);
	val = rx_aes | ((num_aes_cores - rx_aes) << 8);
	ufshcd_writel(hba, val, REG_UFS_MEM_SHARED_ICE_ALG1_NUM_CORE);

	return 0;
}

/* Floor based algorithm */
static int ufs_qcom_config_alg2(struct ufs_hba *hba)
{
	int i, ret;
	unsigned int reg = REG_UFS_MEM_SHARED_ICE_ALG2_NUM_CORE_0;
	/* 6 values for each group, refer struct shared_ice_alg2_config */
	unsigned int override_val[6];
	struct ufs_qcom_host *host = ufshcd_get_variant(hba);
	char name[8];

	memset(name, 0, sizeof(name));
	ufshcd_writel(hba, FLOOR_BASED_ALG2, REG_UFS_MEM_SHARED_ICE_CONFIG);
	for (i = 0; i < ARRAY_SIZE(alg2_config); i++) {
		int core = 0, task = 0;

		if (host->np) {
			snprintf(name, sizeof(name), "%s%d", "g", i);
			ret = of_property_read_variable_u32_array(host->np,
								  name,
								  override_val,
								  6, 6);
			/* Some/All parameters may be overwritten */
			if (ret > 0)
				__get_alg2_grp_params(override_val, &core,
						      &task);
			else
				get_alg2_grp_params(i, &core, &task);
		} else {
			get_alg2_grp_params(i, &core, &task);
		}
		/* Num Core and Num task are contiguous & configured for a group together */
		ufshcd_writel(hba, core, reg);
		reg += 4;
		ufshcd_writel(hba, task, reg);
		reg += 4;
	}

	return 0;
}

/* Instantaneous algorithm */
static int ufs_qcom_config_alg3(struct ufs_hba *hba)
{
	unsigned int val[4];
	int ret;
	unsigned int config;
	struct ufs_qcom_host *host = ufshcd_get_variant(hba);

	ret = of_property_read_variable_u32_array(host->np, "num-core", val,
						  4, 4);
	if (ret < 0)
		return ret;

	ufshcd_writel(hba, INSTANTANEOUS_ALG3, REG_UFS_MEM_SHARED_ICE_CONFIG);
	config = val[0] | (val[1] << 8) | (val[2] << 16) | (val[3] << 24);
	ufshcd_writel(hba, config, REG_UFS_MEM_SHARED_ICE_ALG3_NUM_CORE);

	return 0;
}

static int ufs_qcom_parse_shared_ice_config(struct ufs_hba *hba)
{
	struct device_node *np;
	int ret;
	const char *alg_name;
	struct ufs_qcom_host *host = ufshcd_get_variant(hba);

	np = of_parse_phandle(hba->dev->of_node, "shared-ice-cfg", 0);
	if (!np)
		return -ENOENT;

	/* Only 1 algo can be enabled, pick the first */
	host->np = of_get_next_available_child(np, NULL);
	if (!host->np) {
		dev_err(hba->dev, "Resort to default alg2\n");
		/* No overrides, use floor based as default */
		host->chosen_algo = FLOOR_BASED_ALG2;
		return 0;
	}

	ret = of_property_read_string(host->np, "alg-name", &alg_name);
	if (ret < 0)
		return ret;

	if (!strcmp(alg_name, "alg1"))
		host->chosen_algo = STATIC_ALLOC_ALG1;
	else if (!strcmp(alg_name, "alg2"))
		host->chosen_algo = FLOOR_BASED_ALG2;
	else if (!strcmp(alg_name, "alg3"))
		host->chosen_algo = INSTANTANEOUS_ALG3;
	else
		/* Absurd condition */
		return -ENODATA;
	return ret;
}

static int ufs_qcom_config_shared_ice(struct ufs_qcom_host *host)
{
	if (!is_shared_ice_supported(host))
		return 0;

	switch (host->chosen_algo) {
	case STATIC_ALLOC_ALG1:
		return ufs_qcom_config_alg1(host->hba);
	case FLOOR_BASED_ALG2:
		return ufs_qcom_config_alg2(host->hba);
	case INSTANTANEOUS_ALG3:
		return ufs_qcom_config_alg3(host->hba);
	default:
		dev_err(host->hba->dev, "Unknown shared ICE algo (%d)\n",
			host->chosen_algo);
	}
<<<<<<< HEAD
	return -EINVAL;
=======

	if (host->hw_ver.major > 0x3)
		hba->quirks |= UFSHCD_QUIRK_REINIT_AFTER_MAX_GEAR_SWITCH;
>>>>>>> 2be6a1cf
}

static int ufs_qcom_shared_ice_init(struct ufs_hba *hba)
{
	struct ufs_qcom_host *host = ufshcd_get_variant(hba);

	if (!is_shared_ice_supported(host))
		return 0;

	/* Shared ICE is enabled by default */
	return ufs_qcom_parse_shared_ice_config(hba);
}

static int ufs_qcom_populate_ref_clk_ctrl(struct ufs_hba *hba)
{
	struct device *dev = hba->dev;
	struct platform_device *pdev = to_platform_device(dev);
	struct ufs_qcom_host *host = ufshcd_get_variant(hba);
	struct resource *res;

	/*
	 * for newer controllers, device reference clock control bit has
	 * moved inside UFS controller register address space itself.
	 */
	if (host->hw_ver.major >= 0x02) {
		host->dev_ref_clk_ctrl_mmio = hba->mmio_base + REG_UFS_CFG1;
		host->dev_ref_clk_en_mask = BIT(26);
		return 0;
	}

	/* "dev_ref_clk_ctrl_mem" is optional resource */
	res = platform_get_resource_byname(pdev, IORESOURCE_MEM,
					   "dev_ref_clk_ctrl_mem");
	if (res) {
		host->dev_ref_clk_ctrl_mmio =
			devm_ioremap_resource(dev, res);
		if (IS_ERR(host->dev_ref_clk_ctrl_mmio)) {
			dev_warn(dev,
			"%s: could not map dev_ref_clk_ctrl_mmio, err %ld\n",
			__func__, PTR_ERR(host->dev_ref_clk_ctrl_mmio));
			host->dev_ref_clk_ctrl_mmio = NULL;
		}
		host->dev_ref_clk_en_mask = BIT(5);
	}
	return 0;
}

static void ufs_qcom_setup_max_hs_gear(struct ufs_qcom_host *host)
{
	u32 param0;

<<<<<<< HEAD
	if (host->hw_ver.major == 0x1) {
		/*
		 * HS-G3 operations may not reliably work on legacy QCOM UFS
		 * host controller hardware even though capability exchange
		 * during link startup phase may end up negotiating maximum
		 * supported gear as G3. Hence, downgrade the maximum supported
		 * gear to HS-G2.
		 */
		host->max_hs_gear = UFS_HS_G2;
	} else if (host->hw_ver.major < 0x4) {
		host->max_hs_gear = UFS_HS_G3;
	} else {
		param0 = ufshcd_readl(host->hba, REG_UFS_PARAM0);
		host->max_hs_gear = UFS_QCOM_MAX_HS_GEAR(param0);
	}
=======
	ufs_qcom_assert_reset(host->hba);
	/* provide 1ms delay to let the reset pulse propagate. */
	usleep_range(1000, 1100);
	return 0;
>>>>>>> 2be6a1cf
}

static void ufs_qcom_register_minidump(uintptr_t vaddr, u64 size,
					const char *buf_name, u64 id)
{
	struct md_region md_entry;
	int ret;

<<<<<<< HEAD
	if (!msm_minidump_enabled())
		return;
=======
	ufs_qcom_deassert_reset(host->hba);
>>>>>>> 2be6a1cf

	scnprintf(md_entry.name, sizeof(md_entry.name), "%s_%d",
			buf_name, id);
	md_entry.virt_addr = vaddr;
	md_entry.phys_addr = virt_to_phys((void *)vaddr);
	md_entry.size = size;

	ret = msm_minidump_add_region(&md_entry);
	if (ret < 0) {
		pr_err("Failed to register UFS buffer %s in Minidump ret %d\n",
				buf_name, ret);
		return;
	}
}

/**
 * ufs_qcom_init - bind phy with controller
 * @hba: host controller instance
 *
 * Binds PHY with controller and powers up PHY enabling clocks
 * and regulators.
 *
 * Returns -EPROBE_DEFER if binding fails, returns negative error
 * on phy power up failure and returns zero on success.
 */
static int ufs_qcom_init(struct ufs_hba *hba)
{
	int err;
	struct device *dev = hba->dev;
	struct ufs_qcom_host *host;
	struct ufs_qcom_thermal *ut;
	struct ufs_clk_info *clki;

	host = devm_kzalloc(dev, sizeof(*host), GFP_KERNEL);
	if (!host) {
		dev_err(dev, "%s: no memory for qcom ufs host\n", __func__);
		return -ENOMEM;
	}

	/* Make a two way bind between the qcom host and the hba */
	host->hba = hba;
	ufshcd_set_variant(hba, host);
	ut = &host->uqt;
#if defined(CONFIG_UFS_DBG)
	host->dbg_en = true;
#endif

	/* Setup the optional reset control of HCI */
	host->core_reset = devm_reset_control_get_optional(hba->dev, "rst");
	if (IS_ERR(host->core_reset)) {
		err = dev_err_probe(dev, PTR_ERR(host->core_reset),
				    "Failed to get reset control\n");
		goto out_variant_clear;
	}

	/* Fire up the reset controller. Failure here is non-fatal. */
	host->rcdev.of_node = dev->of_node;
	host->rcdev.ops = &ufs_qcom_reset_ops;
	host->rcdev.owner = dev->driver->owner;
	host->rcdev.nr_resets = 1;
	err = devm_reset_controller_register(dev, &host->rcdev);
	if (err)
		dev_warn(dev, "Failed to register reset controller\n");

	if (!has_acpi_companion(dev)) {
		host->generic_phy = devm_phy_get(dev, "ufsphy");
		if (IS_ERR(host->generic_phy)) {
			err = dev_err_probe(dev, PTR_ERR(host->generic_phy), "Failed to get PHY\n");
			goto out_variant_clear;
		}
	}

	host->device_reset = devm_gpiod_get_optional(dev, "reset",
						     GPIOD_OUT_HIGH);
	if (IS_ERR(host->device_reset)) {
		err = PTR_ERR(host->device_reset);
		if (err != -EPROBE_DEFER)
			dev_err(dev, "failed to acquire reset gpio: %d\n", err);
		goto out_variant_clear;
	}

	err = ufs_qcom_bus_register(host);
	if (err)
		goto out_variant_clear;

	ufs_qcom_get_controller_revision(hba, &host->hw_ver.major,
		&host->hw_ver.minor, &host->hw_ver.step);

	ufs_qcom_populate_ref_clk_ctrl(hba);

	ufs_qcom_setup_max_hs_gear(host);

	/* Register vdd_hba vreg callback */
	host->vdd_hba_reg_nb.notifier_call = ufs_qcom_vdd_hba_reg_notifier;
	devm_regulator_register_notifier(hba->vreg_info.vdd_hba->reg,
					 &host->vdd_hba_reg_nb);

	/* update phy revision information before calling phy_init() */
	/*
	 * FIXME:
	 * ufs_qcom_phy_save_controller_version(host->generic_phy,
	 *	host->hw_ver.major, host->hw_ver.minor, host->hw_ver.step);
	 */
	err = ufs_qcom_parse_reg_info(host, "qcom,vddp-ref-clk",
				      &host->vddp_ref_clk);

	err = phy_init(host->generic_phy);
	if (err) {
		dev_err(hba->dev, "%s: phy init failed, err %d\n",
				__func__, err);
		goto out_variant_clear;
	}
	mutex_init(&host->phy_mutex);

	if (host->vddp_ref_clk) {
		err = ufs_qcom_enable_vreg(dev, host->vddp_ref_clk);
		if (err) {
			dev_err(dev, "%s: failed enabling ref clk supply: %d\n",
				__func__, err);
			goto out_phy_exit;
		}
	}

	err = ufs_qcom_parse_reg_info(host, "qcom,vccq-parent",
				      &host->vccq_parent);
	if (host->vccq_parent) {
		err = ufs_qcom_enable_vreg(dev, host->vccq_parent);
		if (err) {
			dev_err(dev, "%s: failed enable vccq-parent err=%d\n",
				__func__, err);
			goto out_disable_vddp;
		}
	}

	list_for_each_entry(clki, &hba->clk_list_head, list) {
		if (!strcmp(clki->name, "core_clk_unipro")) {
			clki->keep_link_active = true;
			host->core_unipro_clki = clki;
		} else if (!strcmp(clki->name, "ref_clk"))
			host->ref_clki = clki;
	}

	err = ufs_qcom_init_lane_clks(host);
	if (err)
		goto out_disable_vccq_parent;

	ufs_qcom_parse_pm_level(hba);
	ufs_qcom_parse_limits(host);
	ufs_qcom_parse_g4_workaround_flag(host);
	ufs_qcom_parse_lpm(host);
	if (host->disable_lpm)
		pm_runtime_forbid(host->hba->dev);

	ufs_qcom_parse_wb(host);
	ufs_qcom_set_caps(hba);
	ufs_qcom_advertise_quirks(hba);

	err = ufs_qcom_shared_ice_init(hba);
	if (err)
		dev_err(hba->dev, "Shared ICE Init failed, ret=%d\n", err);

	err = ufs_qcom_ice_init(host);
	if (err)
		goto out_variant_clear;

	/*
	 * Instantiate crypto capabilities for wrapped keys.
	 * It is controlled by CONFIG_SCSI_UFS_CRYPTO_QTI.
	 * If this is not defined, this API would return zero and
	 * non-wrapped crypto capabilities will be instantiated.
	 */
	ufshcd_qti_hba_init_crypto_capabilities(hba);

	ufs_qcom_set_bus_vote(hba, true);
	/* enable the device ref clock for HS mode*/
	if (ufshcd_is_hs_mode(&hba->pwr_info))
		ufs_qcom_dev_ref_clk_ctrl(host, true);

	if (hba->dev->id < MAX_UFS_QCOM_HOSTS)
		ufs_qcom_hosts[hba->dev->id] = host;

	ufs_qcom_get_default_testbus_cfg(host);
	err = ufs_qcom_testbus_config(host);
	if (err)
		/* Failure is non-fatal */
		dev_warn(dev, "%s: failed to configure the testbus %d\n",
				__func__, err);

<<<<<<< HEAD
	ufs_qcom_init_sysfs(hba);

	ut->tcd = devm_thermal_of_cooling_device_register(dev,
							  dev->of_node,
							  "ufs",
							  dev,
							  &ufs_thermal_ops);
	if (IS_ERR(ut->tcd))
		dev_warn(dev, "Thermal mitigation registration failed: %d\n",
			 PTR_ERR(ut->tcd));
	else
		host->uqt.curr_state = UFS_QCOM_LVL_NO_THERM;

	ufs_qcom_save_host_ptr(hba);

	ufs_qcom_qos_init(hba);
	ufs_qcom_parse_irq_affinity(hba);
	ufs_qcom_ber_mon_init(hba);
	host->ufs_ipc_log_ctx = ipc_log_context_create(UFS_QCOM_MAX_LOG_SZ,
							"ufs-qcom", 0);
	if (!host->ufs_ipc_log_ctx)
		dev_warn(dev, "IPC Log init - failed\n");

	/* register minidump */
	if (msm_minidump_enabled()) {
		ufs_qcom_register_minidump((uintptr_t)host,
					sizeof(struct ufs_qcom_host), "UFS_QHOST", 0);
		ufs_qcom_register_minidump((uintptr_t)hba,
					sizeof(struct ufs_hba), "UFS_HBA", 0);
		ufs_qcom_register_minidump((uintptr_t)hba->host,
					sizeof(struct Scsi_Host), "UFS_SHOST", 0);
	}

	goto out;
=======
	/*
	 * Power up the PHY using the minimum supported gear (UFS_HS_G2).
	 * Switching to max gear will be performed during reinit if supported.
	 */
	host->hs_gear = UFS_HS_G2;

	return 0;
>>>>>>> 2be6a1cf

out_disable_vccq_parent:
	if (host->vccq_parent)
		ufs_qcom_disable_vreg(dev, host->vccq_parent);
out_disable_vddp:
	if (host->vddp_ref_clk)
		ufs_qcom_disable_vreg(dev, host->vddp_ref_clk);
out_phy_exit:
	phy_exit(host->generic_phy);
out_variant_clear:
	ufshcd_set_variant(hba, NULL);

	return err;
}

static void ufs_qcom_exit(struct ufs_hba *hba)
{
	struct ufs_qcom_host *host = ufshcd_get_variant(hba);

	ufs_qcom_disable_lane_clks(host);
	ufs_qcom_phy_power_off(hba);
	phy_exit(host->generic_phy);
}

static int ufs_qcom_set_dme_vs_core_clk_ctrl_clear_div(struct ufs_hba *hba,
						       u32 clk_1us_cycles,
						       u32 clk_40ns_cycles)
{
	struct ufs_qcom_host *host = ufshcd_get_variant(hba);
	int err;
	u32 core_clk_ctrl_reg, clk_cycles;
	u32 mask = DME_VS_CORE_CLK_CTRL_MAX_CORE_CLK_1US_CYCLES_MASK;
	u32 offset = 0;

	/* Bits mask and offset changed on UFS host controller V4.0.0 onwards */
	if (host->hw_ver.major >= 4) {
		mask = DME_VS_CORE_CLK_CTRL_MAX_CORE_CLK_1US_CYCLES_MASK_V4;
		offset = DME_VS_CORE_CLK_CTRL_MAX_CORE_CLK_1US_CYCLES_OFFSET_V4;
	}

	if (clk_1us_cycles > mask)
		return -EINVAL;

	err = ufshcd_dme_get(hba,
			     UIC_ARG_MIB(DME_VS_CORE_CLK_CTRL),
			     &core_clk_ctrl_reg);
	if (err)
		return err;

	core_clk_ctrl_reg &= ~mask;
	core_clk_ctrl_reg |= clk_1us_cycles;
	core_clk_ctrl_reg <<= offset;

	/* Clear CORE_CLK_DIV_EN */
	core_clk_ctrl_reg &= ~DME_VS_CORE_CLK_CTRL_CORE_CLK_DIV_EN_BIT;

<<<<<<< HEAD
	err = ufshcd_dme_set(hba,
			     UIC_ARG_MIB(DME_VS_CORE_CLK_CTRL),
			     core_clk_ctrl_reg);

	/* UFS host controller V4.0.0 onwards needs to program
	 * PA_VS_CORE_CLK_40NS_CYCLES attribute per programmed frequency of
	 * unipro core clk of UFS host controller.
	 */
	if (!err && (host->hw_ver.major >= 4)) {
		if (clk_40ns_cycles > PA_VS_CORE_CLK_40NS_CYCLES_MASK)
			return -EINVAL;

		err = ufshcd_dme_get(hba,
				     UIC_ARG_MIB(PA_VS_CORE_CLK_40NS_CYCLES),
				     &clk_cycles);
		if (err)
			goto out;

		clk_cycles &= ~PA_VS_CORE_CLK_40NS_CYCLES_MASK;
		clk_cycles |= clk_40ns_cycles;

		err = ufshcd_dme_set(hba,
				     UIC_ARG_MIB(PA_VS_CORE_CLK_40NS_CYCLES),
				     clk_cycles);
	}
out:
	return err;
=======
	return ufshcd_dme_set(hba,
			    UIC_ARG_MIB(DME_VS_CORE_CLK_CTRL),
			    core_clk_ctrl_reg);
>>>>>>> 2be6a1cf
}

static int ufs_qcom_clk_scale_up_pre_change(struct ufs_hba *hba)
{
	struct ufs_qcom_host *host = ufshcd_get_variant(hba);
	struct ufs_pa_layer_attr *attr = &host->dev_req_params;
	int err = 0;

	if (!ufs_qcom_cap_qunipro(host))
		goto out;

	if (attr)
		__ufs_qcom_cfg_timers(hba, attr->gear_rx, attr->pwr_rx,
				      attr->hs_rate, false, true);

	err = ufs_qcom_set_dme_vs_core_clk_ctrl_max_freq_mode(hba);
out:
	return err;
}

static int ufs_qcom_clk_scale_up_post_change(struct ufs_hba *hba)
{
	unsigned long flags;

	spin_lock_irqsave(hba->host->host_lock, flags);
	hba->clk_gating.delay_ms = UFS_QCOM_CLK_GATING_DELAY_MS_PERF;
	spin_unlock_irqrestore(hba->host->host_lock, flags);

	return 0;
}

static int ufs_qcom_clk_scale_down_pre_change(struct ufs_hba *hba)
{
	struct ufs_qcom_host *host = ufshcd_get_variant(hba);
	int err;
	u32 core_clk_ctrl_reg;

	if (!ufs_qcom_cap_qunipro(host))
		return 0;

	err = ufshcd_dme_get(hba,
			    UIC_ARG_MIB(DME_VS_CORE_CLK_CTRL),
			    &core_clk_ctrl_reg);

	/* make sure CORE_CLK_DIV_EN is cleared */
	if (!err &&
	    (core_clk_ctrl_reg & DME_VS_CORE_CLK_CTRL_CORE_CLK_DIV_EN_BIT)) {
		core_clk_ctrl_reg &= ~DME_VS_CORE_CLK_CTRL_CORE_CLK_DIV_EN_BIT;
		err = ufshcd_dme_set(hba,
				    UIC_ARG_MIB(DME_VS_CORE_CLK_CTRL),
				    core_clk_ctrl_reg);
	}

	return err;
}

static int ufs_qcom_clk_scale_down_post_change(struct ufs_hba *hba)
{
	struct ufs_qcom_host *host = ufshcd_get_variant(hba);
	struct ufs_pa_layer_attr *attr = &host->dev_req_params;
	int err = 0;
	struct ufs_clk_info *clki;
	struct list_head *head = &hba->clk_list_head;
	u32 curr_freq = 0;
	unsigned long flags;

	spin_lock_irqsave(hba->host->host_lock, flags);
	hba->clk_gating.delay_ms = UFS_QCOM_CLK_GATING_DELAY_MS_PWR_SAVE;
	spin_unlock_irqrestore(hba->host->host_lock, flags);

	if (!ufs_qcom_cap_qunipro(host))
		return 0;

	if (attr)
		ufs_qcom_cfg_timers(hba, attr->gear_rx, attr->pwr_rx,
				    attr->hs_rate, false);

	list_for_each_entry(clki, head, list) {
		if (!IS_ERR_OR_NULL(clki->clk) &&
		    (!strcmp(clki->name, "core_clk_unipro"))) {
			curr_freq = clk_get_rate(clki->clk);
			break;
		}
	}

	switch (curr_freq) {
	case 37500000:
		err = ufs_qcom_set_dme_vs_core_clk_ctrl_clear_div(hba, 38, 2);
		break;
	case 75000000:
		err = ufs_qcom_set_dme_vs_core_clk_ctrl_clear_div(hba, 75, 3);
		break;
	case 100000000:
		err = ufs_qcom_set_dme_vs_core_clk_ctrl_clear_div(hba, 100, 4);
		break;
	default:
		err = -EINVAL;
		dev_err(hba->dev, "unipro curr_freq=%u entry missing\n", curr_freq);
		break;
	}

	return err;
}

static int ufs_qcom_clk_scale_notify(struct ufs_hba *hba,
		bool scale_up, enum ufs_notify_change_status status)
{
	struct ufs_qcom_host *host = ufshcd_get_variant(hba);
	struct ufs_pa_layer_attr *dev_req_params = &host->dev_req_params;
	int err = 0;

	/*
	 * PM functions invoke ufshcd_host_reset_and_restore() directly.
	 * ufshcd_host_reset_and_restore() doesn't set the ufshcd_state.
	 */
	if (hba->pm_op_in_progress || hba->ufshcd_state == UFSHCD_STATE_RESET)
		return 0;

	if (status == PRE_CHANGE) {
		err = ufshcd_uic_hibern8_enter(hba);
		if (err)
			return err;
		if (scale_up) {
			err = ufs_qcom_clk_scale_up_pre_change(hba);
			if (!host->cpufreq_dis &&
			    !(atomic_read(&host->therm_mitigation))) {
				atomic_set(&host->num_reqs_threshold, 0);
				queue_delayed_work(host->ufs_qos->workq,
						  &host->fwork,
					msecs_to_jiffies(
						UFS_QCOM_LOAD_MON_DLY_MS));
			}
		} else {
			err = ufs_qcom_clk_scale_down_pre_change(hba);
			cancel_dwork_unvote_cpufreq(hba);
		}
		if (err)
			ufshcd_uic_hibern8_exit(hba);
	} else {
		if (scale_up)
			err = ufs_qcom_clk_scale_up_post_change(hba);
		else
			err = ufs_qcom_clk_scale_down_post_change(hba);


		if (err || !dev_req_params) {
			ufshcd_uic_hibern8_exit(hba);
			return err;
		}
		ufs_qcom_cfg_timers(hba,
				    dev_req_params->gear_rx,
				    dev_req_params->pwr_rx,
				    dev_req_params->hs_rate,
				    false);
		ufs_qcom_update_bus_bw_vote(host);
		ufshcd_uic_hibern8_exit(hba);
	}

	if (!err)
		atomic_set(&host->scale_up, scale_up);
out:
	if (scale_up)
		ufs_qcom_log_str(host, "^,%d,%d\n", status, err);
	else
		ufs_qcom_log_str(host, "v,%d,%d\n", status, err);
	return err;
}

/*
 * ufs_qcom_ber_mon_init - init BER monition history mode name and register domain list.
 */
static void ufs_qcom_ber_mon_init(struct ufs_hba *hba)
{
	struct ufs_qcom_host *host = ufshcd_get_variant(hba);
	int m = UFS_QCOM_BER_MODE_G1_G4;

	INIT_LIST_HEAD(&host->regs_list_head);

	for (m = UFS_QCOM_BER_MODE_G1_G4; m < UFS_QCOM_BER_MODE_MAX; m++) {
		switch (m) {
		case UFS_QCOM_BER_MODE_G1_G4:
			host->ber_hist[m].name = "gear1-4";
			break;
		case UFS_QCOM_BER_MODE_G5:
			host->ber_hist[m].name = "gear5";
			break;
		default:
			break;
		}
	}
}

static void ufs_qcom_print_ber_hist(struct ufs_qcom_host *host)
{
	struct ufs_qcom_ber_hist *h;
	int m = UFS_QCOM_BER_MODE_G1_G4;
	int i;

	for (m = UFS_QCOM_BER_MODE_G1_G4; m < UFS_QCOM_BER_MODE_MAX; m++) {
		h = &host->ber_hist[m];
		for (i = 0; i < UFS_QCOM_EVT_LEN; i++) {
			int p = (i + h->pos) % UFS_QCOM_EVT_LEN;

			if (h->tstamp[p] == 0)
				continue;
			dev_err(host->hba->dev, "pa_err_%d=0x%x, err_code=0x%x, gear=%d, time=%lld us\n",
						p, h->uec_pa[p], h->err_code[p], h->gear[p],
						ktime_to_us(h->tstamp[p]));
		}
		dev_err(host->hba->dev, "total %llu PA error on %s mode\n", h->cnt, h->name);
	}
}

static bool ufs_qcom_cal_ber(struct ufs_qcom_host *host, struct ufs_qcom_ber_hist *h)
{
	int idx_start, idx_end, i;
	s64 total_run_time = 0;
	s64 total_full_time = 0;
	u32 gear = h->gear[h->pos-1];

	if (!override_ber_threshold)
		ber_threshold = ber_table[gear].ber_threshold;

	if (!override_ber_duration)
		ber_mon_dur_ms = UFS_QCOM_BER_DUR_DEF_MS;

	dev_dbg(host->hba->dev, "ber=%d, dur_ms=%d, h->cnt=%d, pos=%d\n",
					ber_threshold, ber_mon_dur_ms, h->cnt, h->pos);

	/* return from here if total error count is not more than BER threshold */
	if (h->cnt <= ber_threshold)
		return false;

	/*
	 * BER threshold allows num (ber_threshold) of errors, and we have h->cnt errors,
	 * go find the error event slot which records the #(h->cnt - ber_threshold) error.
	 */
	idx_end = (h->cnt - 1) % UFS_QCOM_EVT_LEN;
	idx_start = ((h->cnt - 1) - ber_threshold) % UFS_QCOM_EVT_LEN;

	/*
	 * Calculate the total valid running time
	 * plus one here due to the first step in
	 * following while loop is i--.
	 */
	i = idx_end + 1;
	do {
		i--;
		if (i < 0)
			i += UFS_QCOM_EVT_LEN;
		total_run_time += h->run_time[i];
		total_full_time += h->full_time[i];
	} while (i != idx_start);

	dev_dbg(host->hba->dev, "idx_start=%d, idx_end=%d, total_time=%lld ms, total_run_time=%lld ms\n",
					idx_start, idx_end, total_full_time, total_run_time);

	if (total_run_time < ber_mon_dur_ms)
		return true;

	return false;
}

static bool ufs_qcom_update_ber_event(struct ufs_qcom_host *host,
									  u32 data,
									  enum ufs_hs_gear_tag gear)
{
	struct ufs_qcom_ber_hist *h;
	ktime_t t_prv;
	u32 mode = ber_table[gear].mode;
	bool rc = false;

	h = &host->ber_hist[mode];
	h->uec_pa[h->pos] = data;

	/* For PHY errors, record PA error code */
	if ((data & 0xFF) & ~UIC_PHY_ADAPTER_LAYER_GENERIC_ERROR)
		h->err_code[h->pos] = ufshcd_readl(host->hba, UFS_MEM_REG_PA_ERR_CODE);

	h->gear[h->pos] = gear;
	h->tstamp[h->pos] = ktime_get();

	if (h->pos != 0)
		t_prv = h->tstamp[h->pos - 1];
	else if (h->cnt == 0)
		t_prv = ms_to_ktime(0);
	else
		t_prv = h->tstamp[UFS_QCOM_EVT_LEN - 1];

	/* Calcuate the valid running time since last PA error event */
	h->full_time[h->pos] = ktime_to_ms(ktime_sub(h->tstamp[h->pos], t_prv));
	h->run_time[h->pos] = h->full_time[h->pos] - idle_time[mode];

	/* reset idle time for next error event. */
	idle_time[mode] = 0;

	h->cnt++;
	h->pos = (h->pos + 1) % UFS_QCOM_EVT_LEN;

	/* don't need to calculate again if BER has already exceeded threshold */
	if (!host->ber_th_exceeded)
		rc = ufs_qcom_cal_ber(host, h);

	return rc;
}

static void ufs_qcom_save_all_regs(struct ufs_qcom_host *host)
{
	struct phy *phy = host->generic_phy;

	ufs_qcom_save_regs(host, 0, UFSHCI_REG_SPACE_SIZE,
							"host_regs ");
	ufs_qcom_save_regs(host, REG_UFS_SYS1CLK_1US, 16 * 4,
							"HCI Vendor Specific Registers ");
	ufs_qcom_save_regs(host, UFS_MEM_ICE, 29 * 4,
							"HCI Shared ICE Registers ");
	ufs_qcom_save_regs(host, UFS_TEST_BUS, 4,
							"UFS_TEST_BUS ");
	ufs_qcom_save_testbus(host);
	ufs_qcom_phy_dbg_register_save(phy);
}

static void ufs_qcom_event_notify(struct ufs_hba *hba,
								  enum ufs_event_type evt,
								  void *data)
{
	struct ufs_qcom_host *host = ufshcd_get_variant(hba);
	struct phy *phy = host->generic_phy;
	bool ber_th_exceeded = false;

	switch (evt) {
	case UFS_EVT_PA_ERR:
		ber_th_exceeded = ufs_qcom_update_ber_event(host, *(u32 *)data,
								hba->pwr_info.gear_rx);

		if (ber_th_exceeded) {
			host->ber_th_exceeded = true;
			ufs_qcom_save_all_regs(host);
			ufs_qcom_print_ber_hist(host);

			if (crash_on_ber) {
				ufs_qcom_phy_dbg_register_dump(phy);
				BUG_ON(1);
			}
		}

		if (host->ber_th_exceeded)
			dev_err(hba->dev, "Warning: BER exceed threshold !!!\n");

<<<<<<< HEAD
		break;
	default:
		break;
	}
}

void ufs_qcom_print_hw_debug_reg_all(struct ufs_hba *hba,
		void *priv, void (*print_fn)(struct ufs_hba *hba,
		int offset, int num_regs, const char *str, void *priv))
{
	u32 reg;
	struct ufs_qcom_host *host;

	if (unlikely(!hba)) {
		pr_err("%s: hba is NULL\n", __func__);
		return;
	}
	if (unlikely(!print_fn)) {
		dev_err(hba->dev, "%s: print_fn is NULL\n", __func__);
		return;
	}

	host = ufshcd_get_variant(hba);
	if (!(host->dbg_print_en & UFS_QCOM_DBG_PRINT_REGS_EN))
		return;

	reg = ufs_qcom_get_debug_reg_offset(host, UFS_UFS_DBG_RD_REG_OCSC);
	print_fn(hba, reg, 44, "UFS_UFS_DBG_RD_REG_OCSC ", priv);

	reg = ufshcd_readl(hba, REG_UFS_CFG1);
	reg |= UTP_DBG_RAMS_EN;
	ufshcd_writel(hba, reg, REG_UFS_CFG1);

	reg = ufs_qcom_get_debug_reg_offset(host, UFS_UFS_DBG_RD_EDTL_RAM);
	print_fn(hba, reg, 32, "UFS_UFS_DBG_RD_EDTL_RAM ", priv);

	reg = ufs_qcom_get_debug_reg_offset(host, UFS_UFS_DBG_RD_DESC_RAM);
	print_fn(hba, reg, 128, "UFS_UFS_DBG_RD_DESC_RAM ", priv);

	reg = ufs_qcom_get_debug_reg_offset(host, UFS_UFS_DBG_RD_PRDT_RAM);
	print_fn(hba, reg, 64, "UFS_UFS_DBG_RD_PRDT_RAM ", priv);

	/* clear bit 17 - UTP_DBG_RAMS_EN */
	ufshcd_rmwl(hba, UTP_DBG_RAMS_EN, 0, REG_UFS_CFG1);

	reg = ufs_qcom_get_debug_reg_offset(host, UFS_DBG_RD_REG_UAWM);
	print_fn(hba, reg, 4, "UFS_DBG_RD_REG_UAWM ", priv);

	reg = ufs_qcom_get_debug_reg_offset(host, UFS_DBG_RD_REG_UARM);
	print_fn(hba, reg, 4, "UFS_DBG_RD_REG_UARM ", priv);

	reg = ufs_qcom_get_debug_reg_offset(host, UFS_DBG_RD_REG_TXUC);
	print_fn(hba, reg, 48, "UFS_DBG_RD_REG_TXUC ", priv);

	reg = ufs_qcom_get_debug_reg_offset(host, UFS_DBG_RD_REG_RXUC);
	print_fn(hba, reg, 27, "UFS_DBG_RD_REG_RXUC ", priv);

	reg = ufs_qcom_get_debug_reg_offset(host, UFS_DBG_RD_REG_DFC);
	print_fn(hba, reg, 19, "UFS_DBG_RD_REG_DFC ", priv);

	reg = ufs_qcom_get_debug_reg_offset(host, UFS_DBG_RD_REG_TRLUT);
	print_fn(hba, reg, 64, "UFS_DBG_RD_REG_TRLUT ", priv);

	reg = ufs_qcom_get_debug_reg_offset(host, UFS_DBG_RD_REG_TMRLUT);
	print_fn(hba, reg, 9, "UFS_DBG_RD_REG_TMRLUT ", priv);
=======
	return 0;
>>>>>>> 2be6a1cf
}

static void ufs_qcom_enable_test_bus(struct ufs_qcom_host *host)
{
	ufshcd_rmwl(host->hba, UFS_REG_TEST_BUS_EN,
			UFS_REG_TEST_BUS_EN, REG_UFS_CFG1);
	ufshcd_rmwl(host->hba, TEST_BUS_EN, TEST_BUS_EN, REG_UFS_CFG1);
}

static void ufs_qcom_get_default_testbus_cfg(struct ufs_qcom_host *host)
{
	/* provide a legal default configuration */
	host->testbus.select_major = TSTBUS_UNIPRO;
	host->testbus.select_minor = 37;
}

static bool ufs_qcom_testbus_cfg_is_ok(struct ufs_qcom_host *host)
{
	if (host->testbus.select_major >= TSTBUS_MAX) {
		dev_err(host->hba->dev,
			"%s: UFS_CFG1[TEST_BUS_SEL} may not equal 0x%05X\n",
			__func__, host->testbus.select_major);
		return false;
	}

	return true;
}

/*
 * The caller of this function must make sure that the controller
 * is out of runtime suspend and appropriate clocks are enabled
 * before accessing.
 */
int ufs_qcom_testbus_config(struct ufs_qcom_host *host)
{
	int reg;
	int offset;
	u32 mask = TEST_BUS_SUB_SEL_MASK;
	unsigned long flags;
	struct ufs_hba *hba;

	if (!host)
		return -EINVAL;
	hba = host->hba;
	if (in_task())
		spin_lock_irqsave(hba->host->host_lock, flags);

	if (!ufs_qcom_testbus_cfg_is_ok(host))
		return -EPERM;

	switch (host->testbus.select_major) {
	case TSTBUS_UAWM:
		reg = UFS_TEST_BUS_CTRL_0;
		offset = 24;
		break;
	case TSTBUS_UARM:
		reg = UFS_TEST_BUS_CTRL_0;
		offset = 16;
		break;
	case TSTBUS_TXUC:
		reg = UFS_TEST_BUS_CTRL_0;
		offset = 8;
		break;
	case TSTBUS_RXUC:
		reg = UFS_TEST_BUS_CTRL_0;
		offset = 0;
		break;
	case TSTBUS_DFC:
		reg = UFS_TEST_BUS_CTRL_1;
		offset = 24;
		break;
	case TSTBUS_TRLUT:
		reg = UFS_TEST_BUS_CTRL_1;
		offset = 16;
		break;
	case TSTBUS_TMRLUT:
		reg = UFS_TEST_BUS_CTRL_1;
		offset = 8;
		break;
	case TSTBUS_OCSC:
		reg = UFS_TEST_BUS_CTRL_1;
		offset = 0;
		break;
	case TSTBUS_WRAPPER:
		reg = UFS_TEST_BUS_CTRL_2;
		offset = 16;
		break;
	case TSTBUS_COMBINED:
		reg = UFS_TEST_BUS_CTRL_2;
		offset = 8;
		break;
	case TSTBUS_UTP_HCI:
		reg = UFS_TEST_BUS_CTRL_2;
		offset = 0;
		break;
	case TSTBUS_UNIPRO:
		reg = UFS_UNIPRO_CFG;
		offset = 20;
		mask = 0xFFF;
		break;
	/*
	 * No need for a default case, since
	 * ufs_qcom_testbus_cfg_is_ok() checks that the configuration
	 * is legal
	 */
	}
	mask <<= offset;

	if (in_task())
		spin_unlock_irqrestore(hba->host->host_lock, flags);

	ufshcd_rmwl(host->hba, TEST_BUS_SEL,
		    (u32)host->testbus.select_major << 19,
		    REG_UFS_CFG1);
	ufshcd_rmwl(host->hba, mask,
		    (u32)host->testbus.select_minor << offset,
		    reg);
	ufs_qcom_enable_test_bus(host);
	/*
	 * Make sure the test bus configuration is
	 * committed before returning.
	 */
	mb();

	return 0;
}

static void ufs_qcom_testbus_read(struct ufs_hba *hba)
{
	ufshcd_dump_regs(hba, UFS_TEST_BUS, 4, "UFS_TEST_BUS ");
}

static void ufs_qcom_print_unipro_testbus(struct ufs_hba *hba)
{
	struct ufs_qcom_host *host = ufshcd_get_variant(hba);
	u32 *testbus = NULL;
	int i, nminor = 256, testbus_len = nminor * sizeof(u32);

	testbus = kmalloc(testbus_len, GFP_KERNEL);
	if (!testbus)
		return;

	host->testbus.select_major = TSTBUS_UNIPRO;
	for (i = 0; i < nminor; i++) {
		host->testbus.select_minor = i;
		ufs_qcom_testbus_config(host);
		testbus[i] = ufshcd_readl(hba, UFS_TEST_BUS);
	}
	print_hex_dump(KERN_ERR, "UNIPRO_TEST_BUS ", DUMP_PREFIX_OFFSET,
			16, 4, testbus, testbus_len, false);
	kfree(testbus);
}

static void ufs_qcom_print_utp_hci_testbus(struct ufs_hba *hba)
{
	struct ufs_qcom_host *host = ufshcd_get_variant(hba);
	u32 *testbus = NULL;
	int i, nminor = 32, testbus_len = nminor * sizeof(u32);

	testbus = kmalloc(testbus_len, GFP_KERNEL);
	if (!testbus)
		return;

	host->testbus.select_major = TSTBUS_UTP_HCI;
	for (i = 0; i < nminor; i++) {
		host->testbus.select_minor = i;
		ufs_qcom_testbus_config(host);
		testbus[i] = ufshcd_readl(hba, UFS_TEST_BUS);
	}
	print_hex_dump(KERN_ERR, "UTP_HCI_TEST_BUS ", DUMP_PREFIX_OFFSET,
			16, 4, testbus, testbus_len, false);
	kfree(testbus);
}

static void ufs_qcom_dump_dbg_regs(struct ufs_hba *hba)
{
<<<<<<< HEAD
	struct ufs_qcom_host *host = ufshcd_get_variant(hba);
	struct phy *phy = host->generic_phy;

	host->err_occurred = true;
=======
	u32 reg;
	struct ufs_qcom_host *host;

	host = ufshcd_get_variant(hba);
>>>>>>> 2be6a1cf

	ufshcd_dump_regs(hba, REG_UFS_SYS1CLK_1US, 16 * 4,
			 "HCI Vendor Specific Registers ");

<<<<<<< HEAD
	ufshcd_dump_regs(hba, UFS_MEM_ICE, 29 * 4,
			 "HCI Shared ICE Registers ");

	/* sleep a bit intermittently as we are dumping too much data */
	ufs_qcom_print_hw_debug_reg_all(hba, NULL, ufs_qcom_dump_regs_wrapper);

	/* Dump ICE registers */
	ufs_qcom_ice_debug(host);

	if (in_task()) {
		usleep_range(1000, 1100);
		ufs_qcom_testbus_read(hba);
		usleep_range(1000, 1100);
		ufs_qcom_print_unipro_testbus(hba);
		usleep_range(1000, 1100);
		ufs_qcom_print_utp_hci_testbus(hba);
		usleep_range(1000, 1100);
		ufs_qcom_phy_dbg_register_dump(phy);
	}

	BUG_ON(host->crash_on_err);
}

/*
 * ufs_qcom_parse_limits - read limits from DTS
 */
static void ufs_qcom_parse_limits(struct ufs_qcom_host *host)
{
	struct device_node *np = host->hba->dev->of_node;
	u32 dev_major = 0, dev_minor = 0;
	u32 val;

	if (!np)
		return;

	host->limit_tx_hs_gear = host->max_hs_gear;
	host->limit_rx_hs_gear = host->max_hs_gear;
	host->limit_tx_pwm_gear = UFS_QCOM_LIMIT_PWMGEAR_TX;
	host->limit_rx_pwm_gear = UFS_QCOM_LIMIT_PWMGEAR_RX;
	host->limit_rate = UFS_QCOM_LIMIT_HS_RATE;
	host->limit_phy_submode = UFS_QCOM_LIMIT_PHY_SUBMODE;

	/*
	 * The bootloader passes the on board device
	 * information to the HLOS using the UFS host controller register's
	 * UFS_MEM_DEBUG_SPARE_CFG Bit[0:3] = device's minor revision
	 * UFS_MEM_DEBUG_SPARE_CFG Bit[4:7] = device's major revision
	 * For example, UFS 3.1 devices would have a 0x31, and UFS 4.0 devices
	 * would have a 0x40 as the content of the mentioned register.
	 * If the bootloader does not support this feature, the default
	 * hardcoded setting would be used. The DT settings can be used to
	 * override any other gear's and Rate's settings.
	 */
	if (host->hw_ver.major >= 0x5) {
		val = ufshcd_readl(host->hba, REG_UFS_DEBUG_SPARE_CFG);
		dev_major = FIELD_GET(GENMASK(7, 4), val);
		dev_minor = FIELD_GET(GENMASK(3, 0), val);
	}

	if (host->hw_ver.major == 0x5 && dev_major >= 0x4 && dev_minor >= 0) {
		host->limit_rate = PA_HS_MODE_A;
		host->limit_phy_submode = UFS_QCOM_PHY_SUBMODE_G5;
	} else if (host->hw_ver.major >= 0x6 && dev_major >= 0x4 && dev_minor >= 0) {
		host->limit_rate = PA_HS_MODE_B;
		host->limit_phy_submode = UFS_QCOM_PHY_SUBMODE_G5;
	}

	of_property_read_u32(np, "limit-tx-hs-gear", &host->limit_tx_hs_gear);
	of_property_read_u32(np, "limit-rx-hs-gear", &host->limit_rx_hs_gear);
	of_property_read_u32(np, "limit-tx-pwm-gear", &host->limit_tx_pwm_gear);
	of_property_read_u32(np, "limit-rx-pwm-gear", &host->limit_rx_pwm_gear);
	of_property_read_u32(np, "limit-rate", &host->limit_rate);
	of_property_read_u32(np, "limit-phy-submode", &host->limit_phy_submode);
}

/*
 * ufs_qcom_parse_g4_workaround_flag - read bypass-g4-cfgready entry from DT
 */
static void ufs_qcom_parse_g4_workaround_flag(struct ufs_qcom_host *host)
{
	struct device_node *np = host->hba->dev->of_node;
	const char *str  = "bypass-g4-cfgready";

	if (!np)
		return;

	host->bypass_g4_cfgready = of_property_read_bool(np, str);
}

/*
 * ufs_qcom_parse_lpm - read from DTS whether LPM modes should be disabled.
 */
static void ufs_qcom_parse_lpm(struct ufs_qcom_host *host)
{
	struct device_node *node = host->hba->dev->of_node;

	host->disable_lpm = of_property_read_bool(node, "qcom,disable-lpm");
	if (host->disable_lpm)
		dev_info(host->hba->dev, "(%s) All LPM is disabled\n",
			 __func__);
}

/*
 * ufs_qcom_parse_wb - read from DTS whether WB support should be enabled.
 */
static void ufs_qcom_parse_wb(struct ufs_qcom_host *host)
{
	struct device_node *node = host->hba->dev->of_node;

	host->disable_wb_support = of_property_read_bool(node,
			"qcom,disable-wb-support");
	if (host->disable_wb_support)
		pr_info("%s: WB support disabled\n", __func__);
=======
	reg = ufs_qcom_get_debug_reg_offset(host, UFS_UFS_DBG_RD_REG_OCSC);
	ufshcd_dump_regs(hba, reg, 44 * 4, "UFS_UFS_DBG_RD_REG_OCSC ");

	reg = ufshcd_readl(hba, REG_UFS_CFG1);
	reg |= UTP_DBG_RAMS_EN;
	ufshcd_writel(hba, reg, REG_UFS_CFG1);

	reg = ufs_qcom_get_debug_reg_offset(host, UFS_UFS_DBG_RD_EDTL_RAM);
	ufshcd_dump_regs(hba, reg, 32 * 4, "UFS_UFS_DBG_RD_EDTL_RAM ");

	reg = ufs_qcom_get_debug_reg_offset(host, UFS_UFS_DBG_RD_DESC_RAM);
	ufshcd_dump_regs(hba, reg, 128 * 4, "UFS_UFS_DBG_RD_DESC_RAM ");

	reg = ufs_qcom_get_debug_reg_offset(host, UFS_UFS_DBG_RD_PRDT_RAM);
	ufshcd_dump_regs(hba, reg, 64 * 4, "UFS_UFS_DBG_RD_PRDT_RAM ");

	/* clear bit 17 - UTP_DBG_RAMS_EN */
	ufshcd_rmwl(hba, UTP_DBG_RAMS_EN, 0, REG_UFS_CFG1);

	reg = ufs_qcom_get_debug_reg_offset(host, UFS_DBG_RD_REG_UAWM);
	ufshcd_dump_regs(hba, reg, 4 * 4, "UFS_DBG_RD_REG_UAWM ");

	reg = ufs_qcom_get_debug_reg_offset(host, UFS_DBG_RD_REG_UARM);
	ufshcd_dump_regs(hba, reg, 4 * 4, "UFS_DBG_RD_REG_UARM ");

	reg = ufs_qcom_get_debug_reg_offset(host, UFS_DBG_RD_REG_TXUC);
	ufshcd_dump_regs(hba, reg, 48 * 4, "UFS_DBG_RD_REG_TXUC ");

	reg = ufs_qcom_get_debug_reg_offset(host, UFS_DBG_RD_REG_RXUC);
	ufshcd_dump_regs(hba, reg, 27 * 4, "UFS_DBG_RD_REG_RXUC ");

	reg = ufs_qcom_get_debug_reg_offset(host, UFS_DBG_RD_REG_DFC);
	ufshcd_dump_regs(hba, reg, 19 * 4, "UFS_DBG_RD_REG_DFC ");

	reg = ufs_qcom_get_debug_reg_offset(host, UFS_DBG_RD_REG_TRLUT);
	ufshcd_dump_regs(hba, reg, 34 * 4, "UFS_DBG_RD_REG_TRLUT ");

	reg = ufs_qcom_get_debug_reg_offset(host, UFS_DBG_RD_REG_TMRLUT);
	ufshcd_dump_regs(hba, reg, 9 * 4, "UFS_DBG_RD_REG_TMRLUT ");
>>>>>>> 2be6a1cf
}

/**
 * ufs_qcom_device_reset() - toggle the (optional) device reset line
 * @hba: per-adapter instance
 *
 * Toggles the (optional) reset line to reset the attached device.
 */
static int ufs_qcom_device_reset(struct ufs_hba *hba)
{
	struct ufs_qcom_host *host = ufshcd_get_variant(hba);
	int ret = 0;

	/* Reset UFS Host Controller and PHY */
	ret = ufs_qcom_host_reset(hba);
	if (ret)
		dev_warn(hba->dev, "%s: host reset returned %d\n",
				 __func__, ret);

	/* reset gpio is optional */
	if (!host->device_reset)
		return -EOPNOTSUPP;

	/*
	 * The UFS device shall detect reset pulses of 1us, sleep for 10us to
	 * be on the safe side.
	 */
	ufs_qcom_device_reset_ctrl(hba, true);
	usleep_range(10, 15);

	ufs_qcom_device_reset_ctrl(hba, false);
	usleep_range(10, 15);

	return 0;
}

#if IS_ENABLED(CONFIG_DEVFREQ_GOV_SIMPLE_ONDEMAND)
static void ufs_qcom_config_scaling_param(struct ufs_hba *hba,
					struct devfreq_dev_profile *p,
					struct devfreq_simple_ondemand_data *d)
{
	p->polling_ms = 60;
	p->timer = DEVFREQ_TIMER_DELAYED;
	d->upthreshold = 70;
	d->downdifferential = 65;
}

#else
static void ufs_qcom_config_scaling_param(struct ufs_hba *hba,
		struct devfreq_dev_profile *p,
		struct devfreq_simple_ondemand_data *data)

#endif

static struct ufs_dev_quirk ufs_qcom_dev_fixups[] = {
	{ .wmanufacturerid = UFS_VENDOR_SAMSUNG,
	  .model = UFS_ANY_MODEL,
	  .quirk = UFS_DEVICE_QUIRK_PA_HIBER8TIME |
			UFS_DEVICE_QUIRK_PA_TX_HSG1_SYNC_LENGTH},
	{ .wmanufacturerid = UFS_VENDOR_MICRON,
	  .model = UFS_ANY_MODEL,
	  .quirk = UFS_DEVICE_QUIRK_DELAY_BEFORE_LPM },
	{ .wmanufacturerid = UFS_VENDOR_SKHYNIX,
	  .model = UFS_ANY_MODEL,
	  .quirk = UFS_DEVICE_QUIRK_DELAY_BEFORE_LPM },
	{ .wmanufacturerid = UFS_VENDOR_WDC,
	  .model = UFS_ANY_MODEL,
	  .quirk = UFS_DEVICE_QUIRK_HOST_PA_TACTIVATE },
	{}
};

static void ufs_qcom_fixup_dev_quirks(struct ufs_hba *hba)
{
	ufshcd_fixup_dev_quirks(hba, ufs_qcom_dev_fixups);
}

static void ufs_qcom_reinit_notify(struct ufs_hba *hba)
{
	struct ufs_qcom_host *host = ufshcd_get_variant(hba);

	phy_power_off(host->generic_phy);
}

/* Resources */
static const struct ufshcd_res_info ufs_res_info[RES_MAX] = {
	{.name = "ufs_mem",},
	{.name = "mcq",},
	/* Submission Queue DAO */
	{.name = "mcq_sqd",},
	/* Submission Queue Interrupt Status */
	{.name = "mcq_sqis",},
	/* Completion Queue DAO */
	{.name = "mcq_cqd",},
	/* Completion Queue Interrupt Status */
	{.name = "mcq_cqis",},
	/* MCQ vendor specific */
	{.name = "mcq_vs",},
};

static int ufs_qcom_mcq_config_resource(struct ufs_hba *hba)
{
	struct platform_device *pdev = to_platform_device(hba->dev);
	struct ufshcd_res_info *res;
	struct resource *res_mem, *res_mcq;
	int i, ret = 0;

	memcpy(hba->res, ufs_res_info, sizeof(ufs_res_info));

	for (i = 0; i < RES_MAX; i++) {
		res = &hba->res[i];
		res->resource = platform_get_resource_byname(pdev,
							     IORESOURCE_MEM,
							     res->name);
		if (!res->resource) {
			dev_info(hba->dev, "Resource %s not provided\n", res->name);
			if (i == RES_UFS)
				return -ENOMEM;
			continue;
		} else if (i == RES_UFS) {
			res_mem = res->resource;
			res->base = hba->mmio_base;
			continue;
		}

		res->base = devm_ioremap_resource(hba->dev, res->resource);
		if (IS_ERR(res->base)) {
			dev_err(hba->dev, "Failed to map res %s, err=%d\n",
					 res->name, (int)PTR_ERR(res->base));
			res->base = NULL;
			ret = PTR_ERR(res->base);
			return ret;
		}
	}

	/* MCQ resource provided in DT */
	res = &hba->res[RES_MCQ];
	/* Bail if MCQ resource is provided */
	if (res->base)
		goto out;

	/* Explicitly allocate MCQ resource from ufs_mem */
	res_mcq = devm_kzalloc(hba->dev, sizeof(*res_mcq), GFP_KERNEL);
	if (!res_mcq)
		return ret;

	res_mcq->start = res_mem->start +
			 MCQ_SQATTR_OFFSET(hba->mcq_capabilities);
	res_mcq->end = res_mcq->start + hba->nr_hw_queues * MCQ_QCFG_SIZE - 1;
	res_mcq->flags = res_mem->flags;
	res_mcq->name = "mcq";

	ret = insert_resource(&iomem_resource, res_mcq);
	if (ret) {
		dev_err(hba->dev, "Failed to insert MCQ resource, err=%d\n",
			ret);
		goto insert_res_err;
	}

	res->base = devm_ioremap_resource(hba->dev, res_mcq);
	if (IS_ERR(res->base)) {
		dev_err(hba->dev, "MCQ registers mapping failed, err=%d\n",
			(int)PTR_ERR(res->base));
		ret = PTR_ERR(res->base);
		goto ioremap_err;
	}

out:
	hba->mcq_base = res->base;
	return 0;
ioremap_err:
	res->base = NULL;
	remove_resource(res_mcq);
insert_res_err:
	devm_kfree(hba->dev, res_mcq);
	return ret;
}

static int ufs_qcom_op_runtime_config(struct ufs_hba *hba)
{
	struct ufshcd_res_info *mem_res, *sqdao_res;
	struct ufshcd_mcq_opr_info_t *opr;
	int i;

	mem_res = &hba->res[RES_UFS];
	sqdao_res = &hba->res[RES_MCQ_SQD];

	if (!mem_res->base || !sqdao_res->base)
		return -EINVAL;

	for (i = 0; i < OPR_MAX; i++) {
		opr = &hba->mcq_opr[i];
		opr->offset = sqdao_res->resource->start -
			      mem_res->resource->start + 0x40 * i;
		opr->stride = 0x100;
		opr->base = sqdao_res->base + 0x40 * i;
	}

	return 0;
}

static int ufs_qcom_get_hba_mac(struct ufs_hba *hba)
{
	/* Qualcomm HC supports up to 64 */
	return MAX_SUPP_MAC;
}

static int ufs_qcom_get_outstanding_cqs(struct ufs_hba *hba,
					unsigned long *ocqs)
{
	struct ufshcd_res_info *mcq_vs_res = &hba->res[RES_MCQ_VS];

	if (!mcq_vs_res->base)
		return -EINVAL;

	*ocqs = readl(mcq_vs_res->base + UFS_MEM_CQIS_VS);

	return 0;
}

static void ufs_qcom_write_msi_msg(struct msi_desc *desc, struct msi_msg *msg)
{
	struct device *dev = msi_desc_to_dev(desc);
	struct ufs_hba *hba = dev_get_drvdata(dev);

	ufshcd_mcq_config_esi(hba, msg);
}

static irqreturn_t ufs_qcom_mcq_esi_handler(int irq, void *__hba)
{
	struct ufs_hba *hba = __hba;
	struct ufs_qcom_host *host = ufshcd_get_variant(hba);
	u32 id = irq - host->esi_base;
	struct ufs_hw_queue *hwq = &hba->uhq[id];

	ufshcd_mcq_write_cqis(hba, 0x1, id);
	ufshcd_mcq_poll_cqe_nolock(hba, hwq);

	return IRQ_HANDLED;
}

static int ufs_qcom_config_esi(struct ufs_hba *hba)
{
	struct ufs_qcom_host *host = ufshcd_get_variant(hba);
	struct msi_desc *desc;
	struct msi_desc *failed_desc = NULL;
	int nr_irqs, ret;

	if (host->esi_enabled)
		return 0;
	else if (host->esi_base < 0)
		return -EINVAL;

	/*
	 * 1. We only handle CQs as of now.
	 * 2. Poll queues do not need ESI.
	 */
	nr_irqs = hba->nr_hw_queues - hba->nr_queues[HCTX_TYPE_POLL];
	ret = platform_msi_domain_alloc_irqs(hba->dev, nr_irqs,
					     ufs_qcom_write_msi_msg);
	if (ret)
		goto out;

	msi_for_each_desc(desc, hba->dev, MSI_DESC_ALL) {
		if (!desc->msi_index)
			host->esi_base = desc->irq;

		ret = devm_request_irq(hba->dev, desc->irq,
				       ufs_qcom_mcq_esi_handler,
				       IRQF_SHARED, "qcom-mcq-esi", hba);
		if (ret) {
			dev_err(hba->dev, "%s: Fail to request IRQ for %d, err = %d\n",
				__func__, desc->irq, ret);
			failed_desc = desc;
			break;
		}
	}

	if (ret) {
		/* Rewind */
		msi_for_each_desc(desc, hba->dev, MSI_DESC_ALL) {
			if (desc == failed_desc)
				break;
			devm_free_irq(hba->dev, desc->irq, hba);
		}
		platform_msi_domain_free_irqs(hba->dev);
	} else {
		if (host->hw_ver.major == 6 && host->hw_ver.minor == 0 &&
		    host->hw_ver.step == 0) {
			ufshcd_writel(hba,
				      ufshcd_readl(hba, REG_UFS_CFG3) | 0x1F000,
				      REG_UFS_CFG3);
		}
		ufshcd_mcq_enable_esi(hba);
	}

out:
	if (ret) {
		host->esi_base = -1;
		dev_warn(hba->dev, "Failed to request Platform MSI %d\n", ret);
	} else {
		host->esi_enabled = true;
	}

	return ret;
}

/*
 * struct ufs_hba_qcom_vops - UFS QCOM specific variant operations
 *
 * The variant operations configure the necessary controller and PHY
 * handshake during initialization.
 */
static const struct ufs_hba_variant_ops ufs_hba_qcom_vops = {
	.name                   = "qcom",
	.init                   = ufs_qcom_init,
	.exit                   = ufs_qcom_exit,
	.get_ufs_hci_version	= ufs_qcom_get_ufs_hci_version,
	.clk_scale_notify	= ufs_qcom_clk_scale_notify,
	.event_notify       = ufs_qcom_event_notify,
	.setup_clocks           = ufs_qcom_setup_clocks,
	.hce_enable_notify      = ufs_qcom_hce_enable_notify,
	.link_startup_notify    = ufs_qcom_link_startup_notify,
	.pwr_change_notify	= ufs_qcom_pwr_change_notify,
	.hibern8_notify		= ufs_qcom_hibern8_notify,
	.apply_dev_quirks	= ufs_qcom_apply_dev_quirks,
	.suspend		= ufs_qcom_suspend,
	.resume			= ufs_qcom_resume,
	.dbg_register_dump	= ufs_qcom_dump_dbg_regs,
	.device_reset		= ufs_qcom_device_reset,
	.config_scaling_param = ufs_qcom_config_scaling_param,
	.setup_xfer_req         = ufs_qcom_qos,
	.program_key		= ufs_qcom_ice_program_key,
<<<<<<< HEAD
	.fixup_dev_quirks       = ufs_qcom_fixup_dev_quirks,
};

/**
 * QCOM specific sysfs group and nodes
 */
static ssize_t err_state_show(struct device *dev,
			struct device_attribute *attr, char *buf)
{
	struct ufs_hba *hba = dev_get_drvdata(dev);
	struct ufs_qcom_host *host = ufshcd_get_variant(hba);

	return scnprintf(buf, PAGE_SIZE, "%d\n", !!host->err_occurred);
}

static DEVICE_ATTR_RO(err_state);

static ssize_t power_mode_show(struct device *dev,
			struct device_attribute *attr, char *buf)
{
	struct ufs_hba *hba = dev_get_drvdata(dev);
	static const char * const names[] = {
		"INVALID MODE",
		"FAST MODE",
		"SLOW MODE",
		"INVALID MODE",
		"FASTAUTO MODE",
		"SLOWAUTO MODE",
		"INVALID MODE",
	};

	/* Print current power info */
	return scnprintf(buf, PAGE_SIZE,
		"[Rx,Tx]: Gear[%d,%d], Lane[%d,%d], PWR[%s,%s], Rate-%c\n",
		hba->pwr_info.gear_rx, hba->pwr_info.gear_tx,
		hba->pwr_info.lane_rx, hba->pwr_info.lane_tx,
		names[hba->pwr_info.pwr_rx],
		names[hba->pwr_info.pwr_tx],
		hba->pwr_info.hs_rate == PA_HS_MODE_B ? 'B' : 'A');
}

static DEVICE_ATTR_RO(power_mode);

static ssize_t bus_speed_mode_show(struct device *dev,
			struct device_attribute *attr, char *buf)
{
	struct ufs_hba *hba = dev_get_drvdata(dev);
	struct ufs_qcom_host *host = ufshcd_get_variant(hba);

	return scnprintf(buf, PAGE_SIZE, "%d\n",
			 !!atomic_read(&host->scale_up));
}

static DEVICE_ATTR_RO(bus_speed_mode);

static ssize_t clk_status_show(struct device *dev,
			struct device_attribute *attr, char *buf)
{
	struct ufs_hba *hba = dev_get_drvdata(dev);
	struct ufs_qcom_host *host = ufshcd_get_variant(hba);

	return scnprintf(buf, PAGE_SIZE, "%d\n",
			 !!atomic_read(&host->clks_on));
}

static DEVICE_ATTR_RO(clk_status);

static unsigned int ufs_qcom_gec(struct ufs_hba *hba, u32 id,
				 char *err_name)
{
	unsigned long flags;
	int i, cnt_err = 0;
	struct ufs_event_hist *e;

	if (id >= UFS_EVT_CNT)
		return -EINVAL;

	e = &hba->ufs_stats.event[id];

	spin_lock_irqsave(hba->host->host_lock, flags);
	for (i = 0; i < UFS_EVENT_HIST_LENGTH; i++) {
		int p = (i + e->pos) % UFS_EVENT_HIST_LENGTH;

		if (e->tstamp[p] == 0)
			continue;
		dev_err(hba->dev, "%s[%d] = 0x%x at %lld us\n", err_name, p,
			e->val[p], ktime_to_us(e->tstamp[p]));

		++cnt_err;
	}

	spin_unlock_irqrestore(hba->host->host_lock, flags);
	return cnt_err;
}

static ssize_t err_count_show(struct device *dev,
			struct device_attribute *attr, char *buf)
{
	struct ufs_hba *hba = dev_get_drvdata(dev);

	return scnprintf(buf, PAGE_SIZE,
			 "%s: %d\n%s: %d\n%s: %d\n%s: %d\n",
			 "pa_err_cnt_total",
			 ufs_qcom_gec(hba, UFS_EVT_PA_ERR,
				      "pa_err_cnt_total"),
			 "dl_err_cnt_total",
			 ufs_qcom_gec(hba, UFS_EVT_DL_ERR,
				      "dl_err_cnt_total"),
			 "dme_err_cnt",
			 ufs_qcom_gec(hba, UFS_EVT_DME_ERR,
				      "dme_err_cnt"),
			 "req_abort_cnt",
			  hba->req_abort_count);

}

static DEVICE_ATTR_RO(err_count);

static ssize_t dbg_state_store(struct device *dev,
			struct device_attribute *attr,
			const char *buf, size_t count)
{
	struct ufs_hba *hba = dev_get_drvdata(dev);
	struct ufs_qcom_host *host = ufshcd_get_variant(hba);
	bool v;

	if (!capable(CAP_SYS_ADMIN))
		return -EACCES;

	if (kstrtobool(buf, &v))
		return -EINVAL;

	host->dbg_en = v;

	return count;
}

static ssize_t dbg_state_show(struct device *dev,
			struct device_attribute *attr, char *buf)
{
	struct ufs_hba *hba = dev_get_drvdata(dev);
	struct ufs_qcom_host *host = ufshcd_get_variant(hba);

#if defined(CONFIG_UFS_DBG)
	host->dbg_en = true;
#endif

	return scnprintf(buf, PAGE_SIZE, "%d\n", host->dbg_en);
}


static DEVICE_ATTR_RW(dbg_state);

static ssize_t crash_on_err_show(struct device *dev,
			struct device_attribute *attr, char *buf)
{
	struct ufs_hba *hba = dev_get_drvdata(dev);
	struct ufs_qcom_host *host = ufshcd_get_variant(hba);

	return scnprintf(buf, PAGE_SIZE, "%d\n", !!host->crash_on_err);
}

static ssize_t crash_on_err_store(struct device *dev,
			struct device_attribute *attr,
			const char *buf, size_t count)
{
	struct ufs_hba *hba = dev_get_drvdata(dev);
	struct ufs_qcom_host *host = ufshcd_get_variant(hba);
	bool v;

	if (!capable(CAP_SYS_ADMIN))
		return -EACCES;

	if (kstrtobool(buf, &v))
		return -EINVAL;

	host->crash_on_err = v;

	return count;
}


static DEVICE_ATTR_RW(crash_on_err);

static ssize_t hibern8_count_show(struct device *dev,
			struct device_attribute *attr, char *buf)
{
	u32 hw_h8_enter;
	u32 sw_h8_enter;
	u32 sw_hw_h8_enter;
	u32 hw_h8_exit;
	u32	sw_h8_exit;
	struct ufs_hba *hba = dev_get_drvdata(dev);

	pm_runtime_get_sync(hba->dev);
	ufshcd_hold(hba, false);
	hw_h8_enter = ufshcd_readl(hba, REG_UFS_HW_H8_ENTER_CNT);
	sw_h8_enter = ufshcd_readl(hba, REG_UFS_SW_H8_ENTER_CNT);
	sw_hw_h8_enter = ufshcd_readl(hba, REG_UFS_SW_AFTER_HW_H8_ENTER_CNT);
	hw_h8_exit = ufshcd_readl(hba, REG_UFS_HW_H8_EXIT_CNT);
	sw_h8_exit = ufshcd_readl(hba, REG_UFS_SW_H8_EXIT_CNT);
	ufshcd_release(hba);
	pm_runtime_put_sync(hba->dev);

	return scnprintf(buf, PAGE_SIZE,
			 "%s: %d\n%s: %d\n%s: %d\n%s: %d\n%s: %d\n",
			 "hw_h8_enter", hw_h8_enter,
			 "sw_h8_enter", sw_h8_enter,
			 "sw_after_hw_h8_enter", sw_hw_h8_enter,
			 "hw_h8_exit", hw_h8_exit,
			 "sw_h8_exit", sw_h8_exit);
}

static DEVICE_ATTR_RO(hibern8_count);

static ssize_t ber_th_exceeded_show(struct device *dev,
			struct device_attribute *attr, char *buf)
{
	struct ufs_hba *hba = dev_get_drvdata(dev);
	struct ufs_qcom_host *host = ufshcd_get_variant(hba);

	return scnprintf(buf, PAGE_SIZE, "%d\n", host->ber_th_exceeded);
}

static DEVICE_ATTR_RO(ber_th_exceeded);

static struct attribute *ufs_qcom_sysfs_attrs[] = {
	&dev_attr_err_state.attr,
	&dev_attr_power_mode.attr,
	&dev_attr_bus_speed_mode.attr,
	&dev_attr_clk_status.attr,
	&dev_attr_err_count.attr,
	&dev_attr_dbg_state.attr,
	&dev_attr_crash_on_err.attr,
	&dev_attr_hibern8_count.attr,
	&dev_attr_ber_th_exceeded.attr,
	NULL
};

static const struct attribute_group ufs_qcom_sysfs_group = {
	.name = "qcom",
	.attrs = ufs_qcom_sysfs_attrs,
=======
	.reinit_notify		= ufs_qcom_reinit_notify,
	.mcq_config_resource	= ufs_qcom_mcq_config_resource,
	.get_hba_mac		= ufs_qcom_get_hba_mac,
	.op_runtime_config	= ufs_qcom_op_runtime_config,
	.get_outstanding_cqs	= ufs_qcom_get_outstanding_cqs,
	.config_esi		= ufs_qcom_config_esi,
>>>>>>> 2be6a1cf
};

static int ufs_qcom_init_sysfs(struct ufs_hba *hba)
{
	int ret;

	ret = sysfs_create_group(&hba->dev->kobj, &ufs_qcom_sysfs_group);
	if (ret)
		dev_err(hba->dev, "%s: Failed to create qcom sysfs group (err = %d)\n",
				 __func__, ret);

	return ret;
}

static void ufs_qcom_hook_send_command(void *param, struct ufs_hba *hba,
				       struct ufshcd_lrb *lrbp)
{
	struct ufs_qcom_host *host = ufshcd_get_variant(hba);

	if (lrbp && lrbp->cmd && lrbp->cmd->cmnd[0]) {
		struct request *rq = scsi_cmd_to_rq(lrbp->cmd);
		int sz = rq ? blk_rq_sectors(rq) : 0;
		ufs_qcom_log_str(host, "<,%x,%d,%x,%d\n",
				lrbp->cmd->cmnd[0],
				lrbp->task_tag,
				ufshcd_readl(hba,
					REG_UTP_TRANSFER_REQ_DOOR_BELL),
				sz);
	}
}

static void ufs_qcom_hook_compl_command(void *param, struct ufs_hba *hba,
				       struct ufshcd_lrb *lrbp)
{

	struct ufs_qcom_host *host = ufshcd_get_variant(hba);

	if (lrbp && lrbp->cmd) {
		int sz = scsi_cmd_to_rq(lrbp->cmd) ?
				blk_rq_sectors(scsi_cmd_to_rq(lrbp->cmd)) : 0;
		ufs_qcom_log_str(host, ">,%x,%d,%x,%d\n",
				lrbp->cmd->cmnd[0],
				lrbp->task_tag,
				ufshcd_readl(hba,
					REG_UTP_TRANSFER_REQ_DOOR_BELL),
				sz);
	}
}

static void ufs_qcom_hook_send_uic_command(void *param, struct ufs_hba *hba,
					const struct uic_command *ucmd,
					int str_t)
{
	struct ufs_qcom_host *host = ufshcd_get_variant(hba);
	unsigned int a, b, c, cmd;
	char ch;

	if (str_t == UFS_CMD_SEND) {
		a = ucmd->argument1;
		b = ucmd->argument2;
		c = ucmd->argument3;
		cmd = ucmd->command;
		ch = '(';
	} else {
		a = ufshcd_readl(hba, REG_UIC_COMMAND_ARG_1),
		b = ufshcd_readl(hba, REG_UIC_COMMAND_ARG_2),
		c = ufshcd_readl(hba, REG_UIC_COMMAND_ARG_3);
		cmd = ufshcd_readl(hba, REG_UIC_COMMAND);
		ch = ')';
	}
	ufs_qcom_log_str(host, "%c,%x,%x,%x,%x\n",
				ch, cmd, a, b, c);
}

static void ufs_qcom_hook_send_tm_command(void *param, struct ufs_hba *hba,
					int tag, int str)
{

}

static void ufs_qcom_hook_check_int_errors(void *param, struct ufs_hba *hba,
					bool queue_eh_work)
{
	struct ufs_qcom_host *host = ufshcd_get_variant(hba);

	if (queue_eh_work)
		ufs_qcom_log_str(host, "_,%x,%x\n",
					hba->errors, hba->uic_error);
}

/*
 * Refer: common/include/trace/hooks/ufshcd.h for available hooks
 */
static void ufs_qcom_register_hooks(void)
{
	register_trace_android_vh_ufs_send_command(ufs_qcom_hook_send_command,
						NULL);
	register_trace_android_vh_ufs_compl_command(
				ufs_qcom_hook_compl_command, NULL);
	register_trace_android_vh_ufs_send_uic_command(
				ufs_qcom_hook_send_uic_command, NULL);
	register_trace_android_vh_ufs_send_tm_command(
				ufs_qcom_hook_send_tm_command, NULL);
	register_trace_android_vh_ufs_check_int_errors(
				ufs_qcom_hook_check_int_errors, NULL);
}

#ifdef CONFIG_ARM_QCOM_CPUFREQ_HW
static int ufs_cpufreq_status(void)
{
	struct cpufreq_policy *policy;

	policy = cpufreq_cpu_get(0);
	if (!policy) {
		pr_warn("cpufreq not probed yet, defer once\n");
		return -EPROBE_DEFER;
	}

	cpufreq_cpu_put(policy);

	return 0;
}
#else
static int ufs_cpufreq_status(void)
{
	return 0;
}
#endif


/**
 * ufs_qcom_probe - probe routine of the driver
 * @pdev: pointer to Platform device handle
 *
 * Return zero for success and non-zero for failure
 */
static int ufs_qcom_probe(struct platform_device *pdev)
{
	int err = 0;
	struct device *dev = &pdev->dev;
	struct device_node *np = dev->of_node;

	/**
	 * CPUFreq driver is needed for performance reasons.
	 * Assumption - cpufreq gets probed the second time.
	 * If cpufreq is not probed by the time the driver requests for cpu
	 * policy later on, cpufreq would be disabled and performance would be
	 * impacted adversly.
	 */
	err = ufs_cpufreq_status();
	if (err)
		return err;

	/*
	 * On qcom platforms, bootdevice is the primary storage
	 * device. This device can either be eMMC or UFS.
	 * The type of device connected is detected at runtime.
	 * So, if an eMMC device is connected, and this function
	 * is invoked, it would turn-off the regulator if it detects
	 * that the storage device is not ufs.
	 * These regulators are turned ON by the bootloaders & turning
	 * them off without sending PON may damage the connected device.
	 * Hence, check for the connected device early-on & don't turn-off
	 * the regulators.
	 */
	if (of_property_read_bool(np, "non-removable") &&
	    strlen(android_boot_dev) &&
	    strcmp(android_boot_dev, dev_name(dev)))
		return -ENODEV;

	/* Perform generic probe */
	err = ufshcd_pltfrm_init(pdev, &ufs_hba_qcom_vops);
	if (err)
		return dev_err_probe(dev, err, "ufshcd_pltfrm_init() failed\n");

<<<<<<< HEAD
	ufs_qcom_register_hooks();
	return err;
=======
	return 0;
>>>>>>> 2be6a1cf
}

/**
 * ufs_qcom_remove - set driver_data of the device to NULL
 * @pdev: pointer to platform device handle
 *
 * Always returns 0
 */
static int ufs_qcom_remove(struct platform_device *pdev)
{
	struct ufs_hba *hba =  platform_get_drvdata(pdev);
	struct ufs_qcom_host *host = ufshcd_get_variant(hba);
	struct ufs_qcom_qos_req *r = host->ufs_qos;
	struct qos_cpu_group *qcg = r->qcg;
	int i;

	pm_runtime_get_sync(&(pdev)->dev);
	for (i = 0; i < r->num_groups; i++, qcg++)
		remove_group_qos(qcg);

	ufshcd_remove(hba);
	platform_msi_domain_free_irqs(hba->dev);
	return 0;
}

static void ufs_qcom_shutdown(struct platform_device *pdev)
{
	struct ufs_hba *hba =  platform_get_drvdata(pdev);
	struct ufs_qcom_host *host = ufshcd_get_variant(hba);

	ufs_qcom_log_str(host, "0xdead\n");
	ufshcd_pltfrm_shutdown(pdev);

	/* UFS_RESET TLMM register cannot reset to POR value '1' after warm
	 * reset, so deassert ufs device reset line after UFS device shutdown
	 * to ensure the UFS_RESET TLMM register value is POR value
	 */
	ufs_qcom_device_reset_ctrl(hba, false);
}

static const struct of_device_id ufs_qcom_of_match[] = {
	{ .compatible = "qcom,ufshc"},
	{},
};
MODULE_DEVICE_TABLE(of, ufs_qcom_of_match);

#ifdef CONFIG_ACPI
static const struct acpi_device_id ufs_qcom_acpi_match[] = {
	{ "QCOM24A5" },
	{ },
};
MODULE_DEVICE_TABLE(acpi, ufs_qcom_acpi_match);
#endif

static const struct dev_pm_ops ufs_qcom_pm_ops = {
	SET_RUNTIME_PM_OPS(ufshcd_runtime_suspend, ufshcd_runtime_resume, NULL)
	.prepare	 = ufshcd_suspend_prepare,
	.complete	 = ufshcd_resume_complete,
#ifdef CONFIG_PM_SLEEP
	.suspend         = ufshcd_system_suspend,
	.resume          = ufshcd_system_resume,
	.freeze          = ufshcd_system_freeze,
	.restore         = ufshcd_system_restore,
	.thaw            = ufshcd_system_thaw,
#endif
};

static struct platform_driver ufs_qcom_pltform = {
	.probe	= ufs_qcom_probe,
	.remove	= ufs_qcom_remove,
	.shutdown = ufs_qcom_shutdown,
	.driver	= {
		.name	= "ufshcd-qcom",
		.pm	= &ufs_qcom_pm_ops,
		.of_match_table = of_match_ptr(ufs_qcom_of_match),
		.acpi_match_table = ACPI_PTR(ufs_qcom_acpi_match),
	},
};
module_platform_driver(ufs_qcom_pltform);

MODULE_LICENSE("GPL v2");<|MERGE_RESOLUTION|>--- conflicted
+++ resolved
@@ -453,7 +453,6 @@
 	return container_of(rcd, struct ufs_qcom_host, rcdev);
 }
 
-<<<<<<< HEAD
 static void ufs_qcom_dump_regs_wrapper(struct ufs_hba *hba, int offset, int len,
 				       const char *prefix, void *priv)
 {
@@ -486,8 +485,6 @@
 	return err;
 }
 
-=======
->>>>>>> 2be6a1cf
 static int ufs_qcom_host_clk_get(struct device *dev,
 		const char *name, struct clk **clk_out, bool optional)
 {
@@ -597,11 +594,11 @@
 
 	err = ufs_qcom_host_clk_get(dev, "rx_lane0_sync_clk",
 					&host->rx_l0_sync_clk, false);
-<<<<<<< HEAD
+
 	if (err) {
 		dev_err(dev, "%s: failed to get rx_lane0_sync_clk, err %d\n",
 				__func__, err);
-		goto out;
+		return err;
 	}
 
 	err = ufs_qcom_host_clk_get(dev, "tx_lane0_sync_clk",
@@ -609,38 +606,25 @@
 	if (err) {
 		dev_err(dev, "%s: failed to get tx_lane0_sync_clk, err %d\n",
 				__func__, err);
-		goto out;
-	}
-=======
-	if (err)
 		return err;
-
-	err = ufs_qcom_host_clk_get(dev, "tx_lane0_sync_clk",
-					&host->tx_l0_sync_clk, false);
-	if (err)
-		return err;
->>>>>>> 2be6a1cf
+	}
 
 	/* In case of single lane per direction, don't read lane1 clocks */
 	if (host->hba->lanes_per_direction > 1) {
 		err = ufs_qcom_host_clk_get(dev, "rx_lane1_sync_clk",
 			&host->rx_l1_sync_clk, false);
-<<<<<<< HEAD
+
 		if (err) {
 			dev_err(dev, "%s: failed to get rx_lane1_sync_clk, err %d\n",
 					__func__, err);
-			goto out;
+			return err;
 		}
-=======
-		if (err)
-			return err;
->>>>>>> 2be6a1cf
 
 		err = ufs_qcom_host_clk_get(dev, "tx_lane1_sync_clk",
 			&host->tx_l1_sync_clk, true);
 	}
 
-	return 0;
+	return err;
 }
 
 static int ufs_qcom_link_startup_post_change(struct ufs_hba *hba)
@@ -734,11 +718,7 @@
 		   ufs_qcom_cap_qunipro(host) ? QUNIPRO_SEL : 0,
 		   REG_UFS_CFG1);
 
-<<<<<<< HEAD
 	if (host->hw_ver.major >= 0x05)
-=======
-	if (host->hw_ver.major == 0x05)
->>>>>>> 2be6a1cf
 		ufshcd_rmwl(host->hba, QUNIPRO_G4_SEL, 0, REG_UFS_CFG0);
 
 	/* make sure above configuration is applied before we return */
@@ -758,7 +738,7 @@
 
 	if (!host->core_reset) {
 		dev_warn(hba->dev, "%s: reset control not set\n", __func__);
-		return 0;
+		goto out;
 	}
 
 	reenable_intr = hba->is_irq_enabled;
@@ -769,7 +749,7 @@
 	if (ret) {
 		dev_err(hba->dev, "%s: core_reset assert failed, err = %d\n",
 				 __func__, ret);
-		return ret;
+		goto out;
 	}
 
 	/*
@@ -798,7 +778,6 @@
 		hba->is_irq_enabled = true;
 	}
 
-<<<<<<< HEAD
 out:
 	host->vdd_hba_pc = false;
 	host->reset_in_progress = false;
@@ -843,47 +822,18 @@
 	mutex_unlock(&host->phy_mutex);
 
 	return ret;
-=======
-	return 0;
-}
-
-static u32 ufs_qcom_get_hs_gear(struct ufs_hba *hba)
-{
-	struct ufs_qcom_host *host = ufshcd_get_variant(hba);
-
-	if (host->hw_ver.major == 0x1) {
-		/*
-		 * HS-G3 operations may not reliably work on legacy QCOM
-		 * UFS host controller hardware even though capability
-		 * exchange during link startup phase may end up
-		 * negotiating maximum supported gear as G3.
-		 * Hence downgrade the maximum supported gear to HS-G2.
-		 */
-		return UFS_HS_G2;
-	} else if (host->hw_ver.major >= 0x4) {
-		return UFS_QCOM_MAX_GEAR(ufshcd_readl(hba, REG_UFS_PARAM0));
-	}
-
-	/* Default is HS-G3 */
-	return UFS_HS_G3;
->>>>>>> 2be6a1cf
 }
 
 static int ufs_qcom_power_up_sequence(struct ufs_hba *hba)
 {
 	struct ufs_qcom_host *host = ufshcd_get_variant(hba);
 	struct phy *phy = host->generic_phy;
-<<<<<<< HEAD
 	int ret = 0;
-=======
-	int ret;
->>>>>>> 2be6a1cf
 
 	enum phy_mode mode = (host->limit_rate == PA_HS_MODE_B) ?
 					PHY_MODE_UFS_HS_B : PHY_MODE_UFS_HS_A;
 	int submode = host->limit_phy_submode;
 
-<<<<<<< HEAD
 	if (host->hw_ver.major < 0x4)
 		submode = UFS_QCOM_PHY_SUBMODE_NON_G4;
 	phy_set_mode_ext(phy, mode, submode);
@@ -896,20 +846,6 @@
 	}
 
 	ret = phy_calibrate(phy);
-=======
-	/* phy initialization - calibrate the phy */
-	ret = phy_init(phy);
-	if (ret) {
-		dev_err(hba->dev, "%s: phy init failed, ret = %d\n",
-			__func__, ret);
-		return ret;
-	}
-
-	phy_set_mode_ext(phy, PHY_MODE_UFS_HS_B, host->hs_gear);
-
-	/* power on phy - start serdes and phy's power and clocks */
-	ret = phy_power_on(phy);
->>>>>>> 2be6a1cf
 	if (ret) {
 		dev_err(hba->dev, "%s: Failed to calibrate PHY %d\n",
 				  __func__, ret);
@@ -918,15 +854,7 @@
 
 	ufs_qcom_select_unipro_mode(host);
 
-<<<<<<< HEAD
 out:
-=======
-	return 0;
-
-out_disable_phy:
-	phy_exit(phy);
-
->>>>>>> 2be6a1cf
 	return ret;
 }
 
@@ -1110,16 +1038,11 @@
 	 * It is mandatory to write SYS1CLK_1US_REG register on UFS host
 	 * controller V4.0.0 onwards.
 	*/
-<<<<<<< HEAD
 	if (ufs_qcom_cap_qunipro(host) &&
 	    (!(ufshcd_is_intr_aggr_allowed(hba) ||
 	       ufshcd_is_auto_hibern8_supported(hba) ||
 	       host->hw_ver.major >= 4)))
-		goto out;
-=======
-	if (ufs_qcom_cap_qunipro(host) && !ufshcd_is_intr_aggr_allowed(hba))
 		return 0;
->>>>>>> 2be6a1cf
 
 	if (gear == 0) {
 		dev_err(hba->dev, "%s: invalid gear = %d\n", __func__, gear);
@@ -1212,7 +1135,7 @@
 		mb();
 	}
 
-	if (update_link_startup_timer && host->hw_ver.major != 0x5) {
+	if (update_link_startup_timer && host->hw_ver.major < 0x5) {
 		ufshcd_writel(hba, ((core_clk_rate / MSEC_PER_SEC) * 100),
 			      REG_UFS_CFG0);
 		/*
@@ -1404,7 +1327,8 @@
 					0, true)) {
 			dev_err(hba->dev, "%s: ufs_qcom_cfg_timers() failed\n",
 				__func__);
-			return -EINVAL;
+			err = -EINVAL;
+			goto out;
 		}
 
 		ufs_qcom_phy_ctrl_rx_linecfg(phy, true);
@@ -1455,11 +1379,8 @@
 		break;
 	}
 
-<<<<<<< HEAD
 out:
 	ufs_qcom_log_str(host, "*,%d,%d\n", status, err);
-=======
->>>>>>> 2be6a1cf
 	return err;
 }
 
@@ -2148,7 +2069,8 @@
 
 	if (!dev_req_params) {
 		pr_err("%s: incoming dev_req_params is NULL\n", __func__);
-		return -EINVAL;
+		ret = -EINVAL;
+		goto out;
 	}
 
 	switch (status) {
@@ -2158,7 +2080,6 @@
 		ufs_qcom_cap.pwm_tx_gear = host->limit_tx_pwm_gear;
 		ufs_qcom_cap.pwm_rx_gear = host->limit_rx_pwm_gear;
 
-<<<<<<< HEAD
 		ufs_qcom_cap.tx_lanes = UFS_QCOM_LIMIT_NUM_LANES_TX;
 		ufs_qcom_cap.rx_lanes = UFS_QCOM_LIMIT_NUM_LANES_RX;
 
@@ -2168,10 +2089,6 @@
 		ufs_qcom_cap.tx_pwr_hs = UFS_QCOM_LIMIT_TX_PWR_HS;
 
 		ufs_qcom_cap.hs_rate = host->limit_rate;
-=======
-		/* This driver only supports symmetic gear setting i.e., hs_tx_gear == hs_rx_gear */
-		ufs_qcom_cap.hs_tx_gear = ufs_qcom_cap.hs_rx_gear = ufs_qcom_get_hs_gear(hba);
->>>>>>> 2be6a1cf
 
 		ufs_qcom_cap.desired_working_mode =
 					UFS_QCOM_LIMIT_DESIRED_MODE;
@@ -2182,7 +2099,7 @@
 		if (ret) {
 			dev_err(hba->dev, "%s: failed to determine capabilities\n",
 					__func__);
-			return ret;
+			goto out;
 		}
 
 		/* Use the agreed gear */
@@ -2241,7 +2158,7 @@
 		ret = -EINVAL;
 		break;
 	}
-<<<<<<< HEAD
+
 out:
 	if (dev_req_params)
 		ufs_qcom_log_str(host, "@,%d,%d,%d,%d,%d\n", status,
@@ -2250,9 +2167,6 @@
 	else
 		ufs_qcom_log_str(host, "@,%d,%d,%d,%d,%d\n", status,
 			0, 0, 0, ret);
-=======
-
->>>>>>> 2be6a1cf
 	return ret;
 }
 
@@ -2624,8 +2538,6 @@
 {
 	struct ufs_qcom_host *host = rcdev_to_ufs_host(rcdev);
 
-	/* Currently this code only knows about a single reset. */
-	WARN_ON(id);
 	ufs_qcom_assert_reset(host->hba);
 	/* provide 1ms delay to let the reset pulse propagate. */
 	usleep_range(1000, 1100);
@@ -2637,8 +2549,6 @@
 {
 	struct ufs_qcom_host *host = rcdev_to_ufs_host(rcdev);
 
-	/* Currently this code only knows about a single reset. */
-	WARN_ON(id);
 	ufs_qcom_deassert_reset(host->hba);
 
 	/*
@@ -3245,13 +3155,7 @@
 		dev_err(host->hba->dev, "Unknown shared ICE algo (%d)\n",
 			host->chosen_algo);
 	}
-<<<<<<< HEAD
 	return -EINVAL;
-=======
-
-	if (host->hw_ver.major > 0x3)
-		hba->quirks |= UFSHCD_QUIRK_REINIT_AFTER_MAX_GEAR_SWITCH;
->>>>>>> 2be6a1cf
 }
 
 static int ufs_qcom_shared_ice_init(struct ufs_hba *hba)
@@ -3303,7 +3207,6 @@
 {
 	u32 param0;
 
-<<<<<<< HEAD
 	if (host->hw_ver.major == 0x1) {
 		/*
 		 * HS-G3 operations may not reliably work on legacy QCOM UFS
@@ -3319,12 +3222,6 @@
 		param0 = ufshcd_readl(host->hba, REG_UFS_PARAM0);
 		host->max_hs_gear = UFS_QCOM_MAX_HS_GEAR(param0);
 	}
-=======
-	ufs_qcom_assert_reset(host->hba);
-	/* provide 1ms delay to let the reset pulse propagate. */
-	usleep_range(1000, 1100);
-	return 0;
->>>>>>> 2be6a1cf
 }
 
 static void ufs_qcom_register_minidump(uintptr_t vaddr, u64 size,
@@ -3333,12 +3230,8 @@
 	struct md_region md_entry;
 	int ret;
 
-<<<<<<< HEAD
 	if (!msm_minidump_enabled())
 		return;
-=======
-	ufs_qcom_deassert_reset(host->hba);
->>>>>>> 2be6a1cf
 
 	scnprintf(md_entry.name, sizeof(md_entry.name), "%s_%d",
 			buf_name, id);
@@ -3527,7 +3420,12 @@
 		dev_warn(dev, "%s: failed to configure the testbus %d\n",
 				__func__, err);
 
-<<<<<<< HEAD
+	/*
+	 * Power up the PHY using the minimum supported gear (UFS_HS_G2).
+	 * Switching to max gear will be performed during reinit if supported.
+	 */
+	host->hs_gear = UFS_HS_G2;
+
 	ufs_qcom_init_sysfs(hba);
 
 	ut->tcd = devm_thermal_of_cooling_device_register(dev,
@@ -3560,17 +3458,7 @@
 		ufs_qcom_register_minidump((uintptr_t)hba->host,
 					sizeof(struct Scsi_Host), "UFS_SHOST", 0);
 	}
-
-	goto out;
-=======
-	/*
-	 * Power up the PHY using the minimum supported gear (UFS_HS_G2).
-	 * Switching to max gear will be performed during reinit if supported.
-	 */
-	host->hs_gear = UFS_HS_G2;
-
 	return 0;
->>>>>>> 2be6a1cf
 
 out_disable_vccq_parent:
 	if (host->vccq_parent)
@@ -3627,7 +3515,6 @@
 	/* Clear CORE_CLK_DIV_EN */
 	core_clk_ctrl_reg &= ~DME_VS_CORE_CLK_CTRL_CORE_CLK_DIV_EN_BIT;
 
-<<<<<<< HEAD
 	err = ufshcd_dme_set(hba,
 			     UIC_ARG_MIB(DME_VS_CORE_CLK_CTRL),
 			     core_clk_ctrl_reg);
@@ -3644,7 +3531,7 @@
 				     UIC_ARG_MIB(PA_VS_CORE_CLK_40NS_CYCLES),
 				     &clk_cycles);
 		if (err)
-			goto out;
+			return err;
 
 		clk_cycles &= ~PA_VS_CORE_CLK_40NS_CYCLES_MASK;
 		clk_cycles |= clk_40ns_cycles;
@@ -3653,13 +3540,8 @@
 				     UIC_ARG_MIB(PA_VS_CORE_CLK_40NS_CYCLES),
 				     clk_cycles);
 	}
-out:
+
 	return err;
-=======
-	return ufshcd_dme_set(hba,
-			    UIC_ARG_MIB(DME_VS_CORE_CLK_CTRL),
-			    core_clk_ctrl_reg);
->>>>>>> 2be6a1cf
 }
 
 static int ufs_qcom_clk_scale_up_pre_change(struct ufs_hba *hba)
@@ -3807,7 +3689,7 @@
 
 		if (err || !dev_req_params) {
 			ufshcd_uic_hibern8_exit(hba);
-			return err;
+			goto out;
 		}
 		ufs_qcom_cfg_timers(hba,
 				    dev_req_params->gear_rx,
@@ -4009,7 +3891,6 @@
 		if (host->ber_th_exceeded)
 			dev_err(hba->dev, "Warning: BER exceed threshold !!!\n");
 
-<<<<<<< HEAD
 		break;
 	default:
 		break;
@@ -4075,9 +3956,6 @@
 
 	reg = ufs_qcom_get_debug_reg_offset(host, UFS_DBG_RD_REG_TMRLUT);
 	print_fn(hba, reg, 9, "UFS_DBG_RD_REG_TMRLUT ", priv);
-=======
-	return 0;
->>>>>>> 2be6a1cf
 }
 
 static void ufs_qcom_enable_test_bus(struct ufs_qcom_host *host)
@@ -4254,22 +4132,14 @@
 
 static void ufs_qcom_dump_dbg_regs(struct ufs_hba *hba)
 {
-<<<<<<< HEAD
 	struct ufs_qcom_host *host = ufshcd_get_variant(hba);
 	struct phy *phy = host->generic_phy;
 
 	host->err_occurred = true;
-=======
-	u32 reg;
-	struct ufs_qcom_host *host;
-
-	host = ufshcd_get_variant(hba);
->>>>>>> 2be6a1cf
 
 	ufshcd_dump_regs(hba, REG_UFS_SYS1CLK_1US, 16 * 4,
 			 "HCI Vendor Specific Registers ");
 
-<<<<<<< HEAD
 	ufshcd_dump_regs(hba, UFS_MEM_ICE, 29 * 4,
 			 "HCI Shared ICE Registers ");
 
@@ -4383,47 +4253,6 @@
 			"qcom,disable-wb-support");
 	if (host->disable_wb_support)
 		pr_info("%s: WB support disabled\n", __func__);
-=======
-	reg = ufs_qcom_get_debug_reg_offset(host, UFS_UFS_DBG_RD_REG_OCSC);
-	ufshcd_dump_regs(hba, reg, 44 * 4, "UFS_UFS_DBG_RD_REG_OCSC ");
-
-	reg = ufshcd_readl(hba, REG_UFS_CFG1);
-	reg |= UTP_DBG_RAMS_EN;
-	ufshcd_writel(hba, reg, REG_UFS_CFG1);
-
-	reg = ufs_qcom_get_debug_reg_offset(host, UFS_UFS_DBG_RD_EDTL_RAM);
-	ufshcd_dump_regs(hba, reg, 32 * 4, "UFS_UFS_DBG_RD_EDTL_RAM ");
-
-	reg = ufs_qcom_get_debug_reg_offset(host, UFS_UFS_DBG_RD_DESC_RAM);
-	ufshcd_dump_regs(hba, reg, 128 * 4, "UFS_UFS_DBG_RD_DESC_RAM ");
-
-	reg = ufs_qcom_get_debug_reg_offset(host, UFS_UFS_DBG_RD_PRDT_RAM);
-	ufshcd_dump_regs(hba, reg, 64 * 4, "UFS_UFS_DBG_RD_PRDT_RAM ");
-
-	/* clear bit 17 - UTP_DBG_RAMS_EN */
-	ufshcd_rmwl(hba, UTP_DBG_RAMS_EN, 0, REG_UFS_CFG1);
-
-	reg = ufs_qcom_get_debug_reg_offset(host, UFS_DBG_RD_REG_UAWM);
-	ufshcd_dump_regs(hba, reg, 4 * 4, "UFS_DBG_RD_REG_UAWM ");
-
-	reg = ufs_qcom_get_debug_reg_offset(host, UFS_DBG_RD_REG_UARM);
-	ufshcd_dump_regs(hba, reg, 4 * 4, "UFS_DBG_RD_REG_UARM ");
-
-	reg = ufs_qcom_get_debug_reg_offset(host, UFS_DBG_RD_REG_TXUC);
-	ufshcd_dump_regs(hba, reg, 48 * 4, "UFS_DBG_RD_REG_TXUC ");
-
-	reg = ufs_qcom_get_debug_reg_offset(host, UFS_DBG_RD_REG_RXUC);
-	ufshcd_dump_regs(hba, reg, 27 * 4, "UFS_DBG_RD_REG_RXUC ");
-
-	reg = ufs_qcom_get_debug_reg_offset(host, UFS_DBG_RD_REG_DFC);
-	ufshcd_dump_regs(hba, reg, 19 * 4, "UFS_DBG_RD_REG_DFC ");
-
-	reg = ufs_qcom_get_debug_reg_offset(host, UFS_DBG_RD_REG_TRLUT);
-	ufshcd_dump_regs(hba, reg, 34 * 4, "UFS_DBG_RD_REG_TRLUT ");
-
-	reg = ufs_qcom_get_debug_reg_offset(host, UFS_DBG_RD_REG_TMRLUT);
-	ufshcd_dump_regs(hba, reg, 9 * 4, "UFS_DBG_RD_REG_TMRLUT ");
->>>>>>> 2be6a1cf
 }
 
 /**
@@ -4756,8 +4585,13 @@
 	.config_scaling_param = ufs_qcom_config_scaling_param,
 	.setup_xfer_req         = ufs_qcom_qos,
 	.program_key		= ufs_qcom_ice_program_key,
-<<<<<<< HEAD
 	.fixup_dev_quirks       = ufs_qcom_fixup_dev_quirks,
+	.reinit_notify		= ufs_qcom_reinit_notify,
+	.mcq_config_resource	= ufs_qcom_mcq_config_resource,
+	.get_hba_mac		= ufs_qcom_get_hba_mac,
+	.op_runtime_config	= ufs_qcom_op_runtime_config,
+	.get_outstanding_cqs	= ufs_qcom_get_outstanding_cqs,
+	.config_esi		= ufs_qcom_config_esi,
 };
 
 /**
@@ -4999,14 +4833,6 @@
 static const struct attribute_group ufs_qcom_sysfs_group = {
 	.name = "qcom",
 	.attrs = ufs_qcom_sysfs_attrs,
-=======
-	.reinit_notify		= ufs_qcom_reinit_notify,
-	.mcq_config_resource	= ufs_qcom_mcq_config_resource,
-	.get_hba_mac		= ufs_qcom_get_hba_mac,
-	.op_runtime_config	= ufs_qcom_op_runtime_config,
-	.get_outstanding_cqs	= ufs_qcom_get_outstanding_cqs,
-	.config_esi		= ufs_qcom_config_esi,
->>>>>>> 2be6a1cf
 };
 
 static int ufs_qcom_init_sysfs(struct ufs_hba *hba)
@@ -5182,12 +5008,8 @@
 	if (err)
 		return dev_err_probe(dev, err, "ufshcd_pltfrm_init() failed\n");
 
-<<<<<<< HEAD
 	ufs_qcom_register_hooks();
 	return err;
-=======
-	return 0;
->>>>>>> 2be6a1cf
 }
 
 /**
