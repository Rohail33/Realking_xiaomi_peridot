// SPDX-License-Identifier: GPL-2.0-only
/*
 * Copyright (c) 2013-2022, Linux Foundation. All rights reserved.
 */

#include <linux/acpi.h>
#include <linux/time.h>
#include <linux/clk.h>
#include <linux/delay.h>
#include <linux/module.h>
#include <linux/of.h>
#include <linux/bitfield.h>
#include <linux/platform_device.h>
#include <linux/phy/phy.h>
#include <linux/gpio/consumer.h>
#include <linux/reset-controller.h>
#include <linux/interconnect.h>
#include <linux/phy/phy-qcom-ufs.h>
#include <linux/clk/qcom.h>
#include <linux/devfreq.h>
#include <linux/cpu.h>
#include <linux/blk-mq.h>
#include <linux/thermal.h>
#include <linux/cpufreq.h>
#include <linux/debugfs.h>
#include <trace/hooks/ufshcd.h>

#include <ufs/ufshcd.h>
#include "ufshcd-pltfrm.h"
#include <ufs/unipro.h>
#include "ufs-qcom.h"
#include <ufs/ufshci.h>
#include <ufs/ufs_quirks.h>
#include <ufs/ufshcd-crypto-qti.h>

#define UFS_QCOM_DEFAULT_DBG_PRINT_EN	\
	(UFS_QCOM_DBG_PRINT_REGS_EN | UFS_QCOM_DBG_PRINT_TEST_BUS_EN)

#define UFS_DDR "ufs-ddr"
#define CPU_UFS "cpu-ufs"
#define MAX_PROP_SIZE		   32

#define UFS_QCOM_LOAD_MON_DLY_MS 30
#define UFS_QCOM_DEFAULT_DBG_PRINT_EN	\
	(UFS_QCOM_DBG_PRINT_REGS_EN | UFS_QCOM_DBG_PRINT_TEST_BUS_EN)

#define	ANDROID_BOOT_DEV_MAX	30

/* Max number of log pages */
#define UFS_QCOM_MAX_LOG_SZ	10
#define ufs_qcom_log_str(host, fmt, ...)	\
	do {	\
		if (host->ufs_ipc_log_ctx && host->dbg_en)	\
			ipc_log_string(host->ufs_ipc_log_ctx,	\
				       ",%d,"fmt, raw_smp_processor_id(), \
				       ##__VA_ARGS__);	\
	} while (0)

static char android_boot_dev[ANDROID_BOOT_DEV_MAX];

static DEFINE_PER_CPU(struct freq_qos_request, qos_min_req);

enum {
	TSTBUS_UAWM,
	TSTBUS_UARM,
	TSTBUS_TXUC,
	TSTBUS_RXUC,
	TSTBUS_DFC,
	TSTBUS_TRLUT,
	TSTBUS_TMRLUT,
	TSTBUS_OCSC,
	TSTBUS_UTP_HCI,
	TSTBUS_COMBINED,
	TSTBUS_WRAPPER,
	TSTBUS_UNIPRO,
	TSTBUS_MAX,
};

struct ufs_qcom_dev_params {
	u32 pwm_rx_gear;	/* pwm rx gear to work in */
	u32 pwm_tx_gear;	/* pwm tx gear to work in */
	u32 hs_rx_gear;		/* hs rx gear to work in */
	u32 hs_tx_gear;		/* hs tx gear to work in */
	u32 rx_lanes;		/* number of rx lanes */
	u32 tx_lanes;		/* number of tx lanes */
	u32 rx_pwr_pwm;		/* rx pwm working pwr */
	u32 tx_pwr_pwm;		/* tx pwm working pwr */
	u32 rx_pwr_hs;		/* rx hs working pwr */
	u32 tx_pwr_hs;		/* tx hs working pwr */
	u32 hs_rate;		/* rate A/B to work in HS */
	u32 desired_working_mode;
};

static struct ufs_qcom_host *ufs_qcom_hosts[MAX_UFS_QCOM_HOSTS];

static void ufs_qcom_get_default_testbus_cfg(struct ufs_qcom_host *host);
static int ufs_qcom_set_dme_vs_core_clk_ctrl_clear_div(struct ufs_hba *hba,
						       u32 clk_1us_cycles,
						       u32 clk_40ns_cycles);
static void ufs_qcom_parse_limits(struct ufs_qcom_host *host);
static void ufs_qcom_parse_lpm(struct ufs_qcom_host *host);
static int ufs_qcom_set_dme_vs_core_clk_ctrl_max_freq_mode(struct ufs_hba *hba);
static int ufs_qcom_init_sysfs(struct ufs_hba *hba);
static int ufs_qcom_update_qos_constraints(struct qos_cpu_group *qcg,
					   enum constraint type);
static int ufs_qcom_unvote_qos_all(struct ufs_hba *hba);
static void ufs_qcom_parse_g4_workaround_flag(struct ufs_qcom_host *host);
static int ufs_qcom_mod_min_cpufreq(unsigned int cpu, s32 new_val);
static int ufs_qcom_config_shared_ice(struct ufs_qcom_host *host);

static inline void cancel_dwork_unvote_cpufreq(struct ufs_hba *hba)
{
	struct ufs_qcom_host *host = ufshcd_get_variant(hba);
	int err;

	if (host->cpufreq_dis)
		return;

	cancel_delayed_work_sync(&host->fwork);
	if (!host->cur_freq_vote)
		return;
	atomic_set(&host->num_reqs_threshold, 0);

	err = ufs_qcom_mod_min_cpufreq(host->config_cpu,
				       host->min_cpu_scale_freq);
	if (err < 0)
		dev_err(hba->dev, "fail set cpufreq-fmin_def %d:\n",
				err);
	else
		host->cur_freq_vote = false;
	dev_dbg(hba->dev, "%s,err=%d\n", __func__, err);
}

static int ufs_qcom_get_pwr_dev_param(struct ufs_qcom_dev_params *qcom_param,
				      struct ufs_pa_layer_attr *dev_max,
				      struct ufs_pa_layer_attr *agreed_pwr)
{
	int min_qcom_gear;
	int min_dev_gear;
	bool is_dev_sup_hs = false;
	bool is_qcom_max_hs = false;

	if (dev_max->pwr_rx == FAST_MODE)
		is_dev_sup_hs = true;

	if (qcom_param->desired_working_mode == FAST) {
		is_qcom_max_hs = true;
		min_qcom_gear = min_t(u32, qcom_param->hs_rx_gear,
				      qcom_param->hs_tx_gear);
	} else {
		min_qcom_gear = min_t(u32, qcom_param->pwm_rx_gear,
				      qcom_param->pwm_tx_gear);
	}

	/*
	 * device doesn't support HS but qcom_param->desired_working_mode is
	 * HS, thus device and qcom_param don't agree
	 */
	if (!is_dev_sup_hs && is_qcom_max_hs) {
		pr_err("%s: failed to agree on power mode (device doesn't support HS but requested power is HS)\n",
			__func__);
		return -EOPNOTSUPP;
	} else if (is_dev_sup_hs && is_qcom_max_hs) {
		/*
		 * since device supports HS, it supports FAST_MODE.
		 * since qcom_param->desired_working_mode is also HS
		 * then final decision (FAST/FASTAUTO) is done according
		 * to qcom_params as it is the restricting factor
		 */
		agreed_pwr->pwr_rx = agreed_pwr->pwr_tx =
						qcom_param->rx_pwr_hs;
	} else {
		/*
		 * here qcom_param->desired_working_mode is PWM.
		 * it doesn't matter whether device supports HS or PWM,
		 * in both cases qcom_param->desired_working_mode will
		 * determine the mode
		 */
		agreed_pwr->pwr_rx = agreed_pwr->pwr_tx =
			qcom_param->rx_pwr_pwm;
	}

	/*
	 * we would like tx to work in the minimum number of lanes
	 * between device capability and vendor preferences.
	 * the same decision will be made for rx
	 */
	agreed_pwr->lane_tx = min_t(u32, dev_max->lane_tx,
						qcom_param->tx_lanes);
	agreed_pwr->lane_rx = min_t(u32, dev_max->lane_rx,
						qcom_param->rx_lanes);

	/* device maximum gear is the minimum between device rx and tx gears */
	min_dev_gear = min_t(u32, dev_max->gear_rx, dev_max->gear_tx);

	/*
	 * if both device capabilities and vendor pre-defined preferences are
	 * both HS or both PWM then set the minimum gear to be the chosen
	 * working gear.
	 * if one is PWM and one is HS then the one that is PWM get to decide
	 * what is the gear, as it is the one that also decided previously what
	 * pwr the device will be configured to.
	 */
	if ((is_dev_sup_hs && is_qcom_max_hs) ||
	    (!is_dev_sup_hs && !is_qcom_max_hs))
		agreed_pwr->gear_rx = agreed_pwr->gear_tx =
			min_t(u32, min_dev_gear, min_qcom_gear);
	else if (!is_dev_sup_hs)
		agreed_pwr->gear_rx = agreed_pwr->gear_tx = min_dev_gear;
	else
		agreed_pwr->gear_rx = agreed_pwr->gear_tx = min_qcom_gear;

	agreed_pwr->hs_rate = qcom_param->hs_rate;
	return 0;
}

static struct ufs_qcom_host *rcdev_to_ufs_host(struct reset_controller_dev *rcd)
{
	return container_of(rcd, struct ufs_qcom_host, rcdev);
}

static void ufs_qcom_dump_regs_wrapper(struct ufs_hba *hba, int offset, int len,
				       const char *prefix, void *priv)
{
	ufshcd_dump_regs(hba, offset, len * 4, prefix);
}

<<<<<<< HEAD
static int ufs_qcom_get_connected_tx_lanes(struct ufs_hba *hba, u32 *tx_lanes)
{
	int err = 0;

	err = ufshcd_dme_get(hba,
			UIC_ARG_MIB(PA_CONNECTEDTXDATALANES), tx_lanes);
	if (err)
		dev_err(hba->dev, "%s: couldn't read PA_CONNECTEDTXDATALANES %d\n",
				__func__, err);

	return err;
}

static int ufs_qcom_get_connected_rx_lanes(struct ufs_hba *hba, u32 *rx_lanes)
{
	int err = 0;

	err = ufshcd_dme_get(hba,
			UIC_ARG_MIB(PA_CONNECTEDRXDATALANES), rx_lanes);
	if (err)
		dev_err(hba->dev, "%s: couldn't read PA_CONNECTEDRXDATALANES %d\n",
				__func__, err);

	return err;
}

=======
>>>>>>> b996f9c3
static int ufs_qcom_host_clk_get(struct device *dev,
		const char *name, struct clk **clk_out, bool optional)
{
	struct clk *clk;
	int err = 0;

	clk = devm_clk_get(dev, name);
	if (!IS_ERR(clk)) {
		*clk_out = clk;
		return 0;
	}

	err = PTR_ERR(clk);

	if (optional && err == -ENOENT) {
		*clk_out = NULL;
		return 0;
	}

	if (err != -EPROBE_DEFER)
		dev_err(dev, "failed to get %s err %d\n", name, err);

	return err;
}

static int ufs_qcom_host_clk_enable(struct device *dev,
		const char *name, struct clk *clk)
{
	int err = 0;

	err = clk_prepare_enable(clk);
	if (err)
		dev_err(dev, "%s: %s enable failed %d\n", __func__, name, err);

	return err;
}

static void ufs_qcom_disable_lane_clks(struct ufs_qcom_host *host)
{
	if (!host->is_lane_clks_enabled)
		return;

	if (host->tx_l1_sync_clk)
		clk_disable_unprepare(host->tx_l1_sync_clk);
	clk_disable_unprepare(host->tx_l0_sync_clk);
	if (host->rx_l1_sync_clk)
		clk_disable_unprepare(host->rx_l1_sync_clk);
	clk_disable_unprepare(host->rx_l0_sync_clk);

	host->is_lane_clks_enabled = false;
}

static int ufs_qcom_enable_lane_clks(struct ufs_qcom_host *host)
{
	int err = 0;
	struct device *dev = host->hba->dev;

	if (host->is_lane_clks_enabled)
		return 0;

	err = ufs_qcom_host_clk_enable(dev, "rx_lane0_sync_clk",
		host->rx_l0_sync_clk);
	if (err)
		goto out;

	err = ufs_qcom_host_clk_enable(dev, "tx_lane0_sync_clk",
		host->tx_l0_sync_clk);
	if (err)
		goto disable_rx_l0;

	if (host->hba->lanes_per_direction > 1) {
		err = ufs_qcom_host_clk_enable(dev, "rx_lane1_sync_clk",
			host->rx_l1_sync_clk);
		if (err)
			goto disable_tx_l0;

		/* The tx lane1 clk could be muxed, hence keep this optional */
		if (host->tx_l1_sync_clk) {
			err = ufs_qcom_host_clk_enable(dev, "tx_lane1_sync_clk",
					host->tx_l1_sync_clk);
			if (err)
				goto disable_rx_l1;
		}
	}

	host->is_lane_clks_enabled = true;
	goto out;

disable_rx_l1:
	clk_disable_unprepare(host->rx_l1_sync_clk);
disable_tx_l0:
	clk_disable_unprepare(host->tx_l0_sync_clk);
disable_rx_l0:
	clk_disable_unprepare(host->rx_l0_sync_clk);
out:
	return err;
}

static int ufs_qcom_init_lane_clks(struct ufs_qcom_host *host)
{
	int err = 0;
	struct device *dev = host->hba->dev;

	if (has_acpi_companion(dev))
		return 0;

	err = ufs_qcom_host_clk_get(dev, "rx_lane0_sync_clk",
					&host->rx_l0_sync_clk, false);
	if (err) {
		dev_err(dev, "%s: failed to get rx_lane0_sync_clk, err %d\n",
				__func__, err);
		goto out;
	}

	err = ufs_qcom_host_clk_get(dev, "tx_lane0_sync_clk",
					&host->tx_l0_sync_clk, false);
	if (err) {
		dev_err(dev, "%s: failed to get tx_lane0_sync_clk, err %d\n",
				__func__, err);
		goto out;
	}

	/* In case of single lane per direction, don't read lane1 clocks */
	if (host->hba->lanes_per_direction > 1) {
		err = ufs_qcom_host_clk_get(dev, "rx_lane1_sync_clk",
			&host->rx_l1_sync_clk, false);
		if (err) {
			dev_err(dev, "%s: failed to get rx_lane1_sync_clk, err %d\n",
					__func__, err);
			goto out;
		}

		err = ufs_qcom_host_clk_get(dev, "tx_lane1_sync_clk",
			&host->tx_l1_sync_clk, true);
	}
out:
	return err;
}

<<<<<<< HEAD
static int ufs_qcom_link_startup_post_change(struct ufs_hba *hba)
{
	u32 tx_lanes;
	int err = 0;
	struct ufs_qcom_host *host = ufshcd_get_variant(hba);
	struct phy *phy = host->generic_phy;

	err = ufs_qcom_get_connected_tx_lanes(hba, &tx_lanes);
	if (err)
		goto out;

	ufs_qcom_phy_set_tx_lane_enable(phy, tx_lanes);
	/*
	 * Some UFS devices send incorrect LineCfg data as part of power mode
	 * change sequence which may cause host PHY to go into bad state.
	 * Disabling Rx LineCfg of host PHY should help avoid this.
	 */
	if (ufshcd_get_local_unipro_ver(hba) == UFS_UNIPRO_VER_1_41)
		ufs_qcom_phy_ctrl_rx_linecfg(phy, false);

	/*
	 * UFS controller has *clk_req output to GCC, for each of the clocks
	 * entering it. When *clk_req for a specific clock is de-asserted,
	 * a corresponding clock from GCC is stopped. UFS controller de-asserts
	 * *clk_req outputs when it is in Auto Hibernate state only if the
	 * Clock request feature is enabled.
	 * Enable the Clock request feature:
	 * - Enable HW clock control for UFS clocks in GCC (handled by the
	 *   clock driver as part of clk_prepare_enable).
	 * - Set the AH8_CFG.*CLK_REQ register bits to 1.
	 */
	if (ufshcd_is_auto_hibern8_supported(hba))
		ufshcd_writel(hba, ufshcd_readl(hba, UFS_AH8_CFG) |
				   UFS_HW_CLK_CTRL_EN,
				   UFS_AH8_CFG);
	/*
	 * Make sure clock request feature gets enabled for HW clk gating
	 * before further operations.
	 */
	mb();

out:
	return err;
}

=======
>>>>>>> b996f9c3
static int ufs_qcom_check_hibern8(struct ufs_hba *hba)
{
	int err;
	u32 tx_fsm_val = 0;
	unsigned long timeout = jiffies + msecs_to_jiffies(HBRN8_POLL_TOUT_MS);

	do {
		err = ufshcd_dme_get(hba,
				UIC_ARG_MIB_SEL(MPHY_TX_FSM_STATE,
					UIC_ARG_MPHY_TX_GEN_SEL_INDEX(0)),
				&tx_fsm_val);
		if (err || tx_fsm_val == TX_FSM_HIBERN8)
			break;

		/* sleep for max. 200us */
		usleep_range(100, 200);
	} while (time_before(jiffies, timeout));

	/*
	 * we might have scheduled out for long during polling so
	 * check the state again.
	 */
	if (time_after(jiffies, timeout))
		err = ufshcd_dme_get(hba,
				UIC_ARG_MIB_SEL(MPHY_TX_FSM_STATE,
					UIC_ARG_MPHY_TX_GEN_SEL_INDEX(0)),
				&tx_fsm_val);

	if (err) {
		dev_err(hba->dev, "%s: unable to get TX_FSM_STATE, err %d\n",
				__func__, err);
	} else if (tx_fsm_val != TX_FSM_HIBERN8) {
		err = tx_fsm_val;
		dev_err(hba->dev, "%s: invalid TX_FSM_STATE = %d\n",
				__func__, err);
	}

	return err;
}

static void ufs_qcom_select_unipro_mode(struct ufs_qcom_host *host)
{
	ufshcd_rmwl(host->hba, QUNIPRO_SEL,
		   ufs_qcom_cap_qunipro(host) ? QUNIPRO_SEL : 0,
		   REG_UFS_CFG1);

	if (host->hw_ver.major == 0x05)
		ufshcd_rmwl(host->hba, QUNIPRO_G4_SEL, 0, REG_UFS_CFG0);

	/* make sure above configuration is applied before we return */
	mb();
}

/*
 * ufs_qcom_host_reset - reset host controller and PHY
 */
static int ufs_qcom_host_reset(struct ufs_hba *hba)
{
	int ret = 0;
	struct ufs_qcom_host *host = ufshcd_get_variant(hba);
	bool reenable_intr = false;

	if (!host->core_reset) {
		dev_warn(hba->dev, "%s: reset control not set\n", __func__);
		goto out;
	}

	reenable_intr = hba->is_irq_enabled;
	disable_irq(hba->irq);
	hba->is_irq_enabled = false;

	ret = reset_control_assert(host->core_reset);
	if (ret) {
		dev_err(hba->dev, "%s: core_reset assert failed, err = %d\n",
				 __func__, ret);
		goto out;
	}

	/*
	 * The hardware requirement for delay between assert/deassert
	 * is at least 3-4 sleep clock (32.7KHz) cycles, which comes to
	 * ~125us (4/32768). To be on the safe side add 200us delay.
	 */
	usleep_range(200, 210);

	ret = reset_control_deassert(host->core_reset);
	if (ret)
		dev_err(hba->dev, "%s: core_reset deassert failed, err = %d\n",
				 __func__, ret);

	usleep_range(1000, 1100);
	/*
	 * The ice registers are also reset to default values after a ufs
	 * host controller reset. Reset the ice internal software flags here
	 * so that the ice hardware will be re-initialized properly in the
	 * later part of the UFS host controller reset.
	 */
	ufs_qcom_ice_disable(host);

	if (reenable_intr) {
		enable_irq(hba->irq);
		hba->is_irq_enabled = true;
	}

out:
	host->vdd_hba_pc = false;
	return ret;
}

static int ufs_qcom_phy_power_on(struct ufs_hba *hba)
{
	struct ufs_qcom_host *host = ufshcd_get_variant(hba);
	struct phy *phy = host->generic_phy;
	int ret = 0;

	mutex_lock(&host->phy_mutex);
	if (!host->is_phy_pwr_on) {
		ret = phy_power_on(phy);
		if (ret) {
			mutex_unlock(&host->phy_mutex);
			return ret;
		}
		host->is_phy_pwr_on = true;
	}
	mutex_unlock(&host->phy_mutex);

	return ret;
}

static int ufs_qcom_phy_power_off(struct ufs_hba *hba)
{
	struct ufs_qcom_host *host = ufshcd_get_variant(hba);
	struct phy *phy = host->generic_phy;
	int ret = 0;

	mutex_lock(&host->phy_mutex);
	if (host->is_phy_pwr_on) {
		ret = phy_power_off(phy);
		if (ret) {
			mutex_unlock(&host->phy_mutex);
			return ret;
		}
		host->is_phy_pwr_on = false;
	}
	mutex_unlock(&host->phy_mutex);

	return ret;
}

static int ufs_qcom_power_up_sequence(struct ufs_hba *hba)
{
	struct ufs_qcom_host *host = ufshcd_get_variant(hba);
	struct phy *phy = host->generic_phy;
	int ret = 0;

	enum phy_mode mode = (host->limit_rate == PA_HS_MODE_B) ?
					PHY_MODE_UFS_HS_B : PHY_MODE_UFS_HS_A;
	int submode = host->limit_phy_submode;

	/* Reset UFS Host Controller and PHY */
	ret = ufs_qcom_host_reset(hba);
	if (ret)
		dev_warn(hba->dev, "%s: host reset returned %d\n",
				  __func__, ret);

	if (host->hw_ver.major < 0x4)
		submode = UFS_QCOM_PHY_SUBMODE_NON_G4;
	phy_set_mode_ext(phy, mode, submode);

	ret = ufs_qcom_phy_power_on(hba);
	if (ret) {
		dev_err(hba->dev, "%s: phy power on failed, ret = %d\n",
				 __func__, ret);
		goto out;
	}

	ret = phy_calibrate(phy);
	if (ret) {
		dev_err(hba->dev, "%s: Failed to calibrate PHY %d\n",
				  __func__, ret);
		goto out;
	}

	ufs_qcom_select_unipro_mode(host);

out:
	return ret;
}

/*
 * The UTP controller has a number of internal clock gating cells (CGCs).
 * Internal hardware sub-modules within the UTP controller control the CGCs.
 * Hardware CGCs disable the clock to inactivate UTP sub-modules not involved
 * in a specific operation, UTP controller CGCs are by default disabled and
 * this function enables them (after every UFS link startup) to save some power
 * leakage.
 *
 * UFS host controller v3.0.0 onwards has internal clock gating mechanism
 * in Qunipro, enable them to save additional power.
 */
static int ufs_qcom_enable_hw_clk_gating(struct ufs_hba *hba)
{
	struct ufs_qcom_host *host = ufshcd_get_variant(hba);
	int err = 0;

	/* Enable UTP internal clock gating */
	ufshcd_writel(hba,
		ufshcd_readl(hba, REG_UFS_CFG2) | REG_UFS_CFG2_CGC_EN_ALL,
		REG_UFS_CFG2);

	if (host->hw_ver.major == 0x05)
		/* Ensure unused Unipro block's clock is gated */
		ufshcd_rmwl(host->hba, UNUSED_UNIPRO_CLK_GATED,
			UNUSED_UNIPRO_CLK_GATED, UFS_AH8_CFG);

	/* Ensure that HW clock gating is enabled before next operations */
	mb();

	/* Enable Qunipro internal clock gating if supported */
	if (!ufs_qcom_cap_qunipro_clk_gating(host))
		goto out;

	/* Enable all the mask bits */
	err = ufshcd_dme_rmw(hba, DL_VS_CLK_CFG_MASK,
				DL_VS_CLK_CFG_MASK, DL_VS_CLK_CFG);
	if (err)
		goto out;

	err = ufshcd_dme_rmw(hba, PA_VS_CLK_CFG_REG_MASK,
				PA_VS_CLK_CFG_REG_MASK, PA_VS_CLK_CFG_REG);
	if (err)
		goto out;

	if (!((host->hw_ver.major == 4) && (host->hw_ver.minor == 0) &&
	     (host->hw_ver.step == 0))) {
		err = ufshcd_dme_rmw(hba, DME_VS_CORE_CLK_CTRL_DME_HW_CGC_EN,
					DME_VS_CORE_CLK_CTRL_DME_HW_CGC_EN,
					DME_VS_CORE_CLK_CTRL);
	} else {
		dev_err(hba->dev, "%s: skipping DME_HW_CGC_EN set\n",
			__func__);
	}
out:
	return err;
}

static void ufs_qcom_force_mem_config(struct ufs_hba *hba)
{
	struct ufs_clk_info *clki;

	/*
	 * Configure the behavior of ufs clocks core and peripheral
	 * memory state when they are turned off.
	 * This configuration is required to allow retaining
	 * ICE crypto configuration (including keys) when
	 * core_clk_ice is turned off, and powering down
	 * non-ICE RAMs of host controller.
	 *
	 * This is applicable only to gcc clocks.
	 */
	list_for_each_entry(clki, &hba->clk_list_head, list) {

		/* skip it for non-gcc (rpmh) clocks */
		if (!strcmp(clki->name, "ref_clk"))
			continue;

		if (!strcmp(clki->name, "core_clk_ice") ||
			!strcmp(clki->name, "core_clk_ice_hw_ctl"))
			qcom_clk_set_flags(clki->clk, CLKFLAG_RETAIN_MEM);
		else
			qcom_clk_set_flags(clki->clk, CLKFLAG_NORETAIN_MEM);
		qcom_clk_set_flags(clki->clk, CLKFLAG_NORETAIN_PERIPH);
		qcom_clk_set_flags(clki->clk, CLKFLAG_PERIPH_OFF_CLEAR);
	}
}

static int ufs_qcom_hce_enable_notify(struct ufs_hba *hba,
				      enum ufs_notify_change_status status)
{
	struct ufs_qcom_host *host = ufshcd_get_variant(hba);
	int err = 0;

	switch (status) {
	case PRE_CHANGE:
		ufs_qcom_force_mem_config(hba);
		ufs_qcom_power_up_sequence(hba);
		/*
		 * The PHY PLL output is the source of tx/rx lane symbol
		 * clocks, hence, enable the lane clocks only after PHY
		 * is initialized.
		 */
		err = ufs_qcom_enable_lane_clks(host);
		if (err)
			dev_err(hba->dev, "%s: enable lane clks failed,	ret=%d\n",
				__func__, err);
		/*
		 * ICE enable needs to be called before ufshcd_crypto_enable
		 * during resume as it is needed before reprogramming all
		 * keys. So moving it to PRE_CHANGE.
		 */
		ufs_qcom_ice_enable(host);
		break;
	case POST_CHANGE:
		err = ufs_qcom_config_shared_ice(host);
		if (err) {
			dev_err(hba->dev, "%s: config shared ice failed, ret=%d\n",
				__func__, err);
			break;
		}

		/* check if UFS PHY moved from DISABLED to HIBERN8 */
		err = ufs_qcom_check_hibern8(hba);
		ufs_qcom_enable_hw_clk_gating(hba);
		break;
	default:
		dev_err(hba->dev, "%s: invalid status %d\n", __func__, status);
		err = -EINVAL;
		break;
	}

	ufs_qcom_log_str(host, "-,%d,%d\n", status, err);
	return err;
}

/*
 * Returns zero for success and non-zero in case of a failure
 */
static int __ufs_qcom_cfg_timers(struct ufs_hba *hba, u32 gear,
			       u32 hs, u32 rate, bool update_link_startup_timer,
			       bool is_pre_scale_up)
{
	int ret = 0;
	struct ufs_qcom_host *host = ufshcd_get_variant(hba);
	struct ufs_clk_info *clki;
	u32 core_clk_period_in_ns;
	u32 tx_clk_cycles_per_us = 0;
	unsigned long core_clk_rate = 0;
	u32 core_clk_cycles_per_us = 0;

	static u32 pwm_fr_table[][2] = {
		{UFS_PWM_G1, 0x1},
		{UFS_PWM_G2, 0x1},
		{UFS_PWM_G3, 0x1},
		{UFS_PWM_G4, 0x1},
	};

	static u32 hs_fr_table_rA[][2] = {
		{UFS_HS_G1, 0x1F},
		{UFS_HS_G2, 0x3e},
		{UFS_HS_G3, 0x7D},
	};

	static u32 hs_fr_table_rB[][2] = {
		{UFS_HS_G1, 0x24},
		{UFS_HS_G2, 0x49},
		{UFS_HS_G3, 0x92},
	};

	/*
	 * The Qunipro controller does not use following registers:
	 * SYS1CLK_1US_REG, TX_SYMBOL_CLK_1US_REG, CLK_NS_REG &
	 * UFS_REG_PA_LINK_STARTUP_TIMER
	 * But UTP controller uses SYS1CLK_1US_REG register for Interrupt
	 * Aggregation logic / Auto hibern8 logic.
	 * It is mandatory to write SYS1CLK_1US_REG register on UFS host
	 * controller V4.0.0 onwards.
	*/
	if (ufs_qcom_cap_qunipro(host) &&
	    (!(ufshcd_is_intr_aggr_allowed(hba) ||
	       ufshcd_is_auto_hibern8_supported(hba) ||
	       host->hw_ver.major >= 4)))
		goto out;

	if (gear == 0) {
		dev_err(hba->dev, "%s: invalid gear = %d\n", __func__, gear);
		goto out_error;
	}

	list_for_each_entry(clki, &hba->clk_list_head, list) {
		if (!strcmp(clki->name, "core_clk")) {
			if (is_pre_scale_up)
				core_clk_rate = clki->max_freq;
			else
				core_clk_rate = clk_get_rate(clki->clk);
		}
	}

	/* If frequency is smaller than 1MHz, set to 1MHz */
	if (core_clk_rate < DEFAULT_CLK_RATE_HZ)
		core_clk_rate = DEFAULT_CLK_RATE_HZ;

	core_clk_cycles_per_us = core_clk_rate / USEC_PER_SEC;
	if (ufshcd_readl(hba, REG_UFS_SYS1CLK_1US) != core_clk_cycles_per_us) {
		ufshcd_writel(hba, core_clk_cycles_per_us, REG_UFS_SYS1CLK_1US);
		/*
		 * make sure above write gets applied before we return from
		 * this function.
		 */
		mb();
	}

	if (ufs_qcom_cap_qunipro(host))
		goto out;

	core_clk_period_in_ns = NSEC_PER_SEC / core_clk_rate;
	core_clk_period_in_ns <<= OFFSET_CLK_NS_REG;
	core_clk_period_in_ns &= MASK_CLK_NS_REG;

	switch (hs) {
	case FASTAUTO_MODE:
	case FAST_MODE:
		if (rate == PA_HS_MODE_A) {
			if (gear > ARRAY_SIZE(hs_fr_table_rA)) {
				dev_err(hba->dev,
					"%s: index %d exceeds table size %zu\n",
					__func__, gear,
					ARRAY_SIZE(hs_fr_table_rA));
				goto out_error;
			}
			tx_clk_cycles_per_us = hs_fr_table_rA[gear-1][1];
		} else if (rate == PA_HS_MODE_B) {
			if (gear > ARRAY_SIZE(hs_fr_table_rB)) {
				dev_err(hba->dev,
					"%s: index %d exceeds table size %zu\n",
					__func__, gear,
					ARRAY_SIZE(hs_fr_table_rB));
				goto out_error;
			}
			tx_clk_cycles_per_us = hs_fr_table_rB[gear-1][1];
		} else {
			dev_err(hba->dev, "%s: invalid rate = %d\n",
				__func__, rate);
			goto out_error;
		}
		break;
	case SLOWAUTO_MODE:
	case SLOW_MODE:
		if (gear > ARRAY_SIZE(pwm_fr_table)) {
			dev_err(hba->dev,
					"%s: index %d exceeds table size %zu\n",
					__func__, gear,
					ARRAY_SIZE(pwm_fr_table));
			goto out_error;
		}
		tx_clk_cycles_per_us = pwm_fr_table[gear-1][1];
		break;
	case UNCHANGED:
	default:
		dev_err(hba->dev, "%s: invalid mode = %d\n", __func__, hs);
		goto out_error;
	}

	if (ufshcd_readl(hba, REG_UFS_TX_SYMBOL_CLK_NS_US) !=
	    (core_clk_period_in_ns | tx_clk_cycles_per_us)) {
		/* this register 2 fields shall be written at once */
		ufshcd_writel(hba, core_clk_period_in_ns | tx_clk_cycles_per_us,
			      REG_UFS_TX_SYMBOL_CLK_NS_US);
		/*
		 * make sure above write gets applied before we return from
		 * this function.
		 */
		mb();
	}

	if (update_link_startup_timer) {
		ufshcd_writel(hba, ((core_clk_rate / MSEC_PER_SEC) * 100),
			      REG_UFS_PA_LINK_STARTUP_TIMER);
		/*
		 * make sure that this configuration is applied before
		 * we return
		 */
		mb();
	}
	goto out;

out_error:
	ret = -EINVAL;
out:
	return ret;
}

static int ufs_qcom_cfg_timers(struct ufs_hba *hba, u32 gear,
			       u32 hs, u32 rate, bool update_link_startup_timer)
{
	return  __ufs_qcom_cfg_timers(hba, gear, hs, rate,
				      update_link_startup_timer, false);
}

static int ufs_qcom_set_dme_vs_core_clk_ctrl_max_freq_mode(struct ufs_hba *hba)
{
	struct ufs_clk_info *clki;
	struct list_head *head = &hba->clk_list_head;
	u32 max_freq = 0;
	int err = 0;

	list_for_each_entry(clki, head, list) {
		if (!IS_ERR_OR_NULL(clki->clk) &&
		    (!strcmp(clki->name, "core_clk_unipro"))) {
			max_freq = clki->max_freq;
			break;
		}
	}

	switch (max_freq) {
	case 300000000:
		err = ufs_qcom_set_dme_vs_core_clk_ctrl_clear_div(hba, 300, 12);
		break;
	case 150000000:
		err = ufs_qcom_set_dme_vs_core_clk_ctrl_clear_div(hba, 150, 6);
		break;
	default:
		err = -EINVAL;
		break;
	}

	return err;
}

/**
 * ufs_qcom_bypass_cfgready_signal - Tunes PA_VS_CONFIG_REG1 and
 * PA_VS_CONFIG_REG2 vendor specific attributes of local unipro
 * to bypass CFGREADY signal on Config interface between UFS
 * controller and PHY.
 *
 * The issue is related to config signals sampling from PHY
 * to controller. The PHY signals which are driven by 150MHz
 * clock and sampled by 300MHz instead of 150MHZ.
 *
 * The issue will be seen when only one of tx_cfg_rdyn_0
 * and tx_cfg_rdyn_1 is 0 around sampling clock edge and
 * if timing is not met as timing margin for some devices is
 * very less in one of the corner.
 *
 * To workaround this issue, controller should bypass the Cfgready
 * signal(TX_CFGREADY and RX_CFGREDY) because controller still wait
 * for another signal tx_savestatusn which will serve same purpose.
 *
 * The corresponding HW CR: 'QCTDD06985523' UFS HSG4 test fails
 * in SDF MAX GLS is linked to this issue.
 */
static int ufs_qcom_bypass_cfgready_signal(struct ufs_hba *hba)
{
	int err = 0;
	u32 pa_vs_config_reg1;
	u32 pa_vs_config_reg2;
	u32 mask;

	err = ufshcd_dme_get(hba, UIC_ARG_MIB(PA_VS_CONFIG_REG1),
			&pa_vs_config_reg1);
	if (err)
		goto out;

	err = ufshcd_dme_set(hba, UIC_ARG_MIB(PA_VS_CONFIG_REG1),
			(pa_vs_config_reg1 | BIT_TX_EOB_COND));
	if (err)
		goto out;

	err = ufshcd_dme_get(hba, UIC_ARG_MIB(PA_VS_CONFIG_REG2),
			&pa_vs_config_reg2);
	if (err)
		goto out;

	mask = (BIT_RX_EOB_COND | BIT_LINKCFG_WAIT_LL1_RX_CFG_RDY |
					H8_ENTER_COND_MASK);
	pa_vs_config_reg2 = (pa_vs_config_reg2 & ~mask) |
				(0x2 << H8_ENTER_COND_OFFSET);

	err = ufshcd_dme_set(hba, UIC_ARG_MIB(PA_VS_CONFIG_REG2),
			(pa_vs_config_reg2));
out:
	return err;
}

static void ufs_qcom_dump_attribs(struct ufs_hba *hba)
{
	int ret;
	int attrs[] = {0x15a0, 0x1552, 0x1553, 0x1554,
		       0x1555, 0x1556, 0x1557, 0x155a,
		       0x155b, 0x155c, 0x155d, 0x155e,
		       0x155f, 0x1560, 0x1561, 0x1568,
		       0x1569, 0x156a, 0x1571, 0x1580,
		       0x1581, 0x1583, 0x1584, 0x1585,
		       0x1586, 0x1587, 0x1590, 0x1591,
		       0x15a1, 0x15a2, 0x15a3, 0x15a4,
		       0x15a5, 0x15a6, 0x15a7, 0x15a8,
		       0x15a9, 0x15aa, 0x15ab, 0x15c0,
		       0x15c1, 0x15c2, 0x15d0, 0x15d1,
		       0x15d2, 0x15d3, 0x15d4, 0x15d5,
	};
	int cnt = ARRAY_SIZE(attrs);
	int i = 0, val;

	for (; i < cnt; i++) {
		ret = ufshcd_dme_get(hba, UIC_ARG_MIB(attrs[i]), &val);
		if (ret) {
			dev_err(hba->dev, "Failed reading: 0x%04x, ret:%d\n",
				attrs[i], ret);
			continue;
		}
		dev_err(hba->dev, "0x%04x: %d\n", attrs[i], val);
	}
}

static void ufs_qcom_validate_link_params(struct ufs_hba *hba)
{
	int val = 0;
	bool err = false;

	WARN_ON(ufs_qcom_get_connected_tx_lanes(hba, &val));
	if (val != hba->lanes_per_direction) {
		dev_err(hba->dev, "%s: Tx lane mismatch [config,reported] [%d,%d]\n",
			__func__, hba->lanes_per_direction, val);
		WARN_ON(1);
		err = true;
	}

	val = 0;
	WARN_ON(ufs_qcom_get_connected_rx_lanes(hba, &val));
	if (val != hba->lanes_per_direction) {
		dev_err(hba->dev, "%s: Rx lane mismatch [config,reported] [%d,%d]\n",
			__func__, hba->lanes_per_direction, val);
		WARN_ON(1);
		err = true;
	}

	if (err)
		ufs_qcom_dump_attribs(hba);
}

static int ufs_qcom_link_startup_notify(struct ufs_hba *hba,
					enum ufs_notify_change_status status)
{
	int err = 0;
	struct ufs_qcom_host *host = ufshcd_get_variant(hba);
	struct phy *phy = host->generic_phy;
	struct device *dev = hba->dev;
	u32 temp;

	switch (status) {
	case PRE_CHANGE:
		if (strlen(android_boot_dev) && strcmp(android_boot_dev, dev_name(dev)))
			return -ENODEV;

		if (ufs_qcom_cfg_timers(hba, UFS_PWM_G1, SLOWAUTO_MODE,
					0, true)) {
			dev_err(hba->dev, "%s: ufs_qcom_cfg_timers() failed\n",
				__func__);
			err = -EINVAL;
			goto out;
		}

		ufs_qcom_phy_ctrl_rx_linecfg(phy, true);

		if (ufs_qcom_cap_qunipro(host)) {
			err = ufs_qcom_set_dme_vs_core_clk_ctrl_max_freq_mode(
				hba);
			if (err)
				goto out;
		}

		err = ufs_qcom_enable_hw_clk_gating(hba);
		if (err)
			goto out;

		/*
		 * Controller checks ICE configuration error without
		 * checking if the command is SCSI command
		 */
		temp = readl_relaxed(host->dev_ref_clk_ctrl_mmio);
		temp |= BIT(31);
		writel_relaxed(temp, host->dev_ref_clk_ctrl_mmio);
		/* ensure that UTP_SCASI_CHECK_DIS is enabled before link startup */
		wmb();

		/*
		 * Some UFS devices (and may be host) have issues if LCC is
		 * enabled. So we are setting PA_Local_TX_LCC_Enable to 0
		 * before link startup which will make sure that both host
		 * and device TX LCC are disabled once link startup is
		 * completed.
		 */
		if (ufshcd_get_local_unipro_ver(hba) != UFS_UNIPRO_VER_1_41)
			err = ufshcd_disable_host_tx_lcc(hba);
		if (err)
			goto out;

		if (host->bypass_g4_cfgready)
			err = ufs_qcom_bypass_cfgready_signal(hba);
		break;
<<<<<<< HEAD
	case POST_CHANGE:
		ufs_qcom_link_startup_post_change(hba);
		ufs_qcom_validate_link_params(hba);
		break;
=======
>>>>>>> b996f9c3
	default:
		break;
	}

out:
	ufs_qcom_log_str(host, "*,%d,%d\n", status, err);
	return err;
}

static int ufs_qcom_config_vreg(struct device *dev,
		struct ufs_vreg *vreg, bool on)
{
	if (!vreg) {
		WARN_ON(1);
		return -EINVAL;
	}

	if (regulator_count_voltages(vreg->reg) <= 0)
		return 0;
	return regulator_set_load(vreg->reg, on ? vreg->max_uA : 0);
}

static int ufs_qcom_enable_vreg(struct device *dev, struct ufs_vreg *vreg)
{
	int ret = 0;

	if (vreg->enabled)
		return ret;

	ret = ufs_qcom_config_vreg(dev, vreg, true);
	if (ret)
		goto out;

	ret = regulator_enable(vreg->reg);
	if (ret)
		goto out;

	vreg->enabled = true;
out:
	return ret;
}

static int ufs_qcom_disable_vreg(struct device *dev, struct ufs_vreg *vreg)
{
	int ret = 0;

	if (!vreg->enabled)
		return ret;

	ret = regulator_disable(vreg->reg);
	if (ret)
		goto out;

	ret = ufs_qcom_config_vreg(dev, vreg, false);
	if (ret)
		goto out;

	vreg->enabled = false;
out:
	return ret;
}


static int ufs_qcom_mod_min_cpufreq(unsigned int cpu, s32 new_val)
{
	int ret = 0;
	struct freq_qos_request *qos_req;

	cpus_read_lock();
	if (cpu_online(cpu)) {
		qos_req = &per_cpu(qos_min_req, cpu);
		ret = freq_qos_update_request(qos_req, new_val);
	}
	cpus_read_unlock();
	return ret;
}

static int ufs_qcom_init_cpu_minfreq_req(struct ufs_qcom_host *host,
					unsigned int cpu)
{
	int ret;
	struct cpufreq_policy *policy;
	struct freq_qos_request *req;

	policy = cpufreq_cpu_get(cpu);
	if (!policy) {
		dev_err(host->hba->dev, "Failed to get cpu(%u)freq policy\n",
			cpu);
		return -EINVAL;
	}

	req = &per_cpu(qos_min_req, cpu);
	ret = freq_qos_add_request(&policy->constraints, req, FREQ_QOS_MIN,
				FREQ_QOS_MIN_DEFAULT_VALUE);
	if (ret < 0)
		dev_err(host->hba->dev, "Failed to add freq qos req\n");
	cpufreq_cpu_put(policy);

	return ret;
}

static void ufs_qcom_cpufreq_dwork(struct work_struct *work)
{
	struct ufs_qcom_host *host = container_of(to_delayed_work(work),
							struct ufs_qcom_host,
							fwork);
	unsigned long cur_thres = atomic_read(&host->num_reqs_threshold);
	unsigned int freq_val = -1;
	int err = -1;

	atomic_set(&host->num_reqs_threshold, 0);

	if (cur_thres > NUM_REQS_HIGH_THRESH && !host->cur_freq_vote)
		freq_val = host->max_cpu_scale_freq;
	else if (cur_thres < NUM_REQS_LOW_THRESH && host->cur_freq_vote)
		freq_val = host->min_cpu_scale_freq;

	if (freq_val == -1)
		goto out;

	err = ufs_qcom_mod_min_cpufreq(host->config_cpu, freq_val);
	if (err < 0)
		dev_err(host->hba->dev, "fail set cpufreq-fmin to %d: %u\n",
				err, freq_val);
	else if (freq_val == host->max_cpu_scale_freq)
		host->cur_freq_vote = true;
	else if (freq_val == host->min_cpu_scale_freq)
		host->cur_freq_vote = false;
	dev_dbg(host->hba->dev, "cur_freq_vote=%d,freq_val=%u,cth=%u\n",
		host->cur_freq_vote, freq_val, cur_thres);
out:
	queue_delayed_work(host->ufs_qos->workq, &host->fwork,
			   msecs_to_jiffies(UFS_QCOM_LOAD_MON_DLY_MS));
}

static int add_group_qos(struct qos_cpu_group *qcg, enum constraint type)
{
	int cpu, err;
	struct dev_pm_qos_request *qos_req = qcg->qos_req;

	for_each_cpu(cpu, &qcg->mask) {
		dev_dbg(qcg->host->hba->dev, "%s: cpu: %d | mask: 0x%08x | assoc-qos-req: 0x%08x\n",
			__func__, cpu, qcg->mask, qos_req);
		memset(qos_req, 0,
		       sizeof(struct dev_pm_qos_request));
		err = dev_pm_qos_add_request(get_cpu_device(cpu),
					     qos_req,
					     DEV_PM_QOS_RESUME_LATENCY,
					     type);
		if (err < 0)
			return err;
		qos_req++;
	}
	return 0;
}

static int remove_group_qos(struct qos_cpu_group *qcg)
{
	int err, cpu;
	struct dev_pm_qos_request *qos_req = qcg->qos_req;

	for_each_cpu(cpu, &qcg->mask) {
		if (!dev_pm_qos_request_active(qos_req)) {
			qos_req++;
			continue;
		}
		err = dev_pm_qos_remove_request(qos_req);
		if (err < 0)
			return err;
		qos_req++;
	}
	return 0;
}

static void ufs_qcom_device_reset_ctrl(struct ufs_hba *hba, bool asserted)
{
	struct ufs_qcom_host *host = ufshcd_get_variant(hba);

	/* reset gpio is optional */
	if (!host->device_reset)
		return;

	gpiod_set_value_cansleep(host->device_reset, asserted);
}

static int ufs_qcom_suspend(struct ufs_hba *hba, enum ufs_pm_op pm_op,
	enum ufs_notify_change_status status)
{
	struct ufs_qcom_host *host = ufshcd_get_variant(hba);
	int err = 0;

	if (status == PRE_CHANGE)
		return 0;

	/*
	 * If UniPro link is not active or OFF, PHY ref_clk, main PHY analog
	 * power rail and low noise analog power rail for PLL can be
	 * switched off.
	 */
	if (!ufs_qcom_is_link_active(hba)) {
		ufs_qcom_disable_lane_clks(host);
		if (host->vddp_ref_clk && ufs_qcom_is_link_off(hba))
			err = ufs_qcom_disable_vreg(hba->dev,
					host->vddp_ref_clk);
		if (host->vccq_parent && !hba->auto_bkops_enabled)
			ufs_qcom_disable_vreg(hba->dev, host->vccq_parent);
		if (!err)
			err = ufs_qcom_unvote_qos_all(hba);
	}

	if (!err && ufs_qcom_is_link_off(hba) && host->device_reset)
		ufs_qcom_device_reset_ctrl(hba, true);

	ufs_qcom_log_str(host, "&,%d,%d,%d,%d,%d,%d\n",
			pm_op, hba->rpm_lvl, hba->spm_lvl, hba->uic_link_state,
			hba->curr_dev_pwr_mode, err);
	ufs_qcom_ice_disable(host);

	cancel_dwork_unvote_cpufreq(hba);
	return err;
}

static int ufs_qcom_resume(struct ufs_hba *hba, enum ufs_pm_op pm_op)
{
	struct ufs_qcom_host *host = ufshcd_get_variant(hba);
	int err;

	if (host->vddp_ref_clk && (hba->rpm_lvl > UFS_PM_LVL_3 ||
				   hba->spm_lvl > UFS_PM_LVL_3))
		ufs_qcom_enable_vreg(hba->dev,
				      host->vddp_ref_clk);

	if (host->vccq_parent)
		ufs_qcom_enable_vreg(hba->dev, host->vccq_parent);

	err = ufs_qcom_enable_lane_clks(host);
	if (err)
		return err;

	ufs_qcom_log_str(host, "$,%d,%d,%d,%d,%d,%d\n",
			pm_op, hba->rpm_lvl, hba->spm_lvl, hba->uic_link_state,
			hba->curr_dev_pwr_mode, err);
	return 0;
}

static int ufs_qcom_get_bus_vote(struct ufs_qcom_host *host,
		const char *speed_mode)
{
	struct device *dev = host->hba->dev;
	struct device_node *np = dev->of_node;
	int err;
	const char *key = "qcom,bus-vector-names";

	if (!speed_mode) {
		err = -EINVAL;
		goto out;
	}

	if (host->bus_vote.is_max_bw_needed && !!strcmp(speed_mode, "MIN"))
		err = of_property_match_string(np, key, "MAX");
	else
		err = of_property_match_string(np, key, speed_mode);

out:
	if (err < 0)
		dev_err(dev, "%s: Invalid %s mode %d\n",
				__func__, speed_mode, err);
	return err;
}

static void ufs_qcom_get_speed_mode(struct ufs_pa_layer_attr *p, char *result)
{
	int gear = max_t(u32, p->gear_rx, p->gear_tx);
	int lanes = max_t(u32, p->lane_rx, p->lane_tx);
	int pwr;

	/* default to PWM Gear 1, Lane 1 if power mode is not initialized */
	if (!gear)
		gear = 1;

	if (!lanes)
		lanes = 1;

	if (!p->pwr_rx && !p->pwr_tx) {
		pwr = SLOWAUTO_MODE;
		snprintf(result, BUS_VECTOR_NAME_LEN, "MIN");
	} else if (p->pwr_rx == FAST_MODE || p->pwr_rx == FASTAUTO_MODE ||
		 p->pwr_tx == FAST_MODE || p->pwr_tx == FASTAUTO_MODE) {
		pwr = FAST_MODE;
		snprintf(result, BUS_VECTOR_NAME_LEN, "%s_R%s_G%d_L%d", "HS",
			 p->hs_rate == PA_HS_MODE_B ? "B" : "A", gear, lanes);
	} else {
		pwr = SLOW_MODE;
		snprintf(result, BUS_VECTOR_NAME_LEN, "%s_G%d_L%d",
			 "PWM", gear, lanes);
	}
}

static int ufs_qcom_get_ib_ab(struct ufs_qcom_host *host, int index,
			      struct qcom_bus_vectors *ufs_ddr_vec,
			      struct qcom_bus_vectors *cpu_ufs_vec)
{
	struct qcom_bus_path *usecase;

	if (!host->qbsd)
		return -EINVAL;

	if (index > host->qbsd->num_usecase)
		return -EINVAL;

	usecase = host->qbsd->usecase;

	/*
	 *
	 * usecase:0  usecase:0
	 * ufs->ddr   cpu->ufs
	 * |vec[0&1] | vec[2&3]|
	 * +----+----+----+----+
	 * | ab | ib | ab | ib |
	 * |----+----+----+----+
	 * .
	 * .
	 * .
	 * usecase:n  usecase:n
	 * ufs->ddr   cpu->ufs
	 * |vec[0&1] | vec[2&3]|
	 * +----+----+----+----+
	 * | ab | ib | ab | ib |
	 * |----+----+----+----+
	 */

	/* index refers to offset in usecase */
	ufs_ddr_vec->ab = usecase[index].vec[0].ab;
	ufs_ddr_vec->ib = usecase[index].vec[0].ib;

	cpu_ufs_vec->ab = usecase[index].vec[1].ab;
	cpu_ufs_vec->ib = usecase[index].vec[1].ib;

	return 0;
}

static int __ufs_qcom_set_bus_vote(struct ufs_qcom_host *host, int vote)
{
	int err = 0;
	struct qcom_bus_scale_data *d = host->qbsd;
	struct qcom_bus_vectors path0, path1;
	struct device *dev = host->hba->dev;

	err = ufs_qcom_get_ib_ab(host, vote, &path0, &path1);
	if (err) {
		dev_err(dev, "Error: failed (%d) to get ib/ab\n",
			err);
		return err;
	}

	dev_dbg(dev, "Setting vote: %d: ufs-ddr: ab: %llu ib: %llu\n", vote,
		path0.ab, path0.ib);
	err = icc_set_bw(d->ufs_ddr, path0.ab, path0.ib);
	if (err) {
		dev_err(dev, "Error: failed setting (%s) bus vote\n", err,
			UFS_DDR);
		return err;
	}

	dev_dbg(dev, "Setting: cpu-ufs: ab: %llu ib: %llu\n", path1.ab,
		path1.ib);
	err = icc_set_bw(d->cpu_ufs, path1.ab, path1.ib);
	if (err) {
		dev_err(dev, "Error: failed setting (%s) bus vote\n", err,
			CPU_UFS);
		return err;
	}

	host->bus_vote.curr_vote = vote;

	return err;
}

static int ufs_qcom_update_bus_bw_vote(struct ufs_qcom_host *host)
{
	int vote;
	int err = 0;
	char mode[BUS_VECTOR_NAME_LEN];

	ufs_qcom_get_speed_mode(&host->dev_req_params, mode);

	vote = ufs_qcom_get_bus_vote(host, mode);
	if (vote >= 0)
		err = __ufs_qcom_set_bus_vote(host, vote);
	else
		err = vote;

	if (err)
		dev_err(host->hba->dev, "%s: failed %d\n", __func__, err);
	else
		host->bus_vote.saved_vote = vote;
	return err;
}

static int ufs_qcom_set_bus_vote(struct ufs_hba *hba, bool on)
{
	struct ufs_qcom_host *host = ufshcd_get_variant(hba);
	int vote, err;

	/*
	 * In case ufs_qcom_init() is not yet done, simply ignore.
	 * This ufs_qcom_set_bus_vote() shall be called from
	 * ufs_qcom_init() after init is done.
	 */
	if (!host)
		return 0;

	if (on) {
		vote = host->bus_vote.saved_vote;
		if (vote == host->bus_vote.min_bw_vote)
			ufs_qcom_update_bus_bw_vote(host);
	} else {
		vote = host->bus_vote.min_bw_vote;
	}

	err = __ufs_qcom_set_bus_vote(host, vote);
	if (err)
		dev_err(hba->dev, "%s: set bus vote failed %d\n",
				 __func__, err);

	return err;
}

static ssize_t
show_ufs_to_mem_max_bus_bw(struct device *dev, struct device_attribute *attr,
			char *buf)
{
	struct ufs_hba *hba = dev_get_drvdata(dev);
	struct ufs_qcom_host *host = ufshcd_get_variant(hba);

	return scnprintf(buf, PAGE_SIZE, "%u\n",
			host->bus_vote.is_max_bw_needed);
}

static ssize_t
store_ufs_to_mem_max_bus_bw(struct device *dev, struct device_attribute *attr,
		const char *buf, size_t count)
{
	struct ufs_hba *hba = dev_get_drvdata(dev);
	struct ufs_qcom_host *host = ufshcd_get_variant(hba);
	uint32_t value;

	if (!kstrtou32(buf, 0, &value)) {
		host->bus_vote.is_max_bw_needed = !!value;
		ufs_qcom_update_bus_bw_vote(host);
	}

	return count;
}

static struct qcom_bus_scale_data *ufs_qcom_get_bus_scale_data(struct device
							       *dev)

{
	struct platform_device *pdev = to_platform_device(dev);
	struct device_node *of_node = dev->of_node;
	struct qcom_bus_scale_data *qsd;
	struct qcom_bus_path *usecase = NULL;
	int ret = 0, i = 0, j, num_paths, len;
	const uint32_t *vec_arr = NULL;
	bool mem_err = false;

	if (!pdev) {
		dev_err(dev, "Null platform device!\n");
		return NULL;
	}

	qsd = devm_kzalloc(dev, sizeof(struct qcom_bus_scale_data), GFP_KERNEL);
	if (!qsd)
		return NULL;

	ret = of_property_read_string(of_node, "qcom,ufs-bus-bw,name",
				      &qsd->name);
	if (ret) {
		dev_err(dev, "Error: (%d) Bus name missing!\n", ret);
		return NULL;
	}

	ret = of_property_read_u32(of_node, "qcom,ufs-bus-bw,num-cases",
		&qsd->num_usecase);
	if (ret) {
		pr_err("Error: num-usecases not found\n");
		goto err;
	}

	usecase = devm_kzalloc(dev, (sizeof(struct qcom_bus_path) *
				   qsd->num_usecase), GFP_KERNEL);
	if (!usecase)
		return NULL;

	ret = of_property_read_u32(of_node, "qcom,ufs-bus-bw,num-paths",
				   &num_paths);
	if (ret) {
		pr_err("Error: num_paths not found\n");
		return NULL;
	}

	vec_arr = of_get_property(of_node, "qcom,ufs-bus-bw,vectors-KBps",
				  &len);
	if (vec_arr == NULL) {
		pr_err("Error: Vector array not found\n");
		return NULL;
	}

	for (i = 0; i < qsd->num_usecase; i++) {
		usecase[i].num_paths = num_paths;
		usecase[i].vec = devm_kzalloc(dev, num_paths *
					      sizeof(struct qcom_bus_vectors),
					      GFP_KERNEL);
		if (!usecase[i].vec) {
			mem_err = true;
			dev_err(dev, "Error: Failed to alloc mem for vectors\n");
			goto err;
		}

		for (j = 0; j < num_paths; j++) {
			uint32_t tab;
			int idx = ((i * num_paths) + j) * 2;

			tab = vec_arr[idx];
			usecase[i].vec[j].ab = ((tab & 0xff000000) >> 24) |
				((tab & 0x00ff0000) >> 8) |
				((tab & 0x0000ff00) << 8) | (tab << 24);

			tab = vec_arr[idx + 1];
			usecase[i].vec[j].ib = ((tab & 0xff000000) >> 24) |
				((tab & 0x00ff0000) >> 8) |
				((tab & 0x0000ff00) << 8) | (tab << 24);

			dev_dbg(dev, "ab: %llu ib:%llu [i]: %d [j]: %d\n",
				usecase[i].vec[j].ab, usecase[i].vec[j].ib, i,
				j);
		}
	}

	qsd->usecase = usecase;
	return qsd;
err:
	return NULL;
}

static int ufs_qcom_bus_register(struct ufs_qcom_host *host)
{
	int err = 0;
	struct device *dev = host->hba->dev;
	struct qcom_bus_scale_data *qsd;

	qsd = ufs_qcom_get_bus_scale_data(dev);
	if (!qsd) {
		dev_err(dev, "Failed: getting bus_scale data\n");
		return 0;
	}
	host->qbsd = qsd;

	qsd->ufs_ddr = of_icc_get(dev, UFS_DDR);
	if (IS_ERR(qsd->ufs_ddr)) {
		dev_err(dev, "Error: (%d) failed getting %s path\n",
			PTR_ERR(qsd->ufs_ddr), UFS_DDR);
		return PTR_ERR(qsd->ufs_ddr);
	}

	qsd->cpu_ufs = of_icc_get(dev, CPU_UFS);
	if (IS_ERR(qsd->cpu_ufs)) {
		dev_err(dev, "Error: (%d) failed getting %s path\n",
			PTR_ERR(qsd->cpu_ufs), CPU_UFS);
		return PTR_ERR(qsd->cpu_ufs);
	}

	/* cache the vote index for minimum and maximum bandwidth */
	host->bus_vote.min_bw_vote = ufs_qcom_get_bus_vote(host, "MIN");
	host->bus_vote.max_bw_vote = ufs_qcom_get_bus_vote(host, "MAX");

	host->bus_vote.max_bus_bw.show = show_ufs_to_mem_max_bus_bw;
	host->bus_vote.max_bus_bw.store = store_ufs_to_mem_max_bus_bw;
	sysfs_attr_init(&host->bus_vote.max_bus_bw.attr);
	host->bus_vote.max_bus_bw.attr.name = "max_bus_bw";
	host->bus_vote.max_bus_bw.attr.mode = 0644;
	err = device_create_file(dev, &host->bus_vote.max_bus_bw);
	if (err)
		dev_err(dev, "Error: (%d) Failed to create sysfs entries\n",
			err);
	return 0;
}

static void ufs_qcom_dev_ref_clk_ctrl(struct ufs_qcom_host *host, bool enable)
{
	if (host->dev_ref_clk_ctrl_mmio &&
	    (enable ^ host->is_dev_ref_clk_enabled)) {
		u32 temp = readl_relaxed(host->dev_ref_clk_ctrl_mmio);

		if (enable)
			temp |= host->dev_ref_clk_en_mask;
		else
			temp &= ~host->dev_ref_clk_en_mask;

		/*
		 * If we are here to disable this clock it might be immediately
		 * after entering into hibern8 in which case we need to make
		 * sure that device ref_clk is active for specific time after
		 * hibern8 enter.
		 */
		if (!enable) {
			unsigned long gating_wait;

			gating_wait = host->hba->dev_info.clk_gating_wait_us;
			if (!gating_wait) {
				udelay(1);
			} else {
				/*
				 * bRefClkGatingWaitTime defines the minimum
				 * time for which the reference clock is
				 * required by device during transition from
				 * HS-MODE to LS-MODE or HIBERN8 state. Give it
				 * more delay to be on the safe side.
				 */
				gating_wait += 10;
				usleep_range(gating_wait, gating_wait + 10);
			}
		}

		writel_relaxed(temp, host->dev_ref_clk_ctrl_mmio);

		/*
		 * Make sure the write to ref_clk reaches the destination and
		 * not stored in a Write Buffer (WB).
		 */
		readl(host->dev_ref_clk_ctrl_mmio);

		/*
		 * If we call hibern8 exit after this, we need to make sure that
		 * device ref_clk is stable for a given time before the hibern8
		 * exit command.
		 */
		if (enable)
			usleep_range(50, 60);

		host->is_dev_ref_clk_enabled = enable;
	}
}

static int ufs_qcom_pwr_change_notify(struct ufs_hba *hba,
				enum ufs_notify_change_status status,
				struct ufs_pa_layer_attr *dev_max_params,
				struct ufs_pa_layer_attr *dev_req_params)
{
	u32 val;
	struct ufs_qcom_host *host = ufshcd_get_variant(hba);
	struct phy *phy = host->generic_phy;
	struct ufs_qcom_dev_params ufs_qcom_cap;
	int ret = 0;

	if (!dev_req_params) {
		pr_err("%s: incoming dev_req_params is NULL\n", __func__);
		ret = -EINVAL;
		goto out;
	}

	switch (status) {
	case PRE_CHANGE:
		ufs_qcom_cap.hs_rx_gear = host->limit_rx_hs_gear;
		ufs_qcom_cap.hs_tx_gear = host->limit_tx_hs_gear;
		ufs_qcom_cap.pwm_tx_gear = host->limit_tx_pwm_gear;
		ufs_qcom_cap.pwm_rx_gear = host->limit_rx_pwm_gear;

		ufs_qcom_cap.tx_lanes = UFS_QCOM_LIMIT_NUM_LANES_TX;
		ufs_qcom_cap.rx_lanes = UFS_QCOM_LIMIT_NUM_LANES_RX;

		ufs_qcom_cap.rx_pwr_pwm = UFS_QCOM_LIMIT_RX_PWR_PWM;
		ufs_qcom_cap.tx_pwr_pwm = UFS_QCOM_LIMIT_TX_PWR_PWM;
		ufs_qcom_cap.rx_pwr_hs = UFS_QCOM_LIMIT_RX_PWR_HS;
		ufs_qcom_cap.tx_pwr_hs = UFS_QCOM_LIMIT_TX_PWR_HS;

		ufs_qcom_cap.hs_rate = host->limit_rate;

		ufs_qcom_cap.desired_working_mode =
					UFS_QCOM_LIMIT_DESIRED_MODE;

		ret = ufs_qcom_get_pwr_dev_param(&ufs_qcom_cap,
						 dev_max_params,
						 dev_req_params);
		if (ret) {
			pr_err("%s: failed to determine capabilities\n",
					__func__);
			goto out;
		}

		/* enable the device ref clock before changing to HS mode */
		if (!ufshcd_is_hs_mode(&hba->pwr_info) &&
			ufshcd_is_hs_mode(dev_req_params))
			ufs_qcom_dev_ref_clk_ctrl(host, true);

		if (host->hw_ver.major >= 0x4) {
			if (dev_req_params->gear_tx >= UFS_HS_G4) {
				/* INITIAL ADAPT */
				ufshcd_dme_set(hba,
					       UIC_ARG_MIB(PA_TXHSADAPTTYPE),
					       PA_INITIAL_ADAPT);
			} else {
				/* NO ADAPT */
				ufshcd_dme_set(hba,
					       UIC_ARG_MIB(PA_TXHSADAPTTYPE),
					       PA_NO_ADAPT);
			}
		}
		break;
	case POST_CHANGE:
		if (ufs_qcom_cfg_timers(hba, dev_req_params->gear_rx,
					dev_req_params->pwr_rx,
					dev_req_params->hs_rate, false)) {
			dev_err(hba->dev, "%s: ufs_qcom_cfg_timers() failed\n",
				__func__);
			/*
			 * we return error code at the end of the routine,
			 * but continue to configure UFS_PHY_TX_LANE_ENABLE
			 * and bus voting as usual
			 */
			ret = -EINVAL;
		}

		val = ~(MAX_U32 << dev_req_params->lane_tx);
		ufs_qcom_phy_set_tx_lane_enable(phy, val);

		/* cache the power mode parameters to use internally */
		memcpy(&host->dev_req_params,
				dev_req_params, sizeof(*dev_req_params));
		ufs_qcom_update_bus_bw_vote(host);

		/* disable the device ref clock if entered PWM mode */
		if (ufshcd_is_hs_mode(&hba->pwr_info) &&
			!ufshcd_is_hs_mode(dev_req_params))
			ufs_qcom_dev_ref_clk_ctrl(host, false);
		break;
	default:
		ret = -EINVAL;
		break;
	}
out:
	if (dev_req_params)
		ufs_qcom_log_str(host, "@,%d,%d,%d,%d,%d\n", status,
			dev_req_params->gear_rx, dev_req_params->pwr_rx,
			dev_req_params->hs_rate, ret);
	else
		ufs_qcom_log_str(host, "@,%d,%d,%d,%d,%d\n", status,
			0, 0, 0, ret);
	return ret;
}

static int ufs_qcom_vdd_hba_reg_notifier(struct notifier_block *nb,
					 unsigned long event, void *data)
{
	struct ufs_qcom_host *host = container_of(nb, struct ufs_qcom_host,
						  vdd_hba_reg_nb);

	switch (event) {
	case REGULATOR_EVENT_DISABLE:
		/* The flag will be cleared during h8 exit post change */
		if (ufs_qcom_is_link_hibern8(host->hba) &&
		    (host->chosen_algo != STATIC_ALLOC_ALG1))
			host->vdd_hba_pc = true;
		break;
	default:
		break;
	}

	return NOTIFY_OK;
}

static void ufs_qcom_hibern8_notify(struct ufs_hba *hba,
				    enum uic_cmd_dme uic_cmd,
				    enum ufs_notify_change_status status)
{
	struct ufs_qcom_host *host = ufshcd_get_variant(hba);

	/* Apply shared ICE WA */
	if (uic_cmd == UIC_CMD_DME_HIBER_EXIT && status == POST_CHANGE &&
	    host->vdd_hba_pc) {
		WARN_ON(host->chosen_algo == STATIC_ALLOC_ALG1);
		host->vdd_hba_pc = false;
		ufshcd_writel(hba, 0x18, UFS_MEM_ICE);
		ufshcd_writel(hba, 0x0, UFS_MEM_ICE);
	}
}

static int ufs_qcom_quirk_host_pa_saveconfigtime(struct ufs_hba *hba)
{
	int err;
	u32 pa_vs_config_reg1;

	err = ufshcd_dme_get(hba, UIC_ARG_MIB(PA_VS_CONFIG_REG1),
			     &pa_vs_config_reg1);
	if (err)
		goto out;

	/* Allow extension of MSB bits of PA_SaveConfigTime attribute */
	err = ufshcd_dme_set(hba, UIC_ARG_MIB(PA_VS_CONFIG_REG1),
			    (pa_vs_config_reg1 | (1 << 12)));

out:
	return err;
}

static void ufs_qcom_override_pa_h8time(struct ufs_hba *hba)
{
	int ret;
	u32 pa_h8time = 0;

	ret = ufshcd_dme_get(hba, UIC_ARG_MIB(PA_HIBERN8TIME),
				&pa_h8time);
	if (ret) {
		dev_err(hba->dev, "Failed getting PA_HIBERN8TIME: %d\n", ret);
		return;
	}


	/* 1 implies 100 us */
	ret = ufshcd_dme_set(hba, UIC_ARG_MIB(PA_HIBERN8TIME),
				pa_h8time + 1);
	if (ret)
		dev_err(hba->dev, "Failed updating PA_HIBERN8TIME: %d\n", ret);

}

static inline bool
ufshcd_is_valid_pm_lvl(enum ufs_pm_level lvl)
{
	return lvl >= 0 && lvl < UFS_PM_LVL_MAX;
}

static void ufshcd_parse_pm_levels(struct ufs_hba *hba)
{
	struct device *dev = hba->dev;
	struct device_node *np = dev->of_node;
	struct ufs_qcom_host *host = ufshcd_get_variant(hba);
	enum ufs_pm_level rpm_lvl = UFS_PM_LVL_MAX, spm_lvl = UFS_PM_LVL_MAX;

	if (!np)
		return;

	if (host->is_dt_pm_level_read)
		return;

	if (!of_property_read_u32(np, "rpm-level", &rpm_lvl) &&
		ufshcd_is_valid_pm_lvl(rpm_lvl))
		hba->rpm_lvl = rpm_lvl;
	if (!of_property_read_u32(np, "spm-level", &spm_lvl) &&
		ufshcd_is_valid_pm_lvl(spm_lvl))
		hba->spm_lvl = spm_lvl;
	host->is_dt_pm_level_read = true;
}

static int ufs_qcom_apply_dev_quirks(struct ufs_hba *hba)
{
	unsigned long flags;
	int err = 0;

	spin_lock_irqsave(hba->host->host_lock, flags);
	/* Set the rpm auto suspend delay to 3s */
	hba->host->hostt->rpm_autosuspend_delay = UFS_QCOM_AUTO_SUSPEND_DELAY;
	/* Set the default auto-hiberate idle timer value to 5ms */
	hba->ahit = FIELD_PREP(UFSHCI_AHIBERN8_TIMER_MASK, 5) |
		    FIELD_PREP(UFSHCI_AHIBERN8_SCALE_MASK, 3);
	/* Set the clock gating delay to performance mode */
	hba->clk_gating.delay_ms = UFS_QCOM_CLK_GATING_DELAY_MS_PERF;
	spin_unlock_irqrestore(hba->host->host_lock, flags);

	if (hba->dev_quirks & UFS_DEVICE_QUIRK_HOST_PA_SAVECONFIGTIME)
		err = ufs_qcom_quirk_host_pa_saveconfigtime(hba);

	if (hba->dev_info.wmanufacturerid == UFS_VENDOR_WDC)
		hba->dev_quirks |= UFS_DEVICE_QUIRK_HOST_PA_TACTIVATE;

	if (hba->dev_quirks & UFS_DEVICE_QUIRK_PA_HIBER8TIME)
		ufs_qcom_override_pa_h8time(hba);

	ufshcd_parse_pm_levels(hba);

	if (hba->dev_info.wmanufacturerid == UFS_VENDOR_MICRON)
		hba->dev_quirks |= UFS_DEVICE_QUIRK_DELAY_BEFORE_LPM;

	return err;
}

static u32 ufs_qcom_get_ufs_hci_version(struct ufs_hba *hba)
{
	struct ufs_qcom_host *host = ufshcd_get_variant(hba);

	if (host->hw_ver.major == 0x1)
		return ufshci_version(1, 1);
	else
		return ufshci_version(2, 0);
}

/**
 * ufs_qcom_advertise_quirks - advertise the known QCOM UFS controller quirks
 * @hba: host controller instance
 *
 * QCOM UFS host controller might have some non standard behaviours (quirks)
 * than what is specified by UFSHCI specification. Advertise all such
 * quirks to standard UFS host controller driver so standard takes them into
 * account.
 */
static void ufs_qcom_advertise_quirks(struct ufs_hba *hba)
{
	struct ufs_qcom_host *host = ufshcd_get_variant(hba);

	if (host->hw_ver.major == 0x01) {
		hba->quirks |= UFSHCD_QUIRK_DELAY_BEFORE_DME_CMDS
			    | UFSHCD_QUIRK_BROKEN_PA_RXHSUNTERMCAP
			    | UFSHCD_QUIRK_DME_PEER_ACCESS_AUTO_MODE;

		if (host->hw_ver.minor == 0x0001 && host->hw_ver.step == 0x0001)
			hba->quirks |= UFSHCD_QUIRK_BROKEN_INTR_AGGR;

		hba->quirks |= UFSHCD_QUIRK_BROKEN_LCC;
	}

	if (host->hw_ver.major == 0x2) {
		hba->quirks |= UFSHCD_QUIRK_BROKEN_UFS_HCI_VERSION;

		if (!ufs_qcom_cap_qunipro(host))
			/* Legacy UniPro mode still need following quirks */
			hba->quirks |= (UFSHCD_QUIRK_DELAY_BEFORE_DME_CMDS
				| UFSHCD_QUIRK_DME_PEER_ACCESS_AUTO_MODE
				| UFSHCD_QUIRK_BROKEN_PA_RXHSUNTERMCAP);
	}

	if (host->disable_lpm)
		hba->quirks |= UFSHCD_QUIRK_BROKEN_AUTO_HIBERN8;

#if IS_ENABLED(CONFIG_SCSI_UFS_CRYPTO_QTI)
	hba->quirks |= UFSHCD_QUIRK_CUSTOM_KEYSLOT_MANAGER;
#endif
}

static void ufs_qcom_set_caps(struct ufs_hba *hba)
{
	struct ufs_qcom_host *host = ufshcd_get_variant(hba);

	if (!host->disable_lpm) {
		hba->caps |= UFSHCD_CAP_CLK_GATING |
		UFSHCD_CAP_HIBERN8_WITH_CLK_GATING |
		UFSHCD_CAP_CLK_SCALING | UFSHCD_CAP_AUTO_BKOPS_SUSPEND |
		UFSHCD_CAP_RPM_AUTOSUSPEND;
		hba->caps |= UFSHCD_CAP_WB_EN;
		hba->caps |= UFSHCD_CAP_AGGR_POWER_COLLAPSE;
	}

	hba->caps |= UFSHCD_CAP_CRYPTO;
	hba->caps |= UFSHCD_CAP_AGGR_POWER_COLLAPSE;
	hba->caps |= UFSHCD_CAP_RPM_AUTOSUSPEND;

	if (host->hw_ver.major >= 0x2)
		host->caps = UFS_QCOM_CAP_QUNIPRO |
			     UFS_QCOM_CAP_RETAIN_SEC_CFG_AFTER_PWR_COLLAPSE;

	if (host->hw_ver.major >= 0x3) {
		host->caps |= UFS_QCOM_CAP_QUNIPRO_CLK_GATING;
		/*
		 * The UFS PHY attached to v3.0.0 controller supports entering
		 * deeper low power state of SVS2. This lets the controller
		 * run at much lower clock frequencies for saving power.
		 * Assuming this and any future revisions of the controller
		 * support this capability. Need to revist this assumption if
		 * any future platform with this core doesn't support the
		 * capability, as there will be no benefit running at lower
		 * frequencies then.
		 */
		host->caps |= UFS_QCOM_CAP_SVS2;
	}

	if (host->hw_ver.major >= 0x5)
		host->caps |= UFS_QCOM_CAP_SHARED_ICE;
}

static int ufs_qcom_unvote_qos_all(struct ufs_hba *hba)
{
	struct ufs_qcom_host *host = ufshcd_get_variant(hba);
	struct ufs_qcom_qos_req *ufs_qos_req = host->ufs_qos;
	struct qos_cpu_group *qcg;
	int err = 0, i;

	if (!host->ufs_qos)
		return 0;

	qcg = ufs_qos_req->qcg;
	for (i = 0; i < ufs_qos_req->num_groups; i++, qcg++) {
		flush_work(&qcg->vwork);
		if (!qcg->voted)
			continue;
		err = ufs_qcom_update_qos_constraints(qcg, QOS_MAX);
		if (err)
			dev_err(hba->dev, "Failed (%d) removing qos grp(%d)\n",
				err, i);
	}
	return err;
}

/**
 * ufs_qcom_setup_clocks - enables/disable clocks
 * @hba: host controller instance
 * @on: If true, enable clocks else disable them.
 * @status: PRE_CHANGE or POST_CHANGE notify
 *
 * Returns 0 on success, non-zero on failure.
 */
static int ufs_qcom_setup_clocks(struct ufs_hba *hba, bool on,
				 enum ufs_notify_change_status status)
{
	struct ufs_qcom_host *host = ufshcd_get_variant(hba);
	int err = 0;
	struct phy *phy;

	/*
	 * In case ufs_qcom_init() is not yet done, simply ignore.
	 * This ufs_qcom_setup_clocks() shall be called from
	 * ufs_qcom_init() after init is done.
	 */
	if (!host)
		return 0;

	phy =  host->generic_phy;
	switch (status) {
	case PRE_CHANGE:
		if (on) {
			err = ufs_qcom_set_bus_vote(hba, true);
			if (ufs_qcom_is_link_hibern8(hba))
				ufs_qcom_phy_set_src_clk_h8_exit(phy);
			err = ufs_qcom_phy_power_on(hba);
			if (err) {
				dev_err(hba->dev, "%s: phy power on failed, ret = %d\n",
						 __func__, err);
				return err;
			}

			/* enable the device ref clock for HS mode*/
			if (ufshcd_is_hs_mode(&hba->pwr_info))
				ufs_qcom_dev_ref_clk_ctrl(host, true);
			/* Device ref clk should be enabled before Unipro clock */
			err = clk_prepare_enable(host->ref_clki->clk);
			if (!err)
				host->ref_clki->enabled = on;
			else
				dev_err(hba->dev, "%s: Fail dev-ref-clk enabled, ret=%d\n",
					__func__, err);
		} else {
			if (!ufs_qcom_is_link_active(hba)) {
				/*
				 * Dont turn off dev ref-clk before unipro clk.
				 * Setting ref_clki state to requested state of
				 * 'on' would prevent toggling of this clock by
				 * ufshcd core. Refer ufshcd_setup_clocks()
				 */
				host->ref_clki->enabled = on;
			}
		}
		break;
	case POST_CHANGE:
		if (!on) {
			if (!ufs_qcom_is_link_active(hba)) {
				err = ufs_qcom_phy_power_off(hba);
				if (err) {
					dev_err(hba->dev, "%s: phy power off failed, ret=%d\n",
						__func__, err);
					return err;
				}
				ufs_qcom_dev_ref_clk_ctrl(host, false);
				/* ref_clk state is already changed in PRE_CHANGE */
				clk_disable_unprepare(host->ref_clki->clk);
			}
			if (ufs_qcom_is_link_hibern8(hba))
				ufs_qcom_phy_set_src_clk_h8_enter(phy);
			err = ufs_qcom_set_bus_vote(hba, false);
			if (err)
				return err;
			err = ufs_qcom_unvote_qos_all(hba);
		}
		if (!err)
			atomic_set(&host->clks_on, on);
		break;
	}
	ufs_qcom_log_str(host, "#,%d,%d,%d\n", status, on, err);

	return err;
}

static int
ufs_qcom_reset_assert(struct reset_controller_dev *rcdev, unsigned long id)
{
	struct ufs_qcom_host *host = rcdev_to_ufs_host(rcdev);

	/* Currently this code only knows about a single reset. */
	WARN_ON(id);
	ufs_qcom_assert_reset(host->hba);
	/* provide 1ms delay to let the reset pulse propagate. */
	usleep_range(1000, 1100);
	return 0;
}

static int
ufs_qcom_reset_deassert(struct reset_controller_dev *rcdev, unsigned long id)
{
	struct ufs_qcom_host *host = rcdev_to_ufs_host(rcdev);

	/* Currently this code only knows about a single reset. */
	WARN_ON(id);
	ufs_qcom_deassert_reset(host->hba);

	/*
	 * after reset deassertion, phy will need all ref clocks,
	 * voltage, current to settle down before starting serdes.
	 */
	usleep_range(1000, 1100);
	return 0;
}

static const struct reset_control_ops ufs_qcom_reset_ops = {
	.assert = ufs_qcom_reset_assert,
	.deassert = ufs_qcom_reset_deassert,
};

#ifndef MODULE
static int __init get_android_boot_dev(char *str)
{
	strscpy(android_boot_dev, str, ANDROID_BOOT_DEV_MAX);
	return 1;
}
__setup("androidboot.bootdevice=", get_android_boot_dev);
#endif

static int ufs_qcom_parse_reg_info(struct ufs_qcom_host *host, char *name,
				   struct ufs_vreg **out_vreg)
{
	int ret = 0;
	char prop_name[MAX_PROP_SIZE];
	struct ufs_vreg *vreg = NULL;
	struct device *dev = host->hba->dev;
	struct device_node *np = dev->of_node;

	if (!np) {
		dev_err(dev, "%s: non DT initialization\n", __func__);
		goto out;
	}

	snprintf(prop_name, MAX_PROP_SIZE, "%s-supply", name);
	if (!of_parse_phandle(np, prop_name, 0)) {
		dev_info(dev, "%s: Unable to find %s regulator, assuming enabled\n",
			 __func__, prop_name);
		ret = -ENODEV;
		goto out;
	}

	vreg = devm_kzalloc(dev, sizeof(*vreg), GFP_KERNEL);
	if (!vreg)
		return -ENOMEM;

	vreg->name = name;

	snprintf(prop_name, MAX_PROP_SIZE, "%s-max-microamp", name);
	ret = of_property_read_u32(np, prop_name, &vreg->max_uA);
	if (ret) {
		dev_err(dev, "%s: unable to find %s err %d\n",
			__func__, prop_name, ret);
		goto out;
	}

	vreg->reg = devm_regulator_get(dev, vreg->name);
	if (IS_ERR(vreg->reg)) {
		ret = PTR_ERR(vreg->reg);
		dev_err(dev, "%s: %s get failed, err=%d\n",
			__func__, vreg->name, ret);
	}

out:
	if (!ret)
		*out_vreg = vreg;
	return ret;
}

static void ufs_qcom_save_host_ptr(struct ufs_hba *hba)
{
	struct ufs_qcom_host *host = ufshcd_get_variant(hba);
	int id;

	if (!hba->dev->of_node)
		return;

	/* Extract platform data */
	id = of_alias_get_id(hba->dev->of_node, "ufshc");
	if (id <= 0)
		dev_err(hba->dev, "Failed to get host index %d\n", id);
	else if (id <= MAX_UFS_QCOM_HOSTS)
		ufs_qcom_hosts[id - 1] = host;
	else
		dev_err(hba->dev, "invalid host index %d\n", id);
}

/**
 * ufs_qcom_query_ioctl - perform user read queries
 * @hba: per-adapter instance
 * @lun: used for lun specific queries
 * @buffer: user space buffer for reading and submitting query data and params
 * @return: 0 for success negative error code otherwise
 *
 * Expected/Submitted buffer structure is struct ufs_ioctl_query_data.
 * It will read the opcode, idn and buf_length parameters, and, put the
 * response in the buffer field while updating the used size in buf_length.
 */
static int
ufs_qcom_query_ioctl(struct ufs_hba *hba, u8 lun, void __user *buffer)
{
	struct ufs_ioctl_query_data *ioctl_data;
	int err = 0;
	int length = 0;
	void *data_ptr;
	bool flag;
	u32 att;
	u8 index;
	u8 *desc = NULL;

	ioctl_data = kzalloc(sizeof(*ioctl_data), GFP_KERNEL);
	if (!ioctl_data) {
		err = -ENOMEM;
		goto out;
	}

	/* extract params from user buffer */
	err = copy_from_user(ioctl_data, buffer,
			     sizeof(struct ufs_ioctl_query_data));
	if (err) {
		dev_err(hba->dev,
			"%s: Failed copying buffer from user, err %d\n",
			__func__, err);
		goto out_release_mem;
	}

	/* verify legal parameters & send query */
	switch (ioctl_data->opcode) {
	case UPIU_QUERY_OPCODE_READ_DESC:
		switch (ioctl_data->idn) {
		case QUERY_DESC_IDN_DEVICE:
		case QUERY_DESC_IDN_CONFIGURATION:
		case QUERY_DESC_IDN_INTERCONNECT:
		case QUERY_DESC_IDN_GEOMETRY:
		case QUERY_DESC_IDN_POWER:
			index = 0;
			break;
		case QUERY_DESC_IDN_UNIT:
			if (!ufs_is_valid_unit_desc_lun(&hba->dev_info, lun, 0)) {
				dev_err(hba->dev,
					"%s: No unit descriptor for lun 0x%x\n",
					__func__, lun);
				err = -EINVAL;
				goto out_release_mem;
			}
			index = lun;
			break;
		default:
			goto out_einval;
		}
		length = min_t(int, QUERY_DESC_MAX_SIZE,
			       ioctl_data->buf_size);
		desc = kzalloc(length, GFP_KERNEL);
		if (!desc) {
			dev_err(hba->dev, "%s: Failed allocating %d bytes\n",
				__func__, length);
			err = -ENOMEM;
			goto out_release_mem;
		}
		err = ufshcd_query_descriptor_retry(hba, ioctl_data->opcode,
						    ioctl_data->idn, index, 0,
						    desc, &length);
		break;
	case UPIU_QUERY_OPCODE_READ_ATTR:
		switch (ioctl_data->idn) {
		case QUERY_ATTR_IDN_BOOT_LU_EN:
		case QUERY_ATTR_IDN_POWER_MODE:
		case QUERY_ATTR_IDN_ACTIVE_ICC_LVL:
		case QUERY_ATTR_IDN_OOO_DATA_EN:
		case QUERY_ATTR_IDN_BKOPS_STATUS:
		case QUERY_ATTR_IDN_PURGE_STATUS:
		case QUERY_ATTR_IDN_MAX_DATA_IN:
		case QUERY_ATTR_IDN_MAX_DATA_OUT:
		case QUERY_ATTR_IDN_REF_CLK_FREQ:
		case QUERY_ATTR_IDN_CONF_DESC_LOCK:
		case QUERY_ATTR_IDN_MAX_NUM_OF_RTT:
		case QUERY_ATTR_IDN_EE_CONTROL:
		case QUERY_ATTR_IDN_EE_STATUS:
		case QUERY_ATTR_IDN_SECONDS_PASSED:
			index = 0;
			break;
		case QUERY_ATTR_IDN_DYN_CAP_NEEDED:
		case QUERY_ATTR_IDN_CORR_PRG_BLK_NUM:
			index = lun;
			break;
		default:
			goto out_einval;
		}
		err = ufshcd_query_attr(hba, ioctl_data->opcode,
					ioctl_data->idn, index, 0, &att);
		break;

	case UPIU_QUERY_OPCODE_WRITE_ATTR:
		err = copy_from_user(&att,
				     buffer +
				     sizeof(struct ufs_ioctl_query_data),
				     sizeof(u32));
		if (err) {
			dev_err(hba->dev,
				"%s: Failed copying buffer from user, err %d\n",
				__func__, err);
			goto out_release_mem;
		}

		switch (ioctl_data->idn) {
		case QUERY_ATTR_IDN_BOOT_LU_EN:
			index = 0;
			if (!att) {
				dev_err(hba->dev,
					"%s: Illegal ufs query ioctl data, opcode 0x%x, idn 0x%x, att 0x%x\n",
					__func__, ioctl_data->opcode,
					(unsigned int)ioctl_data->idn, att);
				err = -EINVAL;
				goto out_release_mem;
			}
			break;
		default:
			goto out_einval;
		}
		err = ufshcd_query_attr(hba, ioctl_data->opcode,
					ioctl_data->idn, index, 0, &att);
		break;

	case UPIU_QUERY_OPCODE_READ_FLAG:
		switch (ioctl_data->idn) {
		case QUERY_FLAG_IDN_FDEVICEINIT:
		case QUERY_FLAG_IDN_PERMANENT_WPE:
		case QUERY_FLAG_IDN_PWR_ON_WPE:
		case QUERY_FLAG_IDN_BKOPS_EN:
		case QUERY_FLAG_IDN_PURGE_ENABLE:
		case QUERY_FLAG_IDN_FPHYRESOURCEREMOVAL:
		case QUERY_FLAG_IDN_BUSY_RTC:
			break;
		default:
			goto out_einval;
		}
		err = ufshcd_query_flag(hba, ioctl_data->opcode,
					ioctl_data->idn, 0, &flag);
		break;
	default:
		goto out_einval;
	}

	if (err) {
		dev_err(hba->dev, "%s: Query for idn %d failed\n", __func__,
			ioctl_data->idn);
		goto out_release_mem;
	}

	/*
	 * copy response data
	 * As we might end up reading less data than what is specified in
	 * "ioctl_data->buf_size". So we are updating "ioctl_data->
	 * buf_size" to what exactly we have read.
	 */
	switch (ioctl_data->opcode) {
	case UPIU_QUERY_OPCODE_READ_DESC:
		ioctl_data->buf_size = min_t(int, ioctl_data->buf_size, length);
		data_ptr = desc;
		break;
	case UPIU_QUERY_OPCODE_READ_ATTR:
		ioctl_data->buf_size = sizeof(u32);
		data_ptr = &att;
		break;
	case UPIU_QUERY_OPCODE_READ_FLAG:
		ioctl_data->buf_size = 1;
		data_ptr = &flag;
		break;
	case UPIU_QUERY_OPCODE_WRITE_ATTR:
		goto out_release_mem;
	default:
		goto out_einval;
	}

	/* copy to user */
	err = copy_to_user(buffer, ioctl_data,
			   sizeof(struct ufs_ioctl_query_data));
	if (err)
		dev_err(hba->dev, "%s: Failed copying back to user.\n",
			__func__);
	err = copy_to_user(buffer + sizeof(struct ufs_ioctl_query_data),
			   data_ptr, ioctl_data->buf_size);
	if (err)
		dev_err(hba->dev, "%s: err %d copying back to user.\n",
			__func__, err);
	goto out_release_mem;

out_einval:
	dev_err(hba->dev,
		"%s: illegal ufs query ioctl data, opcode 0x%x, idn 0x%x\n",
		__func__, ioctl_data->opcode, (unsigned int)ioctl_data->idn);
	err = -EINVAL;
out_release_mem:
	kfree(ioctl_data);
	kfree(desc);
out:
	return err;
}

/**
 * ufs_qcom_ioctl - ufs ioctl callback registered in scsi_host
 * @dev: scsi device required for per LUN queries
 * @cmd: command opcode
 * @buffer: user space buffer for transferring data
 *
 * Supported commands:
 * UFS_IOCTL_QUERY
 */
static int
ufs_qcom_ioctl(struct scsi_device *dev, unsigned int cmd, void __user *buffer)
{
	struct ufs_hba *hba = shost_priv(dev->host);
	int err = 0;

	BUG_ON(!hba);
	if (!buffer) {
		dev_err(hba->dev, "%s: User buffer is NULL!\n", __func__);
		return -EINVAL;
	}

	switch (cmd) {
	case UFS_IOCTL_QUERY:
		pm_runtime_get_sync(hba->dev);
		err = ufs_qcom_query_ioctl(hba,
					   ufshcd_scsi_to_upiu_lun(dev->lun),
					   buffer);
		pm_runtime_put_sync(hba->dev);
		break;
	default:
		err = -ENOIOCTLCMD;
		dev_dbg(hba->dev, "%s: Unsupported ioctl cmd %d\n", __func__,
			cmd);
		break;
	}

	return err;
}

static int tag_to_cpu(struct ufs_hba *hba, unsigned int tag)
{
	struct ufshcd_lrb *lrbp = &hba->lrb[tag];

	if (lrbp && lrbp->cmd && scsi_cmd_to_rq(lrbp->cmd))
		return blk_mq_rq_cpu(scsi_cmd_to_rq(lrbp->cmd));
	return -EINVAL;
}

static struct qos_cpu_group *cpu_to_group(struct ufs_qcom_qos_req *r,
					  unsigned int cpu)
{
	int i;
	struct qos_cpu_group *g = r->qcg;

	if (cpu > num_possible_cpus())
		return NULL;
	for (i = 0; i < r->num_groups; i++, g++) {
		if (cpumask_test_cpu(cpu, &g->mask))
			return &r->qcg[i];
	}
	return NULL;
}

static int ufs_qcom_update_qos_constraints(struct qos_cpu_group *qcg,
					   enum constraint type)
{
	unsigned int vote;
	int cpu, err;
	struct dev_pm_qos_request *qos_req = qcg->qos_req;

	if (type == QOS_MAX)
		vote = S32_MAX;
	else
		vote = qcg->votes[type];

	dev_dbg(qcg->host->hba->dev, "%s: qcg: 0x%08x | const: %d\n",
		__func__, qcg, type);
	if (qcg->curr_vote == vote)
		return 0;
	for_each_cpu(cpu, &qcg->mask) {
		err = dev_pm_qos_update_request(qos_req, vote);
		dev_dbg(qcg->host->hba->dev, "%s: vote: %d | cpu: %d | qos_req: 0x%08x\n",
			__func__, vote, cpu, qos_req);
		if (err < 0)
			return err;
		++qos_req;
	}
	if (type == QOS_MAX)
		qcg->voted = false;
	else
		qcg->voted = true;
	qcg->curr_vote = vote;
	return 0;
}

static void ufs_qcom_qos(struct ufs_hba *hba, int tag, bool is_scsi_cmd)
{
	struct ufs_qcom_host *host = ufshcd_get_variant(hba);
	struct qos_cpu_group *qcg;
	int cpu;

	if (!host->ufs_qos)
		return;
	cpu = tag_to_cpu(hba, tag);
	if (cpu < 0)
		return;
	qcg = cpu_to_group(host->ufs_qos, cpu);
	if (!qcg)
		return;

	if (qcg->perf_core && !host->cpufreq_dis &&
					!!atomic_read(&host->scale_up))
		atomic_inc(&host->num_reqs_threshold);

	if (qcg->voted) {
		dev_dbg(qcg->host->hba->dev, "%s: qcg: 0x%08x | Mask: 0x%08x - Already voted - return\n",
			__func__, qcg, qcg->mask);
		return;
	}
	queue_work(host->ufs_qos->workq, &qcg->vwork);
	dev_dbg(hba->dev, "Queued QoS work- cpu: %d\n", cpu);
}

static void ufs_qcom_vote_work(struct work_struct *work)
{
	int err;
	struct qos_cpu_group *qcg = container_of(work, struct qos_cpu_group,
						 vwork);

	err = ufs_qcom_update_qos_constraints(qcg, QOS_PERF);
	if (err)
		dev_err(qcg->host->hba->dev, "%s: update qos - failed: %d\n",
			__func__, err);
}

static int ufs_qcom_setup_qos(struct ufs_hba *hba)
{
	struct ufs_qcom_host *host = ufshcd_get_variant(hba);
	struct device *dev = hba->dev;
	struct ufs_qcom_qos_req *qr = host->ufs_qos;
	struct qos_cpu_group *qcg = qr->qcg;
	struct cpufreq_policy *policy;
	unsigned int cpu;
	int i, err;

	for (i = 0; i < qr->num_groups; i++, qcg++) {
		qcg->qos_req = kcalloc(cpumask_weight(&qcg->mask),
					sizeof(struct dev_pm_qos_request),
					GFP_KERNEL);
		if (!qcg->qos_req) {
			err = -ENOMEM;
			if (!i)
				return err;
			goto free_mem;
		}
		dev_dbg(dev, "%s: qcg: 0x%08x | mask: 0x%08x | mask-wt: %d | qos_req: 0x%08x\n",
			__func__, qcg, qcg->mask, cpumask_weight(&qcg->mask),
			qcg->qos_req);
		err = add_group_qos(qcg, S32_MAX);
		if (err < 0) {
			dev_err(dev, "Fail (%d) add qos-req: grp-%d\n",
				err, i);
			if (!i) {
				kfree(qcg->qos_req);
				return err;
			}
			goto free_mem;
		}
		INIT_WORK(&qcg->vwork, ufs_qcom_vote_work);

		if (host->cpufreq_dis || qcg->perf_core)
			continue;
		/* Bump up the cpufreq of the non-perf group */
		cpu = cpumask_first((const struct cpumask *)&qcg->mask);
		policy = cpufreq_cpu_get(cpu);
		if (!policy) {
			dev_err(dev, "Failed cpufreq policy,cpu=%d,mask=0x%08x\n",
				__func__, cpu, qcg->mask);
			host->cpufreq_dis = true;
			host->config_cpu = -1;
			continue;
		}
		host->config_cpu = cpu;
		host->min_cpu_scale_freq = policy->cpuinfo.min_freq;
		host->max_cpu_scale_freq = policy->cpuinfo.max_freq;
		cpufreq_cpu_put(policy);
	}

	if (!host->cpufreq_dis) {
		err = ufs_qcom_init_cpu_minfreq_req(host, host->config_cpu);
		if (err) {
			dev_err(dev, "Failed to register for freq_qos: %d\n",
				err);
			host->cpufreq_dis = true;
		} else {
			INIT_DELAYED_WORK(&host->fwork, ufs_qcom_cpufreq_dwork);
		}
	}
	qr->workq = create_singlethread_workqueue("qc_ufs_qos_swq");
	if (qr->workq)
		return 0;
	err = -1;
free_mem:
	while (i--) {
		kfree(qcg->qos_req);
		qcg--;
	}
	return err;
}

static void ufs_qcom_qos_init(struct ufs_hba *hba)
{
	struct device *dev = hba->dev;
	struct device_node *np = dev->of_node;
	struct device_node *group_node;
	struct ufs_qcom_qos_req *qr;
	struct qos_cpu_group *qcg;
	int i, err, mask = 0;
	struct ufs_qcom_host *host = ufshcd_get_variant(hba);

	host->cpufreq_dis = true;
	qr = kzalloc(sizeof(*qr), GFP_KERNEL);
	if (!qr)
		return;

	host->ufs_qos = qr;
	qr->num_groups = of_get_available_child_count(np);
	dev_dbg(hba->dev, "num-groups: %d\n", qr->num_groups);
	if (!qr->num_groups) {
		dev_err(dev, "QoS groups undefined\n");
		kfree(qr);
		host->ufs_qos = NULL;
		return;
	}
	qcg = kzalloc(sizeof(*qcg) * qr->num_groups, GFP_KERNEL);
	if (!qcg) {
		kfree(qr);
		host->ufs_qos = NULL;
		return;
	}
	qr->qcg = qcg;
	for_each_available_child_of_node(np, group_node) {
		of_property_read_u32(group_node, "mask", &mask);
		qcg->mask.bits[0] = mask;
		if (!cpumask_subset(&qcg->mask, cpu_possible_mask)) {
			dev_err(dev, "Invalid group mask\n");
			goto out_err;
		}

		if (of_property_read_bool(group_node, "perf")) {
			qcg->perf_core = true;
			host->cpufreq_dis = false;
		} else {
			qcg->perf_core = false;
		}

		err = of_property_count_u32_elems(group_node, "vote");
		if (err <= 0) {
			dev_err(dev, "1 vote is needed, bailing out: %d\n",
				err);
			goto out_err;
		}
		qcg->votes = kmalloc(sizeof(*qcg->votes) * err, GFP_KERNEL);
		if (!qcg->votes)
			goto out_err;
		for (i = 0; i < err; i++) {
			if (of_property_read_u32_index(group_node, "vote", i,
						       &qcg->votes[i]))
				goto out_vote_err;
		}
		dev_dbg(dev, "%s: qcg: 0x%08x\n", __func__, qcg);
		qcg->host = host;
		++qcg;
	}
	if (ufs_qcom_setup_qos(hba))
		goto out_vote_err;
	return;
out_vote_err:
	for (i = 0, qcg = qr->qcg; i < qr->num_groups; i++, qcg++)
		kfree(qcg->votes);
out_err:
	kfree(qr->qcg);
	kfree(qr);
	host->ufs_qos = NULL;
}


static void ufs_qcom_parse_pm_level(struct ufs_hba *hba)
{
	struct device *dev = hba->dev;
	struct device_node *np = dev->of_node;

	if (np) {
		if (of_property_read_u32(np, "rpm-level",
					 &hba->rpm_lvl))
			hba->rpm_lvl = -1;
		if (of_property_read_u32(np, "spm-level",
					 &hba->spm_lvl))
			hba->spm_lvl = -1;
	}
}

/* Returns the max mitigation level supported */
static int ufs_qcom_get_max_therm_state(struct thermal_cooling_device *tcd,
				  unsigned long *data)
{
	*data = UFS_QCOM_LVL_MAX_THERM;

	return 0;
}

/* Returns the current mitigation level */
static int ufs_qcom_get_cur_therm_state(struct thermal_cooling_device *tcd,
				  unsigned long *data)
{
	struct ufs_hba *hba = dev_get_drvdata(tcd->devdata);
	struct ufs_qcom_host *host = ufshcd_get_variant(hba);

	*data = host->uqt.curr_state;

	return 0;
}

/* Convert microseconds to Auto-Hibernate Idle Timer register value */
static u32 ufs_qcom_us_to_ahit(unsigned int timer)
{
	unsigned int scale;

	for (scale = 0; timer > UFSHCI_AHIBERN8_TIMER_MASK; ++scale)
		timer /= UFSHCI_AHIBERN8_SCALE_FACTOR;

	return FIELD_PREP(UFSHCI_AHIBERN8_TIMER_MASK, timer) |
	       FIELD_PREP(UFSHCI_AHIBERN8_SCALE_MASK, scale);
}

/* Sets the mitigation level to requested level */
static int ufs_qcom_set_cur_therm_state(struct thermal_cooling_device *tcd,
				  unsigned long data)
{
	struct ufs_hba *hba = dev_get_drvdata(tcd->devdata);
	struct ufs_qcom_host *host = ufshcd_get_variant(hba);
	struct scsi_device *sdev;

	if (data == host->uqt.curr_state)
		return 0;

	switch (data) {
	case UFS_QCOM_LVL_NO_THERM:
		dev_warn(tcd->devdata, "UFS host thermal mitigation stops\n");
		/* Set the default auto-hiberate idle timer to 5 ms */
		ufshcd_auto_hibern8_update(hba, ufs_qcom_us_to_ahit(5000));

		/* Set the default auto suspend delay to 3000 ms */
		shost_for_each_device(sdev, hba->host)
			pm_runtime_set_autosuspend_delay(&sdev->sdev_gendev,
						UFS_QCOM_AUTO_SUSPEND_DELAY);
		break;
	case UFS_QCOM_LVL_AGGR_THERM:
	case UFS_QCOM_LVL_MAX_THERM:
		dev_warn(tcd->devdata, "Going into UFS host thermal mitigation state, performance may be impacted before UFS host thermal mitigation stops\n");
		/* Set the default auto-hiberate idle timer to 1 ms */
		ufshcd_auto_hibern8_update(hba, ufs_qcom_us_to_ahit(1000));

		/* Set the default auto suspend delay to 100 ms */
		shost_for_each_device(sdev, hba->host)
			pm_runtime_set_autosuspend_delay(&sdev->sdev_gendev,
							 100);
		break;
	default:
		dev_err(tcd->devdata, "Invalid UFS thermal state (%d)\n", data);
		return -EINVAL;
	}

	host->uqt.curr_state = data;

	return 0;
}

struct thermal_cooling_device_ops ufs_thermal_ops = {
	.get_max_state = ufs_qcom_get_max_therm_state,
	.get_cur_state = ufs_qcom_get_cur_therm_state,
	.set_cur_state = ufs_qcom_set_cur_therm_state,
};

/* Static Algorithm */
static int ufs_qcom_config_alg1(struct ufs_hba *hba)
{
	int ret;
	unsigned int val, rx_aes;
	struct ufs_qcom_host *host = ufshcd_get_variant(hba);
	unsigned int num_aes_cores;

	ret = of_property_read_u32(host->np, "rx-alloc-percent", &val);
	if (ret < 0)
		return ret;

	num_aes_cores = ufshcd_readl(hba, REG_UFS_MEM_ICE_NUM_AES_CORES);
	ufshcd_writel(hba, STATIC_ALLOC_ALG1, REG_UFS_MEM_SHARED_ICE_CONFIG);
	/*
	 * DTS specifies the percent allocation to rx stream
	 * Calculation -
	 *  Num Tx stream = N_TOT - (N_TOT * percent of rx stream allocation)
	 */
	rx_aes = DIV_ROUND_CLOSEST(num_aes_cores * val, 100);
	val = rx_aes | ((num_aes_cores - rx_aes) << 8);
	ufshcd_writel(hba, val, REG_UFS_MEM_SHARED_ICE_ALG1_NUM_CORE);

	return 0;
}

/* Floor based algorithm */
static int ufs_qcom_config_alg2(struct ufs_hba *hba)
{
	int i, ret;
	unsigned int reg = REG_UFS_MEM_SHARED_ICE_ALG2_NUM_CORE_0;
	/* 6 values for each group, refer struct shared_ice_alg2_config */
	unsigned int override_val[6];
	struct ufs_qcom_host *host = ufshcd_get_variant(hba);
	char name[8];

	memset(name, 0, sizeof(name));
	ufshcd_writel(hba, FLOOR_BASED_ALG2, REG_UFS_MEM_SHARED_ICE_CONFIG);
	for (i = 0; i < ARRAY_SIZE(alg2_config); i++) {
		int core = 0, task = 0;

		if (host->np) {
			snprintf(name, sizeof(name), "%s%d", "g", i);
			ret = of_property_read_variable_u32_array(host->np,
								  name,
								  override_val,
								  6, 6);
			/* Some/All parameters may be overwritten */
			if (ret > 0)
				__get_alg2_grp_params(override_val, &core,
						      &task);
			else
				get_alg2_grp_params(i, &core, &task);
		} else {
			get_alg2_grp_params(i, &core, &task);
		}
		/* Num Core and Num task are contiguous & configured for a group together */
		ufshcd_writel(hba, core, reg);
		reg += 4;
		ufshcd_writel(hba, task, reg);
		reg += 4;
	}

	return 0;
}

/* Instantaneous algorithm */
static int ufs_qcom_config_alg3(struct ufs_hba *hba)
{
	unsigned int val[4];
	int ret;
	unsigned int config;
	struct ufs_qcom_host *host = ufshcd_get_variant(hba);

	ret = of_property_read_variable_u32_array(host->np, "num-core", val,
						  4, 4);
	if (ret < 0)
		return ret;

	ufshcd_writel(hba, INSTANTANEOUS_ALG3, REG_UFS_MEM_SHARED_ICE_CONFIG);
	config = val[0] | (val[1] << 8) | (val[2] << 16) | (val[3] << 24);
	ufshcd_writel(hba, config, REG_UFS_MEM_SHARED_ICE_ALG3_NUM_CORE);

	return 0;
}

static int ufs_qcom_parse_shared_ice_config(struct ufs_hba *hba)
{
	struct device_node *np;
	int ret;
	const char *alg_name;
	struct ufs_qcom_host *host = ufshcd_get_variant(hba);

	np = of_parse_phandle(hba->dev->of_node, "shared-ice-cfg", 0);
	if (!np)
		return -ENOENT;

	/* Only 1 algo can be enabled, pick the first */
	host->np = of_get_next_available_child(np, NULL);
	if (!host->np) {
		dev_err(hba->dev, "Resort to default alg2\n");
		/* No overrides, use floor based as default */
		host->chosen_algo = FLOOR_BASED_ALG2;
		return 0;
	}

	ret = of_property_read_string(host->np, "alg-name", &alg_name);
	if (ret < 0)
		return ret;

	if (!strcmp(alg_name, "alg1"))
		host->chosen_algo = STATIC_ALLOC_ALG1;
	else if (!strcmp(alg_name, "alg2"))
		host->chosen_algo = FLOOR_BASED_ALG2;
	else if (!strcmp(alg_name, "alg3"))
		host->chosen_algo = INSTANTANEOUS_ALG3;
	else
		/* Absurd condition */
		return -ENODATA;
	return ret;
}

static int ufs_qcom_config_shared_ice(struct ufs_qcom_host *host)
{
	if (!is_shared_ice_supported(host))
		return 0;

	switch (host->chosen_algo) {
	case STATIC_ALLOC_ALG1:
		return ufs_qcom_config_alg1(host->hba);
	case FLOOR_BASED_ALG2:
		return ufs_qcom_config_alg2(host->hba);
	case INSTANTANEOUS_ALG3:
		return ufs_qcom_config_alg3(host->hba);
	default:
		dev_err(host->hba->dev, "Unknown shared ICE algo (%d)\n",
			host->chosen_algo);
	}
	return -EINVAL;
}

static int ufs_qcom_shared_ice_init(struct ufs_hba *hba)
{
	struct ufs_qcom_host *host = ufshcd_get_variant(hba);

	if (!is_shared_ice_supported(host))
		return 0;

	/* Shared ICE is enabled by default */
	return ufs_qcom_parse_shared_ice_config(hba);
}

static int ufs_qcom_populate_ref_clk_ctrl(struct ufs_hba *hba)
{
	struct device *dev = hba->dev;
	struct platform_device *pdev = to_platform_device(dev);
	struct ufs_qcom_host *host = ufshcd_get_variant(hba);
	struct resource *res;

	/*
	 * for newer controllers, device reference clock control bit has
	 * moved inside UFS controller register address space itself.
	 */
	if (host->hw_ver.major >= 0x02) {
		host->dev_ref_clk_ctrl_mmio = hba->mmio_base + REG_UFS_CFG1;
		host->dev_ref_clk_en_mask = BIT(26);
		return 0;
	}

	/* "dev_ref_clk_ctrl_mem" is optional resource */
	res = platform_get_resource_byname(pdev, IORESOURCE_MEM,
					   "dev_ref_clk_ctrl_mem");
	if (res) {
		host->dev_ref_clk_ctrl_mmio =
			devm_ioremap_resource(dev, res);
		if (IS_ERR(host->dev_ref_clk_ctrl_mmio)) {
			dev_warn(dev,
			"%s: could not map dev_ref_clk_ctrl_mmio, err %ld\n",
			__func__, PTR_ERR(host->dev_ref_clk_ctrl_mmio));
			host->dev_ref_clk_ctrl_mmio = NULL;
		}
		host->dev_ref_clk_en_mask = BIT(5);
	}
	return 0;
}

static void ufs_qcom_setup_max_hs_gear(struct ufs_qcom_host *host)
{
	u32 param0;

	if (host->hw_ver.major == 0x1) {
		/*
		 * HS-G3 operations may not reliably work on legacy QCOM UFS
		 * host controller hardware even though capability exchange
		 * during link startup phase may end up negotiating maximum
		 * supported gear as G3. Hence, downgrade the maximum supported
		 * gear to HS-G2.
		 */
		host->max_hs_gear = UFS_HS_G2;
	} else if (host->hw_ver.major < 0x4) {
		host->max_hs_gear = UFS_HS_G3;
	} else {
		param0 = ufshcd_readl(host->hba, REG_UFS_PARAM0);
		host->max_hs_gear = UFS_QCOM_MAX_HS_GEAR(param0);
	}
}

/**
 * ufs_qcom_init - bind phy with controller
 * @hba: host controller instance
 *
 * Binds PHY with controller and powers up PHY enabling clocks
 * and regulators.
 *
 * Returns -EPROBE_DEFER if binding fails, returns negative error
 * on phy power up failure and returns zero on success.
 */
static int ufs_qcom_init(struct ufs_hba *hba)
{
	int err;
	struct device *dev = hba->dev;
	struct ufs_qcom_host *host;
	struct ufs_qcom_thermal *ut;
	struct ufs_clk_info *clki;

	host = devm_kzalloc(dev, sizeof(*host), GFP_KERNEL);
	if (!host) {
		err = -ENOMEM;
		dev_err(dev, "%s: no memory for qcom ufs host\n", __func__);
		goto out;
	}

	/* Make a two way bind between the qcom host and the hba */
	host->hba = hba;
	ufshcd_set_variant(hba, host);
	ut = &host->uqt;
#if defined(CONFIG_UFS_DBG)
	host->dbg_en = true;
#endif

	/* Setup the optional reset control of HCI */
	host->core_reset = devm_reset_control_get_optional(hba->dev, "rst");
	if (IS_ERR(host->core_reset)) {
		err = dev_err_probe(dev, PTR_ERR(host->core_reset),
				    "Failed to get reset control\n");
		goto out_variant_clear;
	}

	/* Fire up the reset controller. Failure here is non-fatal. */
	host->rcdev.of_node = dev->of_node;
	host->rcdev.ops = &ufs_qcom_reset_ops;
	host->rcdev.owner = dev->driver->owner;
	host->rcdev.nr_resets = 1;
	err = devm_reset_controller_register(dev, &host->rcdev);
	if (err) {
		dev_warn(dev, "Failed to register reset controller\n");
		err = 0;
	}

	if (!has_acpi_companion(dev)) {
		host->generic_phy = devm_phy_get(dev, "ufsphy");
		if (IS_ERR(host->generic_phy)) {
			err = dev_err_probe(dev, PTR_ERR(host->generic_phy), "Failed to get PHY\n");
			goto out_variant_clear;
		}
	}

	host->device_reset = devm_gpiod_get_optional(dev, "reset",
						     GPIOD_OUT_HIGH);
	if (IS_ERR(host->device_reset)) {
		err = PTR_ERR(host->device_reset);
		if (err != -EPROBE_DEFER)
			dev_err(dev, "failed to acquire reset gpio: %d\n", err);
		goto out_variant_clear;
	}

	err = ufs_qcom_bus_register(host);
	if (err)
		goto out_variant_clear;

	ufs_qcom_get_controller_revision(hba, &host->hw_ver.major,
		&host->hw_ver.minor, &host->hw_ver.step);

	ufs_qcom_populate_ref_clk_ctrl(hba);

	ufs_qcom_setup_max_hs_gear(host);

	/* Register vdd_hba vreg callback */
	host->vdd_hba_reg_nb.notifier_call = ufs_qcom_vdd_hba_reg_notifier;
	devm_regulator_register_notifier(hba->vreg_info.vdd_hba->reg,
					 &host->vdd_hba_reg_nb);

	/* update phy revision information before calling phy_init() */
	/*
	 * FIXME:
	 * ufs_qcom_phy_save_controller_version(host->generic_phy,
	 *	host->hw_ver.major, host->hw_ver.minor, host->hw_ver.step);
	 */
	err = ufs_qcom_parse_reg_info(host, "qcom,vddp-ref-clk",
				      &host->vddp_ref_clk);

	err = phy_init(host->generic_phy);
	if (err) {
		dev_err(hba->dev, "%s: phy init failed, err %d\n",
				__func__, err);
		goto out_variant_clear;
	}
	mutex_init(&host->phy_mutex);

	if (host->vddp_ref_clk) {
		err = ufs_qcom_enable_vreg(dev, host->vddp_ref_clk);
		if (err) {
			dev_err(dev, "%s: failed enabling ref clk supply: %d\n",
				__func__, err);
			goto out_phy_exit;
		}
	}

	err = ufs_qcom_parse_reg_info(host, "qcom,vccq-parent",
				      &host->vccq_parent);
	if (host->vccq_parent) {
		err = ufs_qcom_enable_vreg(dev, host->vccq_parent);
		if (err) {
			dev_err(dev, "%s: failed enable vccq-parent err=%d\n",
				__func__, err);
			goto out_disable_vddp;
		}
	}

	list_for_each_entry(clki, &hba->clk_list_head, list) {
		if (!strcmp(clki->name, "core_clk_unipro"))
			clki->keep_link_active = true;
		else if (!strcmp(clki->name, "ref_clk"))
			host->ref_clki = clki;
	}

	err = ufs_qcom_init_lane_clks(host);
	if (err)
		goto out_disable_vccq_parent;

	ufs_qcom_parse_pm_level(hba);
	ufs_qcom_parse_limits(host);
	ufs_qcom_parse_g4_workaround_flag(host);
	ufs_qcom_parse_lpm(host);
	if (host->disable_lpm)
		pm_runtime_forbid(host->hba->dev);

	ufs_qcom_set_caps(hba);
	ufs_qcom_advertise_quirks(hba);

	err = ufs_qcom_shared_ice_init(hba);
	if (err)
		dev_err(hba->dev, "Shared ICE Init failed, ret=%d\n", err);

	err = ufs_qcom_ice_init(host);
	if (err)
		goto out_variant_clear;

	/*
	 * Instantiate crypto capabilities for wrapped keys.
	 * It is controlled by CONFIG_SCSI_UFS_CRYPTO_QTI.
	 * If this is not defined, this API would return zero and
	 * non-wrapped crypto capabilities will be instantiated.
	 */
	ufshcd_qti_hba_init_crypto_capabilities(hba);

	ufs_qcom_set_bus_vote(hba, true);
	/* enable the device ref clock for HS mode*/
	if (ufshcd_is_hs_mode(&hba->pwr_info))
		ufs_qcom_dev_ref_clk_ctrl(host, true);

	if (hba->dev->id < MAX_UFS_QCOM_HOSTS)
		ufs_qcom_hosts[hba->dev->id] = host;

	host->dbg_print_en |= UFS_QCOM_DEFAULT_DBG_PRINT_EN;
	ufs_qcom_get_default_testbus_cfg(host);
	err = ufs_qcom_testbus_config(host);
	if (err) {
		dev_warn(dev, "%s: failed to configure the testbus %d\n",
				__func__, err);
		err = 0;
	}

	ufs_qcom_init_sysfs(hba);

	/* Provide SCSI host ioctl API */
	hba->host->hostt->ioctl = (int (*)(struct scsi_device *, unsigned int,
				   void __user *))ufs_qcom_ioctl;
#ifdef CONFIG_COMPAT
	hba->host->hostt->compat_ioctl = (int (*)(struct scsi_device *,
					  unsigned int,
					  void __user *))ufs_qcom_ioctl;
#endif

	ut->tcd = devm_thermal_of_cooling_device_register(dev,
							  dev->of_node,
							  "ufs",
							  dev,
							  &ufs_thermal_ops);
	if (IS_ERR(ut->tcd))
		dev_warn(dev, "Thermal mitigation registration failed: %d\n",
			 PTR_ERR(ut->tcd));
	else
		host->uqt.curr_state = UFS_QCOM_LVL_NO_THERM;

	ufs_qcom_save_host_ptr(hba);

	ufs_qcom_qos_init(hba);
	host->ufs_ipc_log_ctx = ipc_log_context_create(UFS_QCOM_MAX_LOG_SZ,
							"ufs-qcom", 0);
	if (!host->ufs_ipc_log_ctx)
		dev_warn(dev, "IPC Log init - failed\n");

	goto out;

out_disable_vccq_parent:
	if (host->vccq_parent)
		ufs_qcom_disable_vreg(dev, host->vccq_parent);
out_disable_vddp:
	if (host->vddp_ref_clk)
		ufs_qcom_disable_vreg(dev, host->vddp_ref_clk);
out_phy_exit:
	phy_exit(host->generic_phy);
out_variant_clear:
	ufshcd_set_variant(hba, NULL);
out:
	return err;
}

static void ufs_qcom_exit(struct ufs_hba *hba)
{
	struct ufs_qcom_host *host = ufshcd_get_variant(hba);

	ufs_qcom_disable_lane_clks(host);
	ufs_qcom_phy_power_off(hba);
	phy_exit(host->generic_phy);
}

static int ufs_qcom_set_dme_vs_core_clk_ctrl_clear_div(struct ufs_hba *hba,
						       u32 clk_1us_cycles,
						       u32 clk_40ns_cycles)
{
	struct ufs_qcom_host *host = ufshcd_get_variant(hba);
	int err;
	u32 core_clk_ctrl_reg, clk_cycles;
	u32 mask = DME_VS_CORE_CLK_CTRL_MAX_CORE_CLK_1US_CYCLES_MASK;
	u32 offset = 0;

	/* Bits mask and offset changed on UFS host controller V4.0.0 onwards */
	if (host->hw_ver.major >= 4) {
		mask = DME_VS_CORE_CLK_CTRL_MAX_CORE_CLK_1US_CYCLES_MASK_V4;
		offset = DME_VS_CORE_CLK_CTRL_MAX_CORE_CLK_1US_CYCLES_OFFSET_V4;
	}

	if (clk_1us_cycles > mask)
		return -EINVAL;

	err = ufshcd_dme_get(hba,
			     UIC_ARG_MIB(DME_VS_CORE_CLK_CTRL),
			     &core_clk_ctrl_reg);
	if (err)
		goto out;

	core_clk_ctrl_reg &= ~mask;
	core_clk_ctrl_reg |= clk_1us_cycles;
	core_clk_ctrl_reg <<= offset;

	/* Clear CORE_CLK_DIV_EN */
	core_clk_ctrl_reg &= ~DME_VS_CORE_CLK_CTRL_CORE_CLK_DIV_EN_BIT;

	err = ufshcd_dme_set(hba,
			     UIC_ARG_MIB(DME_VS_CORE_CLK_CTRL),
			     core_clk_ctrl_reg);

	/* UFS host controller V4.0.0 onwards needs to program
	 * PA_VS_CORE_CLK_40NS_CYCLES attribute per programmed frequency of
	 * unipro core clk of UFS host controller.
	 */
	if (!err && (host->hw_ver.major >= 4)) {
		if (clk_40ns_cycles > PA_VS_CORE_CLK_40NS_CYCLES_MASK)
			return -EINVAL;

		err = ufshcd_dme_get(hba,
				     UIC_ARG_MIB(PA_VS_CORE_CLK_40NS_CYCLES),
				     &clk_cycles);
		if (err)
			goto out;

		clk_cycles &= ~PA_VS_CORE_CLK_40NS_CYCLES_MASK;
		clk_cycles |= clk_40ns_cycles;

		err = ufshcd_dme_set(hba,
				     UIC_ARG_MIB(PA_VS_CORE_CLK_40NS_CYCLES),
				     clk_cycles);
	}
out:
	return err;
}

static int ufs_qcom_clk_scale_up_pre_change(struct ufs_hba *hba)
{
	struct ufs_qcom_host *host = ufshcd_get_variant(hba);
	struct ufs_pa_layer_attr *attr = &host->dev_req_params;
	int err = 0;

	if (!ufs_qcom_cap_qunipro(host))
		goto out;

	if (attr)
		__ufs_qcom_cfg_timers(hba, attr->gear_rx, attr->pwr_rx,
				      attr->hs_rate, false, true);

	err = ufs_qcom_set_dme_vs_core_clk_ctrl_max_freq_mode(hba);
out:
	return err;
}

static int ufs_qcom_clk_scale_up_post_change(struct ufs_hba *hba)
{
	unsigned long flags;

	spin_lock_irqsave(hba->host->host_lock, flags);
	hba->clk_gating.delay_ms = UFS_QCOM_CLK_GATING_DELAY_MS_PERF;
	spin_unlock_irqrestore(hba->host->host_lock, flags);

	return 0;
}

static int ufs_qcom_clk_scale_down_pre_change(struct ufs_hba *hba)
{
	struct ufs_qcom_host *host = ufshcd_get_variant(hba);
	int err;
	u32 core_clk_ctrl_reg;

	if (!ufs_qcom_cap_qunipro(host))
		return 0;

	err = ufshcd_dme_get(hba,
			    UIC_ARG_MIB(DME_VS_CORE_CLK_CTRL),
			    &core_clk_ctrl_reg);

	/* make sure CORE_CLK_DIV_EN is cleared */
	if (!err &&
	    (core_clk_ctrl_reg & DME_VS_CORE_CLK_CTRL_CORE_CLK_DIV_EN_BIT)) {
		core_clk_ctrl_reg &= ~DME_VS_CORE_CLK_CTRL_CORE_CLK_DIV_EN_BIT;
		err = ufshcd_dme_set(hba,
				    UIC_ARG_MIB(DME_VS_CORE_CLK_CTRL),
				    core_clk_ctrl_reg);
	}

	return err;
}

static int ufs_qcom_clk_scale_down_post_change(struct ufs_hba *hba)
{
	struct ufs_qcom_host *host = ufshcd_get_variant(hba);
	struct ufs_pa_layer_attr *attr = &host->dev_req_params;
	int err = 0;
	struct ufs_clk_info *clki;
	struct list_head *head = &hba->clk_list_head;
	u32 curr_freq = 0;
	unsigned long flags;

	spin_lock_irqsave(hba->host->host_lock, flags);
	hba->clk_gating.delay_ms = UFS_QCOM_CLK_GATING_DELAY_MS_PWR_SAVE;
	spin_unlock_irqrestore(hba->host->host_lock, flags);

	if (!ufs_qcom_cap_qunipro(host))
		return 0;

	if (attr)
		ufs_qcom_cfg_timers(hba, attr->gear_rx, attr->pwr_rx,
				    attr->hs_rate, false);

	list_for_each_entry(clki, head, list) {
		if (!IS_ERR_OR_NULL(clki->clk) &&
		    (!strcmp(clki->name, "core_clk_unipro"))) {
			curr_freq = clk_get_rate(clki->clk);
			break;
		}
	}

	switch (curr_freq) {
	case 37500000:
		err = ufs_qcom_set_dme_vs_core_clk_ctrl_clear_div(hba, 38, 2);
		break;
	case 75000000:
		err = ufs_qcom_set_dme_vs_core_clk_ctrl_clear_div(hba, 75, 3);
		break;
	default:
		err = -EINVAL;
		break;
	}

	return err;
}

static int ufs_qcom_clk_scale_notify(struct ufs_hba *hba,
		bool scale_up, enum ufs_notify_change_status status)
{
	struct ufs_qcom_host *host = ufshcd_get_variant(hba);
	struct ufs_pa_layer_attr *dev_req_params = &host->dev_req_params;
	int err = 0;

	if (status == PRE_CHANGE) {
		err = ufshcd_uic_hibern8_enter(hba);
		if (err)
			return err;
		if (scale_up) {
			err = ufs_qcom_clk_scale_up_pre_change(hba);
			if (!host->cpufreq_dis) {
				atomic_set(&host->num_reqs_threshold, 0);
				queue_delayed_work(host->ufs_qos->workq,
						  &host->fwork,
					msecs_to_jiffies(
						UFS_QCOM_LOAD_MON_DLY_MS));
			}
		} else {
			err = ufs_qcom_clk_scale_down_pre_change(hba);
			cancel_dwork_unvote_cpufreq(hba);
		}
		if (err)
			ufshcd_uic_hibern8_exit(hba);
	} else {
		if (scale_up)
			err = ufs_qcom_clk_scale_up_post_change(hba);
		else
			err = ufs_qcom_clk_scale_down_post_change(hba);


		if (err || !dev_req_params) {
			ufshcd_uic_hibern8_exit(hba);
			goto out;
		}
		ufs_qcom_cfg_timers(hba,
				    dev_req_params->gear_rx,
				    dev_req_params->pwr_rx,
				    dev_req_params->hs_rate,
				    false);
		ufs_qcom_update_bus_bw_vote(host);
		ufshcd_uic_hibern8_exit(hba);
	}

	if (!err)
		atomic_set(&host->scale_up, scale_up);
out:
	if (scale_up)
		ufs_qcom_log_str(host, "^,%d,%d\n", status, err);
	else
		ufs_qcom_log_str(host, "v,%d,%d\n", status, err);
	return err;
}

void ufs_qcom_print_hw_debug_reg_all(struct ufs_hba *hba,
		void *priv, void (*print_fn)(struct ufs_hba *hba,
		int offset, int num_regs, const char *str, void *priv))
{
	u32 reg;
	struct ufs_qcom_host *host;

	if (unlikely(!hba)) {
		pr_err("%s: hba is NULL\n", __func__);
		return;
	}
	if (unlikely(!print_fn)) {
		dev_err(hba->dev, "%s: print_fn is NULL\n", __func__);
		return;
	}

	host = ufshcd_get_variant(hba);
	if (!(host->dbg_print_en & UFS_QCOM_DBG_PRINT_REGS_EN))
		return;

	reg = ufs_qcom_get_debug_reg_offset(host, UFS_UFS_DBG_RD_REG_OCSC);
	print_fn(hba, reg, 44, "UFS_UFS_DBG_RD_REG_OCSC ", priv);

	reg = ufshcd_readl(hba, REG_UFS_CFG1);
	reg |= UTP_DBG_RAMS_EN;
	ufshcd_writel(hba, reg, REG_UFS_CFG1);

	reg = ufs_qcom_get_debug_reg_offset(host, UFS_UFS_DBG_RD_EDTL_RAM);
	print_fn(hba, reg, 32, "UFS_UFS_DBG_RD_EDTL_RAM ", priv);

	reg = ufs_qcom_get_debug_reg_offset(host, UFS_UFS_DBG_RD_DESC_RAM);
	print_fn(hba, reg, 128, "UFS_UFS_DBG_RD_DESC_RAM ", priv);

	reg = ufs_qcom_get_debug_reg_offset(host, UFS_UFS_DBG_RD_PRDT_RAM);
	print_fn(hba, reg, 64, "UFS_UFS_DBG_RD_PRDT_RAM ", priv);

	/* clear bit 17 - UTP_DBG_RAMS_EN */
	ufshcd_rmwl(hba, UTP_DBG_RAMS_EN, 0, REG_UFS_CFG1);

	reg = ufs_qcom_get_debug_reg_offset(host, UFS_DBG_RD_REG_UAWM);
	print_fn(hba, reg, 4, "UFS_DBG_RD_REG_UAWM ", priv);

	reg = ufs_qcom_get_debug_reg_offset(host, UFS_DBG_RD_REG_UARM);
	print_fn(hba, reg, 4, "UFS_DBG_RD_REG_UARM ", priv);

	reg = ufs_qcom_get_debug_reg_offset(host, UFS_DBG_RD_REG_TXUC);
	print_fn(hba, reg, 48, "UFS_DBG_RD_REG_TXUC ", priv);

	reg = ufs_qcom_get_debug_reg_offset(host, UFS_DBG_RD_REG_RXUC);
	print_fn(hba, reg, 27, "UFS_DBG_RD_REG_RXUC ", priv);

	reg = ufs_qcom_get_debug_reg_offset(host, UFS_DBG_RD_REG_DFC);
	print_fn(hba, reg, 19, "UFS_DBG_RD_REG_DFC ", priv);

	reg = ufs_qcom_get_debug_reg_offset(host, UFS_DBG_RD_REG_TRLUT);
	print_fn(hba, reg, 34, "UFS_DBG_RD_REG_TRLUT ", priv);

	reg = ufs_qcom_get_debug_reg_offset(host, UFS_DBG_RD_REG_TMRLUT);
	print_fn(hba, reg, 9, "UFS_DBG_RD_REG_TMRLUT ", priv);
}

static void ufs_qcom_enable_test_bus(struct ufs_qcom_host *host)
{
	if (host->dbg_print_en & UFS_QCOM_DBG_PRINT_TEST_BUS_EN) {
		ufshcd_rmwl(host->hba, UFS_REG_TEST_BUS_EN,
				UFS_REG_TEST_BUS_EN, REG_UFS_CFG1);
		ufshcd_rmwl(host->hba, TEST_BUS_EN, TEST_BUS_EN, REG_UFS_CFG1);
	} else {
		ufshcd_rmwl(host->hba, UFS_REG_TEST_BUS_EN, 0, REG_UFS_CFG1);
		ufshcd_rmwl(host->hba, TEST_BUS_EN, 0, REG_UFS_CFG1);
	}
}

static void ufs_qcom_get_default_testbus_cfg(struct ufs_qcom_host *host)
{
	/* provide a legal default configuration */
	host->testbus.select_major = TSTBUS_UNIPRO;
	host->testbus.select_minor = 37;
}

static bool ufs_qcom_testbus_cfg_is_ok(struct ufs_qcom_host *host)
{
	if (host->testbus.select_major >= TSTBUS_MAX) {
		dev_err(host->hba->dev,
			"%s: UFS_CFG1[TEST_BUS_SEL} may not equal 0x%05X\n",
			__func__, host->testbus.select_major);
		return false;
	}

	return true;
}

/*
 * The caller of this function must make sure that the controller
 * is out of runtime suspend and appropriate clocks are enabled
 * before accessing.
 */
int ufs_qcom_testbus_config(struct ufs_qcom_host *host)
{
	int reg;
	int offset;
	u32 mask = TEST_BUS_SUB_SEL_MASK;
	unsigned long flags;
	struct ufs_hba *hba;

	if (!host)
		return -EINVAL;
	hba = host->hba;
	spin_lock_irqsave(hba->host->host_lock, flags);
	if (!ufs_qcom_testbus_cfg_is_ok(host))
		return -EPERM;

	switch (host->testbus.select_major) {
	case TSTBUS_UAWM:
		reg = UFS_TEST_BUS_CTRL_0;
		offset = 24;
		break;
	case TSTBUS_UARM:
		reg = UFS_TEST_BUS_CTRL_0;
		offset = 16;
		break;
	case TSTBUS_TXUC:
		reg = UFS_TEST_BUS_CTRL_0;
		offset = 8;
		break;
	case TSTBUS_RXUC:
		reg = UFS_TEST_BUS_CTRL_0;
		offset = 0;
		break;
	case TSTBUS_DFC:
		reg = UFS_TEST_BUS_CTRL_1;
		offset = 24;
		break;
	case TSTBUS_TRLUT:
		reg = UFS_TEST_BUS_CTRL_1;
		offset = 16;
		break;
	case TSTBUS_TMRLUT:
		reg = UFS_TEST_BUS_CTRL_1;
		offset = 8;
		break;
	case TSTBUS_OCSC:
		reg = UFS_TEST_BUS_CTRL_1;
		offset = 0;
		break;
	case TSTBUS_WRAPPER:
		reg = UFS_TEST_BUS_CTRL_2;
		offset = 16;
		break;
	case TSTBUS_COMBINED:
		reg = UFS_TEST_BUS_CTRL_2;
		offset = 8;
		break;
	case TSTBUS_UTP_HCI:
		reg = UFS_TEST_BUS_CTRL_2;
		offset = 0;
		break;
	case TSTBUS_UNIPRO:
		reg = UFS_UNIPRO_CFG;
		offset = 20;
		mask = 0xFFF;
		break;
	/*
	 * No need for a default case, since
	 * ufs_qcom_testbus_cfg_is_ok() checks that the configuration
	 * is legal
	 */
	}
	mask <<= offset;

	spin_unlock_irqrestore(hba->host->host_lock, flags);
	ufshcd_rmwl(host->hba, TEST_BUS_SEL,
		    (u32)host->testbus.select_major << 19,
		    REG_UFS_CFG1);
	ufshcd_rmwl(host->hba, mask,
		    (u32)host->testbus.select_minor << offset,
		    reg);
	ufs_qcom_enable_test_bus(host);
	/*
	 * Make sure the test bus configuration is
	 * committed before returning.
	 */
	mb();

	return 0;
}

static void ufs_qcom_testbus_read(struct ufs_hba *hba)
{
	ufshcd_dump_regs(hba, UFS_TEST_BUS, 4, "UFS_TEST_BUS ");
}

static void ufs_qcom_print_unipro_testbus(struct ufs_hba *hba)
{
	struct ufs_qcom_host *host = ufshcd_get_variant(hba);
	u32 *testbus = NULL;
	int i, nminor = 256, testbus_len = nminor * sizeof(u32);

	testbus = kmalloc(testbus_len, GFP_KERNEL);
	if (!testbus)
		return;

	host->testbus.select_major = TSTBUS_UNIPRO;
	for (i = 0; i < nminor; i++) {
		host->testbus.select_minor = i;
		ufs_qcom_testbus_config(host);
		testbus[i] = ufshcd_readl(hba, UFS_TEST_BUS);
	}
	print_hex_dump(KERN_ERR, "UNIPRO_TEST_BUS ", DUMP_PREFIX_OFFSET,
			16, 4, testbus, testbus_len, false);
	kfree(testbus);
}

static void ufs_qcom_print_utp_hci_testbus(struct ufs_hba *hba)
{
	struct ufs_qcom_host *host = ufshcd_get_variant(hba);
	u32 *testbus = NULL;
	int i, nminor = 32, testbus_len = nminor * sizeof(u32);

	testbus = kmalloc(testbus_len, GFP_KERNEL);
	if (!testbus)
		return;

	host->testbus.select_major = TSTBUS_UTP_HCI;
	for (i = 0; i < nminor; i++) {
		host->testbus.select_minor = i;
		ufs_qcom_testbus_config(host);
		testbus[i] = ufshcd_readl(hba, UFS_TEST_BUS);
	}
	print_hex_dump(KERN_ERR, "UTP_HCI_TEST_BUS ", DUMP_PREFIX_OFFSET,
			16, 4, testbus, testbus_len, false);
	kfree(testbus);
}

static void ufs_qcom_dump_dbg_regs(struct ufs_hba *hba)
{
	struct ufs_qcom_host *host = ufshcd_get_variant(hba);
	struct phy *phy = host->generic_phy;

	host->err_occurred = true;

	ufshcd_dump_regs(hba, REG_UFS_SYS1CLK_1US, 16 * 4,
			 "HCI Vendor Specific Registers ");

	ufshcd_dump_regs(hba, UFS_MEM_ICE, 29 * 4,
			 "HCI Shared ICE Registers ");

	/* sleep a bit intermittently as we are dumping too much data */
	ufs_qcom_print_hw_debug_reg_all(hba, NULL, ufs_qcom_dump_regs_wrapper);

	if (in_task()) {
		usleep_range(1000, 1100);
		ufs_qcom_testbus_read(hba);
		usleep_range(1000, 1100);
		ufs_qcom_print_unipro_testbus(hba);
		usleep_range(1000, 1100);
		ufs_qcom_print_utp_hci_testbus(hba);
		usleep_range(1000, 1100);
		ufs_qcom_phy_dbg_register_dump(phy);
	}

	BUG_ON(host->crash_on_err);
}

/*
 * ufs_qcom_parse_limits - read limits from DTS
 */
static void ufs_qcom_parse_limits(struct ufs_qcom_host *host)
{
	struct device_node *np = host->hba->dev->of_node;

	if (!np)
		return;

	host->limit_tx_hs_gear = host->max_hs_gear;
	host->limit_rx_hs_gear = host->max_hs_gear;
	host->limit_tx_pwm_gear = UFS_QCOM_LIMIT_PWMGEAR_TX;
	host->limit_rx_pwm_gear = UFS_QCOM_LIMIT_PWMGEAR_RX;
	host->limit_rate = UFS_QCOM_LIMIT_HS_RATE;
	host->limit_phy_submode = UFS_QCOM_LIMIT_PHY_SUBMODE;

	of_property_read_u32(np, "limit-tx-hs-gear", &host->limit_tx_hs_gear);
	of_property_read_u32(np, "limit-rx-hs-gear", &host->limit_rx_hs_gear);
	of_property_read_u32(np, "limit-tx-pwm-gear", &host->limit_tx_pwm_gear);
	of_property_read_u32(np, "limit-rx-pwm-gear", &host->limit_rx_pwm_gear);
	of_property_read_u32(np, "limit-rate", &host->limit_rate);
	of_property_read_u32(np, "limit-phy-submode", &host->limit_phy_submode);
}

/*
 * ufs_qcom_parse_g4_workaround_flag - read bypass-g4-cfgready entry from DT
 */
static void ufs_qcom_parse_g4_workaround_flag(struct ufs_qcom_host *host)
{
	struct device_node *np = host->hba->dev->of_node;
	const char *str  = "bypass-g4-cfgready";

	if (!np)
		return;

	host->bypass_g4_cfgready = of_property_read_bool(np, str);
}

/*
 * ufs_qcom_parse_lpm - read from DTS whether LPM modes should be disabled.
 */
static void ufs_qcom_parse_lpm(struct ufs_qcom_host *host)
{
	struct device_node *node = host->hba->dev->of_node;

	host->disable_lpm = of_property_read_bool(node, "qcom,disable-lpm");
	if (host->disable_lpm)
		dev_info(host->hba->dev, "(%s) All LPM is disabled\n",
			 __func__);
}

/**
 * ufs_qcom_device_reset() - toggle the (optional) device reset line
 * @hba: per-adapter instance
 *
 * Toggles the (optional) reset line to reset the attached device.
 */
static int ufs_qcom_device_reset(struct ufs_hba *hba)
{
	struct ufs_qcom_host *host = ufshcd_get_variant(hba);

	/* reset gpio is optional */
	if (!host->device_reset)
		return -EOPNOTSUPP;

	/*
	 * If Host Tx keeps bursting during and after H/W reset,
	 * some UFS devices may fail the next following link startup,
	 * hence disable hba before reset the device.
	 */
	ufshcd_hba_stop(hba);

	/*
	 * The UFS device shall detect reset pulses of 1us, sleep for 10us to
	 * be on the safe side.
	 */
	ufs_qcom_device_reset_ctrl(hba, true);
	usleep_range(10, 15);

	ufs_qcom_device_reset_ctrl(hba, false);
	usleep_range(10, 15);

	return 0;
}

#if IS_ENABLED(CONFIG_DEVFREQ_GOV_SIMPLE_ONDEMAND)
static void ufs_qcom_config_scaling_param(struct ufs_hba *hba,
					struct devfreq_dev_profile *p,
					struct devfreq_simple_ondemand_data *d)
{
	p->polling_ms = 60;
	p->timer = DEVFREQ_TIMER_DELAYED;
	d->upthreshold = 70;
	d->downdifferential = 65;
}

#else
static void ufs_qcom_config_scaling_param(struct ufs_hba *hba,
		struct devfreq_dev_profile *p,
		struct devfreq_simple_ondemand_data *data)

#endif

static struct ufs_dev_quirk ufs_qcom_dev_fixups[] = {
	{ .wmanufacturerid = UFS_VENDOR_SAMSUNG,
	  .model = UFS_ANY_MODEL,
	  .quirk = UFS_DEVICE_QUIRK_PA_HIBER8TIME },
	{ .wmanufacturerid = UFS_VENDOR_MICRON,
	  .model = UFS_ANY_MODEL,
	  .quirk = UFS_DEVICE_QUIRK_DELAY_BEFORE_LPM },
	{ .wmanufacturerid = UFS_VENDOR_SKHYNIX,
	  .model = UFS_ANY_MODEL,
	  .quirk = UFS_DEVICE_QUIRK_DELAY_BEFORE_LPM },
	{ .wmanufacturerid = UFS_VENDOR_WDC,
	  .model = UFS_ANY_MODEL,
	  .quirk = UFS_DEVICE_QUIRK_HOST_PA_TACTIVATE },
	{}
};

static void ufs_qcom_fixup_dev_quirks(struct ufs_hba *hba)
{
	ufshcd_fixup_dev_quirks(hba, ufs_qcom_dev_fixups);
}

/*
 * struct ufs_hba_qcom_vops - UFS QCOM specific variant operations
 *
 * The variant operations configure the necessary controller and PHY
 * handshake during initialization.
 */
static const struct ufs_hba_variant_ops ufs_hba_qcom_vops = {
	.name                   = "qcom",
	.init                   = ufs_qcom_init,
	.exit                   = ufs_qcom_exit,
	.get_ufs_hci_version	= ufs_qcom_get_ufs_hci_version,
	.clk_scale_notify	= ufs_qcom_clk_scale_notify,
	.setup_clocks           = ufs_qcom_setup_clocks,
	.hce_enable_notify      = ufs_qcom_hce_enable_notify,
	.link_startup_notify    = ufs_qcom_link_startup_notify,
	.pwr_change_notify	= ufs_qcom_pwr_change_notify,
	.hibern8_notify		= ufs_qcom_hibern8_notify,
	.apply_dev_quirks	= ufs_qcom_apply_dev_quirks,
	.suspend		= ufs_qcom_suspend,
	.resume			= ufs_qcom_resume,
	.dbg_register_dump	= ufs_qcom_dump_dbg_regs,
	.device_reset		= ufs_qcom_device_reset,
	.config_scaling_param = ufs_qcom_config_scaling_param,
	.setup_xfer_req         = ufs_qcom_qos,
	.program_key		= ufs_qcom_ice_program_key,
	.fixup_dev_quirks       = ufs_qcom_fixup_dev_quirks,
};

/**
 * QCOM specific sysfs group and nodes
 */
static ssize_t err_state_show(struct device *dev,
			struct device_attribute *attr, char *buf)
{
	struct ufs_hba *hba = dev_get_drvdata(dev);
	struct ufs_qcom_host *host = ufshcd_get_variant(hba);

	return scnprintf(buf, PAGE_SIZE, "%d\n", !!host->err_occurred);
}

static DEVICE_ATTR_RO(err_state);

static ssize_t power_mode_show(struct device *dev,
			struct device_attribute *attr, char *buf)
{
	struct ufs_hba *hba = dev_get_drvdata(dev);
	static const char * const names[] = {
		"INVALID MODE",
		"FAST MODE",
		"SLOW MODE",
		"INVALID MODE",
		"FASTAUTO MODE",
		"SLOWAUTO MODE",
		"INVALID MODE",
	};

	/* Print current power info */
	return scnprintf(buf, PAGE_SIZE,
		"[Rx,Tx]: Gear[%d,%d], Lane[%d,%d], PWR[%s,%s], Rate-%c\n",
		hba->pwr_info.gear_rx, hba->pwr_info.gear_tx,
		hba->pwr_info.lane_rx, hba->pwr_info.lane_tx,
		names[hba->pwr_info.pwr_rx],
		names[hba->pwr_info.pwr_tx],
		hba->pwr_info.hs_rate == PA_HS_MODE_B ? 'B' : 'A');
}

static DEVICE_ATTR_RO(power_mode);

static ssize_t bus_speed_mode_show(struct device *dev,
			struct device_attribute *attr, char *buf)
{
	struct ufs_hba *hba = dev_get_drvdata(dev);
	struct ufs_qcom_host *host = ufshcd_get_variant(hba);

	return scnprintf(buf, PAGE_SIZE, "%d\n",
			 !!atomic_read(&host->scale_up));
}

static DEVICE_ATTR_RO(bus_speed_mode);

static ssize_t clk_status_show(struct device *dev,
			struct device_attribute *attr, char *buf)
{
	struct ufs_hba *hba = dev_get_drvdata(dev);
	struct ufs_qcom_host *host = ufshcd_get_variant(hba);

	return scnprintf(buf, PAGE_SIZE, "%d\n",
			 !!atomic_read(&host->clks_on));
}

static DEVICE_ATTR_RO(clk_status);

static unsigned int ufs_qcom_gec(struct ufs_hba *hba, u32 id,
				 char *err_name)
{
	unsigned long flags;
	int i, cnt_err = 0;
	struct ufs_event_hist *e;

	if (id >= UFS_EVT_CNT)
		return -EINVAL;

	e = &hba->ufs_stats.event[id];

	spin_lock_irqsave(hba->host->host_lock, flags);
	for (i = 0; i < UFS_EVENT_HIST_LENGTH; i++) {
		int p = (i + e->pos) % UFS_EVENT_HIST_LENGTH;

		if (e->tstamp[p] == 0)
			continue;
		dev_err(hba->dev, "%s[%d] = 0x%x at %lld us\n", err_name, p,
			e->val[p], ktime_to_us(e->tstamp[p]));

		++cnt_err;
	}

	spin_unlock_irqrestore(hba->host->host_lock, flags);
	return cnt_err;
}

static ssize_t err_count_show(struct device *dev,
			struct device_attribute *attr, char *buf)
{
	struct ufs_hba *hba = dev_get_drvdata(dev);

	return scnprintf(buf, PAGE_SIZE,
			 "%s: %d\n%s: %d\n%s: %d\n%s: %d\n",
			 "pa_err_cnt_total",
			 ufs_qcom_gec(hba, UFS_EVT_PA_ERR,
				      "pa_err_cnt_total"),
			 "dl_err_cnt_total",
			 ufs_qcom_gec(hba, UFS_EVT_DL_ERR,
				      "dl_err_cnt_total"),
			 "dme_err_cnt",
			 ufs_qcom_gec(hba, UFS_EVT_DME_ERR,
				      "dme_err_cnt"),
			 "req_abort_cnt",
			  hba->req_abort_count);

}

static DEVICE_ATTR_RO(err_count);

static ssize_t dbg_state_store(struct device *dev,
			struct device_attribute *attr,
			const char *buf, size_t count)
{
	struct ufs_hba *hba = dev_get_drvdata(dev);
	struct ufs_qcom_host *host = ufshcd_get_variant(hba);
	bool v;

	if (!capable(CAP_SYS_ADMIN))
		return -EACCES;

	if (kstrtobool(buf, &v))
		return -EINVAL;

	host->dbg_en = v;

	return count;
}

static ssize_t dbg_state_show(struct device *dev,
			struct device_attribute *attr, char *buf)
{
	struct ufs_hba *hba = dev_get_drvdata(dev);
	struct ufs_qcom_host *host = ufshcd_get_variant(hba);

#if defined(CONFIG_UFS_DBG)
	host->dbg_en = true;
#endif

	return scnprintf(buf, PAGE_SIZE, "%d\n", host->dbg_en);
}


static DEVICE_ATTR_RW(dbg_state);

static ssize_t crash_on_err_show(struct device *dev,
			struct device_attribute *attr, char *buf)
{
	struct ufs_hba *hba = dev_get_drvdata(dev);
	struct ufs_qcom_host *host = ufshcd_get_variant(hba);

	return scnprintf(buf, PAGE_SIZE, "%d\n", !!host->crash_on_err);
}

static ssize_t crash_on_err_store(struct device *dev,
			struct device_attribute *attr,
			const char *buf, size_t count)
{
	struct ufs_hba *hba = dev_get_drvdata(dev);
	struct ufs_qcom_host *host = ufshcd_get_variant(hba);
	bool v;

	if (!capable(CAP_SYS_ADMIN))
		return -EACCES;

	if (kstrtobool(buf, &v))
		return -EINVAL;

	host->crash_on_err = v;

	return count;
}


static DEVICE_ATTR_RW(crash_on_err);

static ssize_t hibern8_count_show(struct device *dev,
			struct device_attribute *attr, char *buf)
{
	u32 hw_h8_enter;
	u32 sw_h8_enter;
	u32 sw_hw_h8_enter;
	u32 hw_h8_exit;
	u32	sw_h8_exit;
	struct ufs_hba *hba = dev_get_drvdata(dev);

	pm_runtime_get_sync(hba->dev);
	ufshcd_hold(hba, false);
	hw_h8_enter = ufshcd_readl(hba, REG_UFS_HW_H8_ENTER_CNT);
	sw_h8_enter = ufshcd_readl(hba, REG_UFS_SW_H8_ENTER_CNT);
	sw_hw_h8_enter = ufshcd_readl(hba, REG_UFS_SW_AFTER_HW_H8_ENTER_CNT);
	hw_h8_exit = ufshcd_readl(hba, REG_UFS_HW_H8_EXIT_CNT);
	sw_h8_exit = ufshcd_readl(hba, REG_UFS_SW_H8_EXIT_CNT);
	ufshcd_release(hba);
	pm_runtime_put_sync(hba->dev);

	return scnprintf(buf, PAGE_SIZE,
			 "%s: %d\n%s: %d\n%s: %d\n%s: %d\n%s: %d\n",
			 "hw_h8_enter", hw_h8_enter,
			 "sw_h8_enter", sw_h8_enter,
			 "sw_after_hw_h8_enter", sw_hw_h8_enter,
			 "hw_h8_exit", hw_h8_exit,
			 "sw_h8_exit", sw_h8_exit);
}

static DEVICE_ATTR_RO(hibern8_count);

static struct attribute *ufs_qcom_sysfs_attrs[] = {
	&dev_attr_err_state.attr,
	&dev_attr_power_mode.attr,
	&dev_attr_bus_speed_mode.attr,
	&dev_attr_clk_status.attr,
	&dev_attr_err_count.attr,
	&dev_attr_dbg_state.attr,
	&dev_attr_crash_on_err.attr,
	&dev_attr_hibern8_count.attr,
	NULL
};

static const struct attribute_group ufs_qcom_sysfs_group = {
	.name = "qcom",
	.attrs = ufs_qcom_sysfs_attrs,
};

static int ufs_qcom_init_sysfs(struct ufs_hba *hba)
{
	int ret;

	ret = sysfs_create_group(&hba->dev->kobj, &ufs_qcom_sysfs_group);
	if (ret)
		dev_err(hba->dev, "%s: Failed to create qcom sysfs group (err = %d)\n",
				 __func__, ret);

	return ret;
}

static void ufs_qcom_hook_send_command(void *param, struct ufs_hba *hba,
				       struct ufshcd_lrb *lrbp)
{
	struct ufs_qcom_host *host = ufshcd_get_variant(hba);

	if (lrbp && lrbp->cmd && lrbp->cmd->cmnd[0]) {
		int sz = scsi_cmd_to_rq(lrbp->cmd) ?
				blk_rq_sectors(scsi_cmd_to_rq(lrbp->cmd)) : 0;
		ufs_qcom_log_str(host, "<,%x,%d,%x,%d\n",
				lrbp->cmd->cmnd[0],
				lrbp->task_tag,
				ufshcd_readl(hba,
					REG_UTP_TRANSFER_REQ_DOOR_BELL),
				sz);
	}
}

static void ufs_qcom_hook_compl_command(void *param, struct ufs_hba *hba,
				       struct ufshcd_lrb *lrbp)
{

	struct ufs_qcom_host *host = ufshcd_get_variant(hba);

	if (lrbp && lrbp->cmd) {
		int sz = scsi_cmd_to_rq(lrbp->cmd) ?
				blk_rq_sectors(scsi_cmd_to_rq(lrbp->cmd)) : 0;
		ufs_qcom_log_str(host, ">,%x,%d,%x,%d\n",
				lrbp->cmd->cmnd[0],
				lrbp->task_tag,
				ufshcd_readl(hba,
					REG_UTP_TRANSFER_REQ_DOOR_BELL),
				sz);
	}
}

static void ufs_qcom_hook_send_uic_command(void *param, struct ufs_hba *hba,
					struct uic_command *ucmd,
					int str_t)
{
	struct ufs_qcom_host *host = ufshcd_get_variant(hba);
	unsigned int a, b, c, cmd;
	char ch;

	if (str_t == UFS_CMD_SEND) {
		a = ucmd->argument1;
		b = ucmd->argument2;
		c = ucmd->argument3;
		cmd = ucmd->command;
		ch = '(';
	} else {
		a = ufshcd_readl(hba, REG_UIC_COMMAND_ARG_1),
		b = ufshcd_readl(hba, REG_UIC_COMMAND_ARG_2),
		c = ufshcd_readl(hba, REG_UIC_COMMAND_ARG_3);
		cmd = ufshcd_readl(hba, REG_UIC_COMMAND);
		ch = ')';
	}
	ufs_qcom_log_str(host, "%c,%x,%x,%x,%x\n",
				ch, cmd, a, b, c);
}

static void ufs_qcom_hook_send_tm_command(void *param, struct ufs_hba *hba,
					int tag, int str)
{

}

static void ufs_qcom_hook_check_int_errors(void *param, struct ufs_hba *hba,
					bool queue_eh_work)
{
	struct ufs_qcom_host *host = ufshcd_get_variant(hba);

	if (queue_eh_work)
		ufs_qcom_log_str(host, "_,%x,%x\n",
					hba->errors, hba->uic_error);
}

/*
 * Refer: common/include/trace/hooks/ufshcd.h for available hooks
 */
static void ufs_qcom_register_hooks(void)
{
	register_trace_android_vh_ufs_send_command(ufs_qcom_hook_send_command,
						NULL);
	register_trace_android_vh_ufs_compl_command(
				ufs_qcom_hook_compl_command, NULL);
	register_trace_android_vh_ufs_send_uic_command(
				ufs_qcom_hook_send_uic_command, NULL);
	register_trace_android_vh_ufs_send_tm_command(
				ufs_qcom_hook_send_tm_command, NULL);
	register_trace_android_vh_ufs_check_int_errors(
				ufs_qcom_hook_check_int_errors, NULL);
}

#ifdef CONFIG_ARM_QCOM_CPUFREQ_HW
static int ufs_cpufreq_status(void)
{
	struct cpufreq_policy *policy;

	policy = cpufreq_cpu_get(0);
	if (!policy) {
		dev_warn(dev, "cpufreq not probed yet, defer once\n");
		return -EPROBE_DEFER;
	}

	cpufreq_cpu_put(policy);

	return 0;
}
#else
static int ufs_cpufreq_status(void)
{
	return 0;
}
#endif


/**
 * ufs_qcom_probe - probe routine of the driver
 * @pdev: pointer to Platform device handle
 *
 * Return zero for success and non-zero for failure
 */
static int ufs_qcom_probe(struct platform_device *pdev)
{
	int err = 0;
	struct device *dev = &pdev->dev;
	struct device_node *np = dev->of_node;

	/**
	 * CPUFreq driver is needed for performance reasons.
	 * Assumption - cpufreq gets probed the second time.
	 * If cpufreq is not probed by the time the driver requests for cpu
	 * policy later on, cpufreq would be disabled and performance would be
	 * impacted adversly.
	 */
	err = ufs_cpufreq_status();
	if (err)
		return err;

	/*
	 * On qcom platforms, bootdevice is the primary storage
	 * device. This device can either be eMMC or UFS.
	 * The type of device connected is detected at runtime.
	 * So, if an eMMC device is connected, and this function
	 * is invoked, it would turn-off the regulator if it detects
	 * that the storage device is not ufs.
	 * These regulators are turned ON by the bootloaders & turning
	 * them off without sending PON may damage the connected device.
	 * Hence, check for the connected device early-on & don't turn-off
	 * the regulators.
	 */
	if (of_property_read_bool(np, "non-removable") &&
	    strlen(android_boot_dev) &&
	    strcmp(android_boot_dev, dev_name(dev)))
		return -ENODEV;

	/* Perform generic probe */
	err = ufshcd_pltfrm_init(pdev, &ufs_hba_qcom_vops);
	if (err)
		dev_err(dev, "ufshcd_pltfrm_init() failed %d\n", err);

	ufs_qcom_register_hooks();
	return err;
}

/**
 * ufs_qcom_remove - set driver_data of the device to NULL
 * @pdev: pointer to platform device handle
 *
 * Always returns 0
 */
static int ufs_qcom_remove(struct platform_device *pdev)
{
	struct ufs_hba *hba =  platform_get_drvdata(pdev);
	struct ufs_qcom_host *host = ufshcd_get_variant(hba);
	struct ufs_qcom_qos_req *r = host->ufs_qos;
	struct qos_cpu_group *qcg = r->qcg;
	int i;

	pm_runtime_get_sync(&(pdev)->dev);
	for (i = 0; i < r->num_groups; i++, qcg++)
		remove_group_qos(qcg);
	ufshcd_remove(hba);
	return 0;
}

static void ufs_qcom_shutdown(struct platform_device *pdev)
{
	struct ufs_hba *hba =  platform_get_drvdata(pdev);
	struct ufs_qcom_host *host = ufshcd_get_variant(hba);

	ufs_qcom_log_str(host, "0xdead\n");
	ufshcd_pltfrm_shutdown(pdev);
}

static const struct of_device_id ufs_qcom_of_match[] = {
	{ .compatible = "qcom,ufshc"},
	{},
};
MODULE_DEVICE_TABLE(of, ufs_qcom_of_match);

#ifdef CONFIG_ACPI
static const struct acpi_device_id ufs_qcom_acpi_match[] = {
	{ "QCOM24A5" },
	{ },
};
MODULE_DEVICE_TABLE(acpi, ufs_qcom_acpi_match);
#endif

static const struct dev_pm_ops ufs_qcom_pm_ops = {
	SET_SYSTEM_SLEEP_PM_OPS(ufshcd_system_suspend, ufshcd_system_resume)
	SET_RUNTIME_PM_OPS(ufshcd_runtime_suspend, ufshcd_runtime_resume, NULL)
	.prepare	 = ufshcd_suspend_prepare,
	.complete	 = ufshcd_resume_complete,
};

static struct platform_driver ufs_qcom_pltform = {
	.probe	= ufs_qcom_probe,
	.remove	= ufs_qcom_remove,
	.shutdown = ufs_qcom_shutdown,
	.driver	= {
		.name	= "ufshcd-qcom",
		.pm	= &ufs_qcom_pm_ops,
		.of_match_table = of_match_ptr(ufs_qcom_of_match),
		.acpi_match_table = ACPI_PTR(ufs_qcom_acpi_match),
	},
};
module_platform_driver(ufs_qcom_pltform);

MODULE_LICENSE("GPL v2");<|MERGE_RESOLUTION|>--- conflicted
+++ resolved
@@ -225,7 +225,6 @@
 	ufshcd_dump_regs(hba, offset, len * 4, prefix);
 }
 
-<<<<<<< HEAD
 static int ufs_qcom_get_connected_tx_lanes(struct ufs_hba *hba, u32 *tx_lanes)
 {
 	int err = 0;
@@ -252,8 +251,6 @@
 	return err;
 }
 
-=======
->>>>>>> b996f9c3
 static int ufs_qcom_host_clk_get(struct device *dev,
 		const char *name, struct clk **clk_out, bool optional)
 {
@@ -393,7 +390,6 @@
 	return err;
 }
 
-<<<<<<< HEAD
 static int ufs_qcom_link_startup_post_change(struct ufs_hba *hba)
 {
 	u32 tx_lanes;
@@ -439,8 +435,6 @@
 	return err;
 }
 
-=======
->>>>>>> b996f9c3
 static int ufs_qcom_check_hibern8(struct ufs_hba *hba)
 {
 	int err;
@@ -1130,13 +1124,12 @@
 		if (host->bypass_g4_cfgready)
 			err = ufs_qcom_bypass_cfgready_signal(hba);
 		break;
-<<<<<<< HEAD
+
 	case POST_CHANGE:
 		ufs_qcom_link_startup_post_change(hba);
 		ufs_qcom_validate_link_params(hba);
 		break;
-=======
->>>>>>> b996f9c3
+
 	default:
 		break;
 	}
@@ -4281,7 +4274,7 @@
 }
 
 static void ufs_qcom_hook_send_uic_command(void *param, struct ufs_hba *hba,
-					struct uic_command *ucmd,
+					const struct uic_command *ucmd,
 					int str_t)
 {
 	struct ufs_qcom_host *host = ufshcd_get_variant(hba);
