// SPDX-License-Identifier: GPL-2.0-only
/*
 * Copyright (c) 2013-2022, Linux Foundation. All rights reserved.
 * Copyright (c) 2023 Qualcomm Innovation Center, Inc. All rights reserved.
 */

#include <linux/acpi.h>
#include <linux/time.h>
#include <linux/clk.h>
#include <linux/delay.h>
#include <linux/module.h>
#include <linux/of.h>
#include <linux/bitfield.h>
#include <linux/platform_device.h>
#include <linux/phy/phy.h>
#include <linux/gpio/consumer.h>
#include <linux/reset-controller.h>
#include <linux/interconnect.h>
#include <linux/phy/phy-qcom-ufs.h>
#include <linux/clk/qcom.h>
#include <linux/devfreq.h>
#include <linux/cpu.h>
#include <linux/blk-mq.h>
#include <linux/blk_types.h>
#include <linux/thermal.h>
#include <linux/cpufreq.h>
#include <linux/debugfs.h>
#include <trace/hooks/ufshcd.h>
#include <linux/ipc_logging.h>
#include <soc/qcom/minidump.h>

#include <ufs/ufshcd.h>
#include "ufshcd-pltfrm.h"
#include <ufs/unipro.h>
#include "ufs-qcom.h"
#include <ufs/ufshci.h>
#include <ufs/ufs_quirks.h>
#include <ufs/ufshcd-crypto-qti.h>

#define MCQ_QCFGPTR_MASK	GENMASK(7, 0)
#define MCQ_QCFGPTR_UNIT	0x200
#define MCQ_SQATTR_OFFSET(c) \
	((((c) >> 16) & MCQ_QCFGPTR_MASK) * MCQ_QCFGPTR_UNIT)
#define MCQ_QCFG_SIZE	0x40

#define UFS_DDR "ufs-ddr"
#define CPU_UFS "cpu-ufs"
#define MAX_PROP_SIZE		   32
#define VDDP_REF_CLK_MIN_UV        1200000
#define VDDP_REF_CLK_MAX_UV        1200000
#define VCCQ_DEFAULT_1_2V	1200000

#define UFS_QCOM_LOAD_MON_DLY_MS 30

#define	ANDROID_BOOT_DEV_MAX	30

#define	UFS_QCOM_IRQ_PRIME_MASK	0x80
#define	UFS_QCOM_IRQ_SLVR_MASK	0x0f

#define UFS_QCOM_BER_TH_DEF_G1_G4	0
#define UFS_QCOM_BER_TH_DEF_G5	3
/*
 * Default time window of PHY BER monitor in millisecond.
 * Can be overridden by MODULE CmdLine and MODULE sysfs node.
 */
#define UFS_QCOM_BER_DUR_DEF_MS	(60*60*1000)

/* Max number of log pages */
#define UFS_QCOM_MAX_LOG_SZ	10
#define ufs_qcom_log_str(host, fmt, ...)	\
	do {	\
		if (host->ufs_ipc_log_ctx && host->dbg_en)	\
			ipc_log_string(host->ufs_ipc_log_ctx,	\
				       ",%d,"fmt, raw_smp_processor_id(), \
				       ##__VA_ARGS__);	\
	} while (0)

static char android_boot_dev[ANDROID_BOOT_DEV_MAX];

static DEFINE_PER_CPU(struct freq_qos_request, qos_min_req);

enum {
	TSTBUS_UAWM,
	TSTBUS_UARM,
	TSTBUS_TXUC,
	TSTBUS_RXUC,
	TSTBUS_DFC,
	TSTBUS_TRLUT,
	TSTBUS_TMRLUT,
	TSTBUS_OCSC,
	TSTBUS_UTP_HCI,
	TSTBUS_COMBINED,
	TSTBUS_WRAPPER,
	TSTBUS_UNIPRO,
	TSTBUS_MAX,
};

struct ufs_qcom_dev_params {
	u32 pwm_rx_gear;	/* pwm rx gear to work in */
	u32 pwm_tx_gear;	/* pwm tx gear to work in */
	u32 hs_rx_gear;		/* hs rx gear to work in */
	u32 hs_tx_gear;		/* hs tx gear to work in */
	u32 rx_lanes;		/* number of rx lanes */
	u32 tx_lanes;		/* number of tx lanes */
	u32 rx_pwr_pwm;		/* rx pwm working pwr */
	u32 tx_pwr_pwm;		/* tx pwm working pwr */
	u32 rx_pwr_hs;		/* rx hs working pwr */
	u32 tx_pwr_hs;		/* tx hs working pwr */
	u32 hs_rate;		/* rate A/B to work in HS */
	u32 desired_working_mode;
};

static struct ufs_qcom_host *ufs_qcom_hosts[MAX_UFS_QCOM_HOSTS];

static void ufs_qcom_get_default_testbus_cfg(struct ufs_qcom_host *host);
static int ufs_qcom_set_dme_vs_core_clk_ctrl_clear_div(struct ufs_hba *hba,
						       u32 clk_1us_cycles,
						       u32 clk_40ns_cycles);
static void ufs_qcom_parse_limits(struct ufs_qcom_host *host);
static void ufs_qcom_parse_lpm(struct ufs_qcom_host *host);
static void ufs_qcom_parse_wb(struct ufs_qcom_host *host);
static int ufs_qcom_set_dme_vs_core_clk_ctrl_max_freq_mode(struct ufs_hba *hba);
static int ufs_qcom_init_sysfs(struct ufs_hba *hba);
static int ufs_qcom_update_qos_constraints(struct qos_cpu_group *qcg,
					   enum constraint type);
static int ufs_qcom_unvote_qos_all(struct ufs_hba *hba);
static void ufs_qcom_parse_g4_workaround_flag(struct ufs_qcom_host *host);
static int ufs_qcom_mod_min_cpufreq(unsigned int cpu, s32 new_val);
static int ufs_qcom_config_shared_ice(struct ufs_qcom_host *host);
static int ufs_qcom_ber_threshold_set(const char *val, const struct kernel_param *kp);
static int ufs_qcom_ber_duration_set(const char *val, const struct kernel_param *kp);
static void ufs_qcom_ber_mon_init(struct ufs_hba *hba);

static s64 idle_time[UFS_QCOM_BER_MODE_MAX];
static ktime_t idle_start;
static bool crash_on_ber;
static bool override_ber_threshold;
static bool override_ber_duration;
static int ber_threshold = UFS_QCOM_BER_TH_DEF_G1_G4;
static int ber_mon_dur_ms = UFS_QCOM_BER_DUR_DEF_MS;

static struct ufs_qcom_ber_table ber_table[] = {
	[UFS_HS_DONT_CHANGE] = {UFS_QCOM_BER_MODE_G1_G4, UFS_QCOM_BER_TH_DEF_G1_G4},
	[UFS_HS_G1] = {UFS_QCOM_BER_MODE_G1_G4, UFS_QCOM_BER_TH_DEF_G1_G4},
	[UFS_HS_G2] = {UFS_QCOM_BER_MODE_G1_G4, UFS_QCOM_BER_TH_DEF_G1_G4},
	[UFS_HS_G3] = {UFS_QCOM_BER_MODE_G1_G4, UFS_QCOM_BER_TH_DEF_G1_G4},
	[UFS_HS_G4] = {UFS_QCOM_BER_MODE_G1_G4, UFS_QCOM_BER_TH_DEF_G1_G4},
	[UFS_HS_G5] = {UFS_QCOM_BER_MODE_G5, UFS_QCOM_BER_TH_DEF_G5},
};

module_param(crash_on_ber, bool, 0644);
MODULE_PARM_DESC(crash_on_ber, "Crash if PHY BER exceeds threshold. the default value is false");

static const struct kernel_param_ops ber_threshold_ops = {
	.set = ufs_qcom_ber_threshold_set,
	.get = param_get_int,
};

module_param_cb(ber_threshold, &ber_threshold_ops, &ber_threshold, 0644);
MODULE_PARM_DESC(ber_threshold, "Set UFS BER threshold, should be less than 16.\n"
								"The default value is 3 for G5 and 0 for Non G5.");

static int ufs_qcom_ber_threshold_set(const char *val, const struct kernel_param *kp)
{
	unsigned int n;
	int ret;

	ret = kstrtou32(val, 0, &n);
	if (ret != 0 || n > UFS_QCOM_EVT_LEN)
		return -EINVAL;
	if (n)
		override_ber_threshold = true;
	else
		override_ber_threshold = false;

	return param_set_int(val, kp);
}

static const struct kernel_param_ops ber_duration_ops = {
	.set = ufs_qcom_ber_duration_set,
	.get = param_get_int,
};

module_param_cb(ber_duration_ms, &ber_duration_ops, &ber_mon_dur_ms, 0644);
MODULE_PARM_DESC(ber_duration_ms, "Set the duration of BER monitor window.\n"
								"The default value is 3600000(1 hour)");

static int ufs_qcom_ber_duration_set(const char *val, const struct kernel_param *kp)
{
	s64 n;

	if (kstrtos64(val, 0, &n))
		return -EINVAL;

	if (n)
		override_ber_duration = true;
	else
		override_ber_duration = false;

	return param_set_int(val, kp);
}

/**
 * ufs_qcom_save_regs - read register value and save to memory for specified domain.
 * If it is a new domain which never been saved, allocate memory for it and add to list.
 * @host - ufs_qcom_host
 * @offset - register address offest
 * @len - length or size
 * @prefix - domain name
 */
static int ufs_qcom_save_regs(struct ufs_qcom_host *host, size_t offset, size_t len,
		     const char *prefix)
{
	struct ufs_qcom_regs *regs = NULL;
	struct list_head *head = &host->regs_list_head;
	unsigned int noio_flag;
	size_t pos;

	if (offset % 4 != 0 || len % 4 != 0)
		return -EINVAL;

	/* find the node if this register domain has been saved before */
	list_for_each_entry(regs, head, list)
		if (regs->prefix && !strcmp(regs->prefix, prefix))
			break;

	/* create a new node and add it to list if this domain never been written */
	if (&regs->list == head) {
		/* use memalloc_noio_save() here as GFP_ATOMIC should not be invoked
		 * in an IO error context
		 */
		noio_flag = memalloc_noio_save();
		regs = devm_kzalloc(host->hba->dev, sizeof(*regs), GFP_ATOMIC);
		if (!regs)
			goto out;
		regs->ptr = devm_kzalloc(host->hba->dev, len, GFP_ATOMIC);
		if (!regs->ptr)
			goto out;
		memalloc_noio_restore(noio_flag);
		regs->prefix = prefix;
		regs->len = len;
		list_add_tail(&regs->list, &host->regs_list_head);
	}

	for (pos = 0; pos < len; pos += 4) {
		if (offset == 0 &&
		    pos >= REG_UIC_ERROR_CODE_PHY_ADAPTER_LAYER &&
		    pos <= REG_UIC_ERROR_CODE_DME)
			continue;
		regs->ptr[pos / 4] = ufshcd_readl(host->hba, offset + pos);
	}
	return 0;

out:
	memalloc_noio_restore(noio_flag);
	return -ENOMEM;
}

static int ufs_qcom_save_testbus(struct ufs_qcom_host *host)
{
	struct ufs_qcom_regs *regs = NULL;
	struct list_head *head = &host->regs_list_head;
	int i, j;
	int nminor = 32, testbus_len = nminor * sizeof(u32);
	unsigned int noio_flag;
	char *prefix;

	for (j = 0; j < TSTBUS_MAX; j++) {
		switch (j) {
		case TSTBUS_UAWM:
			prefix = "TSTBUS_UAWM ";
			break;
		case TSTBUS_UARM:
			prefix = "TSTBUS_UARM ";
			break;
		case TSTBUS_TXUC:
			prefix = "TSTBUS_TXUC ";
			break;
		case TSTBUS_RXUC:
			prefix = "TSTBUS_RXUC ";
			break;
		case TSTBUS_DFC:
			prefix = "TSTBUS_DFC ";
			break;
		case TSTBUS_TRLUT:
			prefix = "TSTBUS_TRLUT ";
			break;
		case TSTBUS_TMRLUT:
			prefix = "TSTBUS_TMRLUT ";
			break;
		case TSTBUS_OCSC:
			prefix = "TSTBUS_OCSC ";
			break;
		case TSTBUS_UTP_HCI:
			prefix = "TSTBUS_UTP_HCI ";
			break;
		case TSTBUS_COMBINED:
			prefix = "TSTBUS_COMBINED ";
			break;
		case TSTBUS_WRAPPER:
			prefix = "TSTBUS_WRAPPER ";
			break;
		case TSTBUS_UNIPRO:
			prefix = "TSTBUS_UNIPRO ";
			break;
		default:
			prefix = "UNKNOWN ";
			break;
		}

		/* find the node if this register domain has been saved before */
		list_for_each_entry(regs, head, list)
			if (regs->prefix && !strcmp(regs->prefix, prefix))
				break;

		/* create a new node and add it to list if this domain never been written */
		if (&regs->list == head) {
			noio_flag = memalloc_noio_save();
			regs = devm_kzalloc(host->hba->dev, sizeof(*regs), GFP_ATOMIC);
			if (!regs)
				goto out;
			regs->ptr = devm_kzalloc(host->hba->dev, testbus_len, GFP_ATOMIC);
			if (!regs->ptr)
				goto out;
			memalloc_noio_restore(noio_flag);
			regs->prefix = prefix;
			regs->len = testbus_len;
			list_add_tail(&regs->list, &host->regs_list_head);
		}

		host->testbus.select_major = j;
		for (i = 0; i < nminor; i++) {
			host->testbus.select_minor = i;
			ufs_qcom_testbus_config(host);
			regs->ptr[i] = ufshcd_readl(host->hba, UFS_TEST_BUS);
		}
	}
	return 0;

out:
	memalloc_noio_restore(noio_flag);
	return -ENOMEM;
}

static inline void cancel_dwork_unvote_cpufreq(struct ufs_hba *hba)
{
	struct ufs_qcom_host *host = ufshcd_get_variant(hba);
	int err, i;

	if (host->cpufreq_dis)
		return;

	cancel_delayed_work_sync(&host->fwork);
	if (!host->cur_freq_vote)
		return;
	atomic_set(&host->num_reqs_threshold, 0);

	for (i = 0; i < host->num_cpus; i++) {
		err = ufs_qcom_mod_min_cpufreq(host->cpu_info[i].cpu,
				       host->cpu_info[i].min_cpu_scale_freq);
		if (err < 0)
			dev_err(hba->dev, "fail set cpufreq-fmin_def %d\n", err);
		else
			host->cur_freq_vote = false;
		dev_dbg(hba->dev, "%s: err=%d,cpu=%u\n", __func__, err,
			host->cpu_info[i].cpu);
	}
}

static int ufs_qcom_get_pwr_dev_param(struct ufs_qcom_dev_params *qcom_param,
				      struct ufs_pa_layer_attr *dev_max,
				      struct ufs_pa_layer_attr *agreed_pwr)
{
	int min_qcom_gear;
	int min_dev_gear;
	bool is_dev_sup_hs = false;
	bool is_qcom_max_hs = false;

	if (dev_max->pwr_rx == FAST_MODE)
		is_dev_sup_hs = true;

	if (qcom_param->desired_working_mode == FAST) {
		is_qcom_max_hs = true;
		min_qcom_gear = min_t(u32, qcom_param->hs_rx_gear,
				      qcom_param->hs_tx_gear);
	} else {
		min_qcom_gear = min_t(u32, qcom_param->pwm_rx_gear,
				      qcom_param->pwm_tx_gear);
	}

	/*
	 * device doesn't support HS but qcom_param->desired_working_mode is
	 * HS, thus device and qcom_param don't agree
	 */
	if (!is_dev_sup_hs && is_qcom_max_hs) {
		pr_err("%s: failed to agree on power mode (device doesn't support HS but requested power is HS)\n",
			__func__);
		return -EOPNOTSUPP;
	} else if (is_dev_sup_hs && is_qcom_max_hs) {
		/*
		 * since device supports HS, it supports FAST_MODE.
		 * since qcom_param->desired_working_mode is also HS
		 * then final decision (FAST/FASTAUTO) is done according
		 * to qcom_params as it is the restricting factor
		 */
		agreed_pwr->pwr_rx = agreed_pwr->pwr_tx =
						qcom_param->rx_pwr_hs;
	} else {
		/*
		 * here qcom_param->desired_working_mode is PWM.
		 * it doesn't matter whether device supports HS or PWM,
		 * in both cases qcom_param->desired_working_mode will
		 * determine the mode
		 */
		agreed_pwr->pwr_rx = agreed_pwr->pwr_tx =
			qcom_param->rx_pwr_pwm;
	}

	/*
	 * we would like tx to work in the minimum number of lanes
	 * between device capability and vendor preferences.
	 * the same decision will be made for rx
	 */
	agreed_pwr->lane_tx = min_t(u32, dev_max->lane_tx,
						qcom_param->tx_lanes);
	agreed_pwr->lane_rx = min_t(u32, dev_max->lane_rx,
						qcom_param->rx_lanes);

	/* device maximum gear is the minimum between device rx and tx gears */
	min_dev_gear = min_t(u32, dev_max->gear_rx, dev_max->gear_tx);

	/*
	 * if both device capabilities and vendor pre-defined preferences are
	 * both HS or both PWM then set the minimum gear to be the chosen
	 * working gear.
	 * if one is PWM and one is HS then the one that is PWM get to decide
	 * what is the gear, as it is the one that also decided previously what
	 * pwr the device will be configured to.
	 */
	if ((is_dev_sup_hs && is_qcom_max_hs) ||
	    (!is_dev_sup_hs && !is_qcom_max_hs))
		agreed_pwr->gear_rx = agreed_pwr->gear_tx =
			min_t(u32, min_dev_gear, min_qcom_gear);
	else if (!is_dev_sup_hs)
		agreed_pwr->gear_rx = agreed_pwr->gear_tx = min_dev_gear;
	else
		agreed_pwr->gear_rx = agreed_pwr->gear_tx = min_qcom_gear;

	agreed_pwr->hs_rate = qcom_param->hs_rate;
	return 0;
}

static struct ufs_qcom_host *rcdev_to_ufs_host(struct reset_controller_dev *rcd)
{
	return container_of(rcd, struct ufs_qcom_host, rcdev);
}

static void ufs_qcom_dump_regs_wrapper(struct ufs_hba *hba, int offset, int len,
				       const char *prefix, void *priv)
{
	ufshcd_dump_regs(hba, offset, len * 4, prefix);
}

static int ufs_qcom_get_connected_tx_lanes(struct ufs_hba *hba, u32 *tx_lanes)
{
	int err = 0;

	err = ufshcd_dme_get(hba,
			UIC_ARG_MIB(PA_CONNECTEDTXDATALANES), tx_lanes);
	if (err)
		dev_err(hba->dev, "%s: couldn't read PA_CONNECTEDTXDATALANES %d\n",
				__func__, err);

	return err;
}

static int ufs_qcom_get_connected_rx_lanes(struct ufs_hba *hba, u32 *rx_lanes)
{
	int err = 0;

	err = ufshcd_dme_get(hba,
			UIC_ARG_MIB(PA_CONNECTEDRXDATALANES), rx_lanes);
	if (err)
		dev_err(hba->dev, "%s: couldn't read PA_CONNECTEDRXDATALANES %d\n",
				__func__, err);

	return err;
}

static int ufs_qcom_host_clk_get(struct device *dev,
		const char *name, struct clk **clk_out, bool optional)
{
	struct clk *clk;
	int err = 0;

	clk = devm_clk_get(dev, name);
	if (!IS_ERR(clk)) {
		*clk_out = clk;
		return 0;
	}

	err = PTR_ERR(clk);

	if (optional && err == -ENOENT) {
		*clk_out = NULL;
		return 0;
	}

	if (err != -EPROBE_DEFER)
		dev_err(dev, "failed to get %s err %d\n", name, err);

	return err;
}

static int ufs_qcom_host_clk_enable(struct device *dev,
		const char *name, struct clk *clk)
{
	int err = 0;

	err = clk_prepare_enable(clk);
	if (err)
		dev_err(dev, "%s: %s enable failed %d\n", __func__, name, err);

	return err;
}

static void ufs_qcom_disable_lane_clks(struct ufs_qcom_host *host)
{
	if (!host->is_lane_clks_enabled)
		return;

	if (host->tx_l1_sync_clk)
		clk_disable_unprepare(host->tx_l1_sync_clk);
	clk_disable_unprepare(host->tx_l0_sync_clk);
	if (host->rx_l1_sync_clk)
		clk_disable_unprepare(host->rx_l1_sync_clk);
	clk_disable_unprepare(host->rx_l0_sync_clk);

	host->is_lane_clks_enabled = false;
}

static int ufs_qcom_enable_lane_clks(struct ufs_qcom_host *host)
{
	int err;
	struct device *dev = host->hba->dev;

	if (host->is_lane_clks_enabled)
		return 0;

	err = ufs_qcom_host_clk_enable(dev, "rx_lane0_sync_clk",
		host->rx_l0_sync_clk);
	if (err)
		return err;

	err = ufs_qcom_host_clk_enable(dev, "tx_lane0_sync_clk",
		host->tx_l0_sync_clk);
	if (err)
		goto disable_rx_l0;

	if (host->hba->lanes_per_direction > 1) {
		err = ufs_qcom_host_clk_enable(dev, "rx_lane1_sync_clk",
			host->rx_l1_sync_clk);
		if (err)
			goto disable_tx_l0;

		/* The tx lane1 clk could be muxed, hence keep this optional */
		if (host->tx_l1_sync_clk) {
			err = ufs_qcom_host_clk_enable(dev, "tx_lane1_sync_clk",
					host->tx_l1_sync_clk);
			if (err)
				goto disable_rx_l1;
		}
	}

	host->is_lane_clks_enabled = true;

	return 0;

disable_rx_l1:
	clk_disable_unprepare(host->rx_l1_sync_clk);
disable_tx_l0:
	clk_disable_unprepare(host->tx_l0_sync_clk);
disable_rx_l0:
	clk_disable_unprepare(host->rx_l0_sync_clk);

	return err;
}

static int ufs_qcom_init_lane_clks(struct ufs_qcom_host *host)
{
	int err = 0;
	struct device *dev = host->hba->dev;

	if (has_acpi_companion(dev))
		return 0;

	err = ufs_qcom_host_clk_get(dev, "rx_lane0_sync_clk",
					&host->rx_l0_sync_clk, false);

	if (err) {
		dev_err(dev, "%s: failed to get rx_lane0_sync_clk, err %d\n",
				__func__, err);
		return err;
	}

	err = ufs_qcom_host_clk_get(dev, "tx_lane0_sync_clk",
					&host->tx_l0_sync_clk, false);
	if (err) {
		dev_err(dev, "%s: failed to get tx_lane0_sync_clk, err %d\n",
				__func__, err);
		return err;
	}

	/* In case of single lane per direction, don't read lane1 clocks */
	if (host->hba->lanes_per_direction > 1) {
		err = ufs_qcom_host_clk_get(dev, "rx_lane1_sync_clk",
			&host->rx_l1_sync_clk, false);

		if (err) {
			dev_err(dev, "%s: failed to get rx_lane1_sync_clk, err %d\n",
					__func__, err);
			return err;
		}

		err = ufs_qcom_host_clk_get(dev, "tx_lane1_sync_clk",
			&host->tx_l1_sync_clk, true);
	}

	return err;
}

static int ufs_qcom_link_startup_post_change(struct ufs_hba *hba)
{
	u32 tx_lanes;
	int err = 0;
	struct ufs_qcom_host *host = ufshcd_get_variant(hba);
	struct phy *phy = host->generic_phy;

	err = ufs_qcom_get_connected_tx_lanes(hba, &tx_lanes);
	if (err)
		goto out;

	ufs_qcom_phy_set_tx_lane_enable(phy, tx_lanes);
	/*
	 * Some UFS devices send incorrect LineCfg data as part of power mode
	 * change sequence which may cause host PHY to go into bad state.
	 * Disabling Rx LineCfg of host PHY should help avoid this.
	 */
	if (ufshcd_get_local_unipro_ver(hba) == UFS_UNIPRO_VER_1_41)
		ufs_qcom_phy_ctrl_rx_linecfg(phy, false);

	/*
	 * UFS controller has *clk_req output to GCC, for each of the clocks
	 * entering it. When *clk_req for a specific clock is de-asserted,
	 * a corresponding clock from GCC is stopped. UFS controller de-asserts
	 * *clk_req outputs when it is in Auto Hibernate state only if the
	 * Clock request feature is enabled.
	 * Enable the Clock request feature:
	 * - Enable HW clock control for UFS clocks in GCC (handled by the
	 *   clock driver as part of clk_prepare_enable).
	 * - Set the AH8_CFG.*CLK_REQ register bits to 1.
	 */
	if (ufshcd_is_auto_hibern8_supported(hba))
		ufshcd_writel(hba, ufshcd_readl(hba, UFS_AH8_CFG) |
				   UFS_HW_CLK_CTRL_EN,
				   UFS_AH8_CFG);
	/*
	 * Make sure clock request feature gets enabled for HW clk gating
	 * before further operations.
	 */
	mb();

out:
	return err;
}

static int ufs_qcom_check_hibern8(struct ufs_hba *hba)
{
	int err;
	u32 tx_fsm_val = 0;
	unsigned long timeout = jiffies + msecs_to_jiffies(HBRN8_POLL_TOUT_MS);

	do {
		err = ufshcd_dme_get(hba,
				UIC_ARG_MIB_SEL(MPHY_TX_FSM_STATE,
					UIC_ARG_MPHY_TX_GEN_SEL_INDEX(0)),
				&tx_fsm_val);
		if (err || tx_fsm_val == TX_FSM_HIBERN8)
			break;

		/* sleep for max. 200us */
		usleep_range(100, 200);
	} while (time_before(jiffies, timeout));

	/*
	 * we might have scheduled out for long during polling so
	 * check the state again.
	 */
	if (time_after(jiffies, timeout))
		err = ufshcd_dme_get(hba,
				UIC_ARG_MIB_SEL(MPHY_TX_FSM_STATE,
					UIC_ARG_MPHY_TX_GEN_SEL_INDEX(0)),
				&tx_fsm_val);

	if (err) {
		dev_err(hba->dev, "%s: unable to get TX_FSM_STATE, err %d\n",
				__func__, err);
	} else if (tx_fsm_val != TX_FSM_HIBERN8) {
		err = tx_fsm_val;
		dev_err(hba->dev, "%s: invalid TX_FSM_STATE = %d\n",
				__func__, err);
	}

	return err;
}

static void ufs_qcom_select_unipro_mode(struct ufs_qcom_host *host)
{
	ufshcd_rmwl(host->hba, QUNIPRO_SEL,
		   ufs_qcom_cap_qunipro(host) ? QUNIPRO_SEL : 0,
		   REG_UFS_CFG1);

	if (host->hw_ver.major >= 0x05)
		ufshcd_rmwl(host->hba, QUNIPRO_G4_SEL, 0, REG_UFS_CFG0);

	/* make sure above configuration is applied before we return */
	mb();
}

/*
 * ufs_qcom_host_reset - reset host controller and PHY
 */
static int ufs_qcom_host_reset(struct ufs_hba *hba)
{
	int ret = 0;
	struct ufs_qcom_host *host = ufshcd_get_variant(hba);
	bool reenable_intr = false;

	host->reset_in_progress = true;

	if (!host->core_reset) {
		dev_warn(hba->dev, "%s: reset control not set\n", __func__);
		goto out;
	}

	reenable_intr = hba->is_irq_enabled;
	disable_irq(hba->irq);
	hba->is_irq_enabled = false;

	ret = reset_control_assert(host->core_reset);
	if (ret) {
		dev_err(hba->dev, "%s: core_reset assert failed, err = %d\n",
				 __func__, ret);
		goto out;
	}

	/*
	 * The hardware requirement for delay between assert/deassert
	 * is at least 3-4 sleep clock (32.7KHz) cycles, which comes to
	 * ~125us (4/32768). To be on the safe side add 200us delay.
	 */
	usleep_range(200, 210);

	ret = reset_control_deassert(host->core_reset);
	if (ret)
		dev_err(hba->dev, "%s: core_reset deassert failed, err = %d\n",
				 __func__, ret);

	usleep_range(1000, 1100);
	/*
	 * The ice registers are also reset to default values after a ufs
	 * host controller reset. Reset the ice internal software flags here
	 * so that the ice hardware will be re-initialized properly in the
	 * later part of the UFS host controller reset.
	 */
	ufs_qcom_ice_disable(host);

	if (reenable_intr) {
		enable_irq(hba->irq);
		hba->is_irq_enabled = true;
	}

out:
	host->vdd_hba_pc = false;
	host->reset_in_progress = false;
	return ret;
}

static int ufs_qcom_phy_power_on(struct ufs_hba *hba)
{
	struct ufs_qcom_host *host = ufshcd_get_variant(hba);
	struct phy *phy = host->generic_phy;
	int ret = 0;

<<<<<<< HEAD
	mutex_lock(&host->phy_mutex);
	if (!host->is_phy_pwr_on) {
		ret = phy_power_on(phy);
		if (ret) {
			mutex_unlock(&host->phy_mutex);
			return ret;
		}
		host->is_phy_pwr_on = true;
	}
	mutex_unlock(&host->phy_mutex);

	return ret;
}

static int ufs_qcom_phy_power_off(struct ufs_hba *hba)
{
	struct ufs_qcom_host *host = ufshcd_get_variant(hba);
	struct phy *phy = host->generic_phy;
	int ret = 0;

	mutex_lock(&host->phy_mutex);
	if (host->is_phy_pwr_on) {
		ret = phy_power_off(phy);
		if (ret) {
			mutex_unlock(&host->phy_mutex);
			return ret;
		}
		host->is_phy_pwr_on = false;
=======
	if (host->hw_ver.major == 0x1) {
		/*
		 * HS-G3 operations may not reliably work on legacy QCOM
		 * UFS host controller hardware even though capability
		 * exchange during link startup phase may end up
		 * negotiating maximum supported gear as G3.
		 * Hence downgrade the maximum supported gear to HS-G2.
		 */
		return UFS_HS_G2;
>>>>>>> 4ab56270
	}
	mutex_unlock(&host->phy_mutex);

	return ret;
}

static int ufs_qcom_power_up_sequence(struct ufs_hba *hba)
{
	struct ufs_qcom_host *host = ufshcd_get_variant(hba);
	struct phy *phy = host->generic_phy;
<<<<<<< HEAD
	int ret = 0;
=======
	int ret;
	bool is_rate_B = UFS_QCOM_LIMIT_HS_RATE == PA_HS_MODE_B;
>>>>>>> 4ab56270

	enum phy_mode mode = (host->limit_rate == PA_HS_MODE_B) ?
					PHY_MODE_UFS_HS_B : PHY_MODE_UFS_HS_A;
	int submode = host->limit_phy_submode;

	if (host->hw_ver.major < 0x4)
		submode = UFS_QCOM_PHY_SUBMODE_NON_G4;
	phy_set_mode_ext(phy, mode, submode);

<<<<<<< HEAD
	ret = ufs_qcom_phy_power_on(hba);
=======
	if (is_rate_B)
		phy_set_mode(phy, PHY_MODE_UFS_HS_B);

	/* phy initialization - calibrate the phy */
	ret = phy_init(phy);
>>>>>>> 4ab56270
	if (ret) {
		dev_err(hba->dev, "%s: phy power on failed, ret = %d\n",
				 __func__, ret);
		goto out;
	}

<<<<<<< HEAD
	ret = phy_calibrate(phy);
=======
	/* power on phy - start serdes and phy's power and clocks */
	ret = phy_power_on(phy);
>>>>>>> 4ab56270
	if (ret) {
		dev_err(hba->dev, "%s: Failed to calibrate PHY %d\n",
				  __func__, ret);
		goto out;
	}

	ufs_qcom_select_unipro_mode(host);

out:
	return ret;
}

/*
 * The UTP controller has a number of internal clock gating cells (CGCs).
 * Internal hardware sub-modules within the UTP controller control the CGCs.
 * Hardware CGCs disable the clock to inactivate UTP sub-modules not involved
 * in a specific operation, UTP controller CGCs are by default disabled and
 * this function enables them (after every UFS link startup) to save some power
 * leakage.
 *
 * UFS host controller v3.0.0 onwards has internal clock gating mechanism
 * in Qunipro, enable them to save additional power.
 */
static int ufs_qcom_enable_hw_clk_gating(struct ufs_hba *hba)
{
	struct ufs_qcom_host *host = ufshcd_get_variant(hba);
	int err = 0;

	/* Enable UTP internal clock gating */
	ufshcd_writel(hba,
		ufshcd_readl(hba, REG_UFS_CFG2) | REG_UFS_CFG2_CGC_EN_ALL,
		REG_UFS_CFG2);

	if (host->hw_ver.major >= 0x05)
		/* Ensure unused Unipro block's clock is gated */
		ufshcd_rmwl(host->hba, UNUSED_UNIPRO_CLK_GATED,
			UNUSED_UNIPRO_CLK_GATED, UFS_AH8_CFG);

	/* Ensure that HW clock gating is enabled before next operations */
	mb();

	/* Enable Qunipro internal clock gating if supported */
	if (!ufs_qcom_cap_qunipro_clk_gating(host))
		goto out;

	/* Enable all the mask bits */
	err = ufshcd_dme_rmw(hba, DL_VS_CLK_CFG_MASK,
				DL_VS_CLK_CFG_MASK, DL_VS_CLK_CFG);
	if (err)
		goto out;

	err = ufshcd_dme_rmw(hba, PA_VS_CLK_CFG_REG_MASK,
				PA_VS_CLK_CFG_REG_MASK, PA_VS_CLK_CFG_REG);
	if (err)
		goto out;

	if (!((host->hw_ver.major == 4) && (host->hw_ver.minor == 0) &&
	     (host->hw_ver.step == 0))) {
		err = ufshcd_dme_rmw(hba, DME_VS_CORE_CLK_CTRL_DME_HW_CGC_EN,
					DME_VS_CORE_CLK_CTRL_DME_HW_CGC_EN,
					DME_VS_CORE_CLK_CTRL);
	} else {
		dev_err(hba->dev, "%s: skipping DME_HW_CGC_EN set\n",
			__func__);
	}
out:
	return err;
}

static void ufs_qcom_force_mem_config(struct ufs_hba *hba)
{
	struct ufs_qcom_host *host = ufshcd_get_variant(hba);
	struct ufs_clk_info *clki;

	/*
	 * Configure the behavior of ufs clocks core and peripheral
	 * memory state when they are turned off.
	 * This configuration is required to allow retaining
	 * ICE crypto configuration (including keys) when
	 * core_clk_ice is turned off, and powering down
	 * non-ICE RAMs of host controller.
	 *
	 * This is applicable only to gcc clocks.
	 */
	list_for_each_entry(clki, &hba->clk_list_head, list) {

		/* skip it for non-gcc (rpmh) clocks */
		if (!strcmp(clki->name, "ref_clk"))
			continue;

		if (!strcmp(clki->name, "core_clk_ice") ||
		    !strcmp(clki->name, "core_clk_ice_hw_ctl") ||
		    (host->hw_ver.major > 0x05 &&
		     !strcmp(clki->name, "core_clk")))
			qcom_clk_set_flags(clki->clk, CLKFLAG_RETAIN_MEM);
		else
			qcom_clk_set_flags(clki->clk, CLKFLAG_NORETAIN_MEM);
		qcom_clk_set_flags(clki->clk, CLKFLAG_NORETAIN_PERIPH);
		qcom_clk_set_flags(clki->clk, CLKFLAG_PERIPH_OFF_CLEAR);
	}
}

static int ufs_qcom_hce_enable_notify(struct ufs_hba *hba,
				      enum ufs_notify_change_status status)
{
	struct ufs_qcom_host *host = ufshcd_get_variant(hba);
	int err = 0;

	switch (status) {
	case PRE_CHANGE:
		ufs_qcom_force_mem_config(hba);
		ufs_qcom_power_up_sequence(hba);
		/*
		 * The PHY PLL output is the source of tx/rx lane symbol
		 * clocks, hence, enable the lane clocks only after PHY
		 * is initialized.
		 */
		err = ufs_qcom_enable_lane_clks(host);
		if (err)
			dev_err(hba->dev, "%s: enable lane clks failed,	ret=%d\n",
				__func__, err);
		/*
		 * ICE enable needs to be called before ufshcd_crypto_enable
		 * during resume as it is needed before reprogramming all
		 * keys. So moving it to PRE_CHANGE.
		 */
		ufs_qcom_ice_enable(host);
		break;
	case POST_CHANGE:
		err = ufs_qcom_config_shared_ice(host);
		if (err) {
			dev_err(hba->dev, "%s: config shared ice failed, ret=%d\n",
				__func__, err);
			break;
		}

		/* check if UFS PHY moved from DISABLED to HIBERN8 */
		err = ufs_qcom_check_hibern8(hba);
		ufs_qcom_enable_hw_clk_gating(hba);
		break;
	default:
		dev_err(hba->dev, "%s: invalid status %d\n", __func__, status);
		err = -EINVAL;
		break;
	}

	ufs_qcom_log_str(host, "-,%d,%d\n", status, err);
	return err;
}

/*
 * Returns zero for success and non-zero in case of a failure
 */
static int __ufs_qcom_cfg_timers(struct ufs_hba *hba, u32 gear,
			       u32 hs, u32 rate, bool update_link_startup_timer,
			       bool is_pre_scale_up)
{
	struct ufs_qcom_host *host = ufshcd_get_variant(hba);
	struct ufs_clk_info *clki;
	u32 core_clk_period_in_ns;
	u32 tx_clk_cycles_per_us = 0;
	unsigned long core_clk_rate = 0;
	u32 core_clk_cycles_per_us = 0;

	static u32 pwm_fr_table[][2] = {
		{UFS_PWM_G1, 0x1},
		{UFS_PWM_G2, 0x1},
		{UFS_PWM_G3, 0x1},
		{UFS_PWM_G4, 0x1},
	};

	static u32 hs_fr_table_rA[][2] = {
		{UFS_HS_G1, 0x1F},
		{UFS_HS_G2, 0x3e},
		{UFS_HS_G3, 0x7D},
	};

	static u32 hs_fr_table_rB[][2] = {
		{UFS_HS_G1, 0x24},
		{UFS_HS_G2, 0x49},
		{UFS_HS_G3, 0x92},
	};

	/*
	 * The Qunipro controller does not use following registers:
	 * SYS1CLK_1US_REG, TX_SYMBOL_CLK_1US_REG, CLK_NS_REG &
	 * UFS_REG_PA_LINK_STARTUP_TIMER
	 * But UTP controller uses SYS1CLK_1US_REG register for Interrupt
	 * Aggregation logic / Auto hibern8 logic.
	 * It is mandatory to write SYS1CLK_1US_REG register on UFS host
	 * controller V4.0.0 onwards.
	*/
	if (ufs_qcom_cap_qunipro(host) &&
	    (!(ufshcd_is_intr_aggr_allowed(hba) ||
	       ufshcd_is_auto_hibern8_supported(hba) ||
	       host->hw_ver.major >= 4)))
		return 0;

	if (gear == 0) {
		dev_err(hba->dev, "%s: invalid gear = %d\n", __func__, gear);
		return -EINVAL;
	}

	list_for_each_entry(clki, &hba->clk_list_head, list) {
		if (!strcmp(clki->name, "core_clk")) {
			if (is_pre_scale_up)
				core_clk_rate = clki->max_freq;
			else
				core_clk_rate = clk_get_rate(clki->clk);
		}
	}

	/* If frequency is smaller than 1MHz, set to 1MHz */
	if (core_clk_rate < DEFAULT_CLK_RATE_HZ)
		core_clk_rate = DEFAULT_CLK_RATE_HZ;

	core_clk_cycles_per_us = core_clk_rate / USEC_PER_SEC;
	if (ufshcd_readl(hba, REG_UFS_SYS1CLK_1US) != core_clk_cycles_per_us) {
		ufshcd_writel(hba, core_clk_cycles_per_us, REG_UFS_SYS1CLK_1US);
		/*
		 * make sure above write gets applied before we return from
		 * this function.
		 */
		mb();
	}

	if (ufs_qcom_cap_qunipro(host))
		return 0;

	core_clk_period_in_ns = NSEC_PER_SEC / core_clk_rate;
	core_clk_period_in_ns <<= OFFSET_CLK_NS_REG;
	core_clk_period_in_ns &= MASK_CLK_NS_REG;

	switch (hs) {
	case FASTAUTO_MODE:
	case FAST_MODE:
		if (rate == PA_HS_MODE_A) {
			if (gear > ARRAY_SIZE(hs_fr_table_rA)) {
				dev_err(hba->dev,
					"%s: index %d exceeds table size %zu\n",
					__func__, gear,
					ARRAY_SIZE(hs_fr_table_rA));
				return -EINVAL;
			}
			tx_clk_cycles_per_us = hs_fr_table_rA[gear-1][1];
		} else if (rate == PA_HS_MODE_B) {
			if (gear > ARRAY_SIZE(hs_fr_table_rB)) {
				dev_err(hba->dev,
					"%s: index %d exceeds table size %zu\n",
					__func__, gear,
					ARRAY_SIZE(hs_fr_table_rB));
				return -EINVAL;
			}
			tx_clk_cycles_per_us = hs_fr_table_rB[gear-1][1];
		} else {
			dev_err(hba->dev, "%s: invalid rate = %d\n",
				__func__, rate);
			return -EINVAL;
		}
		break;
	case SLOWAUTO_MODE:
	case SLOW_MODE:
		if (gear > ARRAY_SIZE(pwm_fr_table)) {
			dev_err(hba->dev,
					"%s: index %d exceeds table size %zu\n",
					__func__, gear,
					ARRAY_SIZE(pwm_fr_table));
			return -EINVAL;
		}
		tx_clk_cycles_per_us = pwm_fr_table[gear-1][1];
		break;
	case UNCHANGED:
	default:
		dev_err(hba->dev, "%s: invalid mode = %d\n", __func__, hs);
		return -EINVAL;
	}

	if (ufshcd_readl(hba, REG_UFS_TX_SYMBOL_CLK_NS_US) !=
	    (core_clk_period_in_ns | tx_clk_cycles_per_us)) {
		/* this register 2 fields shall be written at once */
		ufshcd_writel(hba, core_clk_period_in_ns | tx_clk_cycles_per_us,
			      REG_UFS_TX_SYMBOL_CLK_NS_US);
		/*
		 * make sure above write gets applied before we return from
		 * this function.
		 */
		mb();
	}

	if (update_link_startup_timer && host->hw_ver.major < 0x5) {
		ufshcd_writel(hba, ((core_clk_rate / MSEC_PER_SEC) * 100),
			      REG_UFS_CFG0);
		/*
		 * make sure that this configuration is applied before
		 * we return
		 */
		mb();
	}

	return 0;
}

static int ufs_qcom_cfg_timers(struct ufs_hba *hba, u32 gear,
			       u32 hs, u32 rate, bool update_link_startup_timer)
{
	return  __ufs_qcom_cfg_timers(hba, gear, hs, rate,
				      update_link_startup_timer, false);
}

static int ufs_qcom_set_dme_vs_core_clk_ctrl_max_freq_mode(struct ufs_hba *hba)
{
	struct ufs_clk_info *clki;
	struct list_head *head = &hba->clk_list_head;
	u32 max_freq = 0;
	int err = 0;

	list_for_each_entry(clki, head, list) {
		if (!IS_ERR_OR_NULL(clki->clk) &&
		    (!strcmp(clki->name, "core_clk_unipro"))) {
			max_freq = clki->max_freq;
			break;
		}
	}

	switch (max_freq) {
	case 403000000:
		err = ufs_qcom_set_dme_vs_core_clk_ctrl_clear_div(hba, 403, 16);
		break;
	case 300000000:
		err = ufs_qcom_set_dme_vs_core_clk_ctrl_clear_div(hba, 300, 12);
		break;
	case 201500000:
		err = ufs_qcom_set_dme_vs_core_clk_ctrl_clear_div(hba, 202, 8);
		break;
	case 150000000:
		err = ufs_qcom_set_dme_vs_core_clk_ctrl_clear_div(hba, 150, 6);
		break;
	case 100000000:
		err = ufs_qcom_set_dme_vs_core_clk_ctrl_clear_div(hba, 100, 4);
		break;
	default:
		err = -EINVAL;
		break;
	}

	if (err) {
		dev_err(hba->dev, "unipro max_freq=%u entry missing\n", max_freq);
		dump_stack();
	}
	return err;
}

/**
 * ufs_qcom_bypass_cfgready_signal - Tunes PA_VS_CONFIG_REG1 and
 * PA_VS_CONFIG_REG2 vendor specific attributes of local unipro
 * to bypass CFGREADY signal on Config interface between UFS
 * controller and PHY.
 *
 * The issue is related to config signals sampling from PHY
 * to controller. The PHY signals which are driven by 150MHz
 * clock and sampled by 300MHz instead of 150MHZ.
 *
 * The issue will be seen when only one of tx_cfg_rdyn_0
 * and tx_cfg_rdyn_1 is 0 around sampling clock edge and
 * if timing is not met as timing margin for some devices is
 * very less in one of the corner.
 *
 * To workaround this issue, controller should bypass the Cfgready
 * signal(TX_CFGREADY and RX_CFGREDY) because controller still wait
 * for another signal tx_savestatusn which will serve same purpose.
 *
 * The corresponding HW CR: 'QCTDD06985523' UFS HSG4 test fails
 * in SDF MAX GLS is linked to this issue.
 */
static int ufs_qcom_bypass_cfgready_signal(struct ufs_hba *hba)
{
	int err = 0;
	u32 pa_vs_config_reg1;
	u32 pa_vs_config_reg2;
	u32 mask;

	err = ufshcd_dme_get(hba, UIC_ARG_MIB(PA_VS_CONFIG_REG1),
			&pa_vs_config_reg1);
	if (err)
		goto out;

	err = ufshcd_dme_set(hba, UIC_ARG_MIB(PA_VS_CONFIG_REG1),
			(pa_vs_config_reg1 | BIT_TX_EOB_COND));
	if (err)
		goto out;

	err = ufshcd_dme_get(hba, UIC_ARG_MIB(PA_VS_CONFIG_REG2),
			&pa_vs_config_reg2);
	if (err)
		goto out;

	mask = (BIT_RX_EOB_COND | BIT_LINKCFG_WAIT_LL1_RX_CFG_RDY |
					H8_ENTER_COND_MASK);
	pa_vs_config_reg2 = (pa_vs_config_reg2 & ~mask) |
				(0x2 << H8_ENTER_COND_OFFSET);

	err = ufshcd_dme_set(hba, UIC_ARG_MIB(PA_VS_CONFIG_REG2),
			(pa_vs_config_reg2));
out:
	return err;
}

static void ufs_qcom_dump_attribs(struct ufs_hba *hba)
{
	int ret;
	int attrs[] = {0x15a0, 0x1552, 0x1553, 0x1554,
		       0x1555, 0x1556, 0x1557, 0x155a,
		       0x155b, 0x155c, 0x155d, 0x155e,
		       0x155f, 0x1560, 0x1561, 0x1568,
		       0x1569, 0x156a, 0x1571, 0x1580,
		       0x1581, 0x1583, 0x1584, 0x1585,
		       0x1586, 0x1587, 0x1590, 0x1591,
		       0x15a1, 0x15a2, 0x15a3, 0x15a4,
		       0x15a5, 0x15a6, 0x15a7, 0x15a8,
		       0x15a9, 0x15aa, 0x15ab, 0x15c0,
		       0x15c1, 0x15c2, 0x15d0, 0x15d1,
		       0x15d2, 0x15d3, 0x15d4, 0x15d5,
	};
	int cnt = ARRAY_SIZE(attrs);
	int i = 0, val;

	for (; i < cnt; i++) {
		ret = ufshcd_dme_get(hba, UIC_ARG_MIB(attrs[i]), &val);
		if (ret) {
			dev_err(hba->dev, "Failed reading: 0x%04x, ret:%d\n",
				attrs[i], ret);
			continue;
		}
		dev_err(hba->dev, "0x%04x: %d\n", attrs[i], val);
	}
}

static void ufs_qcom_validate_link_params(struct ufs_hba *hba)
{
	int val = 0;
	bool err = false;

	WARN_ON(ufs_qcom_get_connected_tx_lanes(hba, &val));
	if (val != hba->lanes_per_direction) {
		dev_err(hba->dev, "%s: Tx lane mismatch [config,reported] [%d,%d]\n",
			__func__, hba->lanes_per_direction, val);
		WARN_ON(1);
		err = true;
	}

	val = 0;
	WARN_ON(ufs_qcom_get_connected_rx_lanes(hba, &val));
	if (val != hba->lanes_per_direction) {
		dev_err(hba->dev, "%s: Rx lane mismatch [config,reported] [%d,%d]\n",
			__func__, hba->lanes_per_direction, val);
		WARN_ON(1);
		err = true;
	}

	if (err)
		ufs_qcom_dump_attribs(hba);
}

static int ufs_qcom_link_startup_notify(struct ufs_hba *hba,
					enum ufs_notify_change_status status)
{
	int err = 0;
	struct ufs_qcom_host *host = ufshcd_get_variant(hba);
	struct phy *phy = host->generic_phy;
	struct device *dev = hba->dev;
	u32 temp;

	switch (status) {
	case PRE_CHANGE:
		if (strlen(android_boot_dev) && strcmp(android_boot_dev, dev_name(dev)))
			return -ENODEV;

		if (ufs_qcom_cfg_timers(hba, UFS_PWM_G1, SLOWAUTO_MODE,
					0, true)) {
			dev_err(hba->dev, "%s: ufs_qcom_cfg_timers() failed\n",
				__func__);
			err = -EINVAL;
			goto out;
		}

		ufs_qcom_phy_ctrl_rx_linecfg(phy, true);

		if (ufs_qcom_cap_qunipro(host)) {
			err = ufs_qcom_set_dme_vs_core_clk_ctrl_max_freq_mode(
				hba);
			if (err)
				goto out;
		}

		err = ufs_qcom_enable_hw_clk_gating(hba);
		if (err)
			goto out;

		/*
		 * Controller checks ICE configuration error without
		 * checking if the command is SCSI command
		 */
		temp = readl_relaxed(host->dev_ref_clk_ctrl_mmio);
		temp |= BIT(31);
		writel_relaxed(temp, host->dev_ref_clk_ctrl_mmio);
		/* ensure that UTP_SCASI_CHECK_DIS is enabled before link startup */
		wmb();

		/*
		 * Some UFS devices (and may be host) have issues if LCC is
		 * enabled. So we are setting PA_Local_TX_LCC_Enable to 0
		 * before link startup which will make sure that both host
		 * and device TX LCC are disabled once link startup is
		 * completed.
		 */
		if (ufshcd_get_local_unipro_ver(hba) != UFS_UNIPRO_VER_1_41)
			err = ufshcd_disable_host_tx_lcc(hba);
		if (err)
			goto out;

		if (host->bypass_g4_cfgready)
			err = ufs_qcom_bypass_cfgready_signal(hba);
		break;

	case POST_CHANGE:
		ufs_qcom_link_startup_post_change(hba);
		ufs_qcom_validate_link_params(hba);
		break;

	default:
		break;
	}

out:
	ufs_qcom_log_str(host, "*,%d,%d\n", status, err);
	return err;
}

static int ufs_qcom_config_vreg(struct device *dev,
		struct ufs_vreg *vreg, bool on)
{
	if (!vreg) {
		WARN_ON(1);
		return -EINVAL;
	}

	if (regulator_count_voltages(vreg->reg) <= 0)
		return 0;
	return regulator_set_load(vreg->reg, on ? vreg->max_uA : 0);
}

static int ufs_qcom_enable_vreg(struct device *dev, struct ufs_vreg *vreg)
{
	int ret = 0;

	if (vreg->enabled)
		return ret;

	ret = ufs_qcom_config_vreg(dev, vreg, true);
	if (ret)
		goto out;

	ret = regulator_enable(vreg->reg);
	if (ret)
		goto out;

	vreg->enabled = true;
out:
	return ret;
}

static int ufs_qcom_disable_vreg(struct device *dev, struct ufs_vreg *vreg)
{
	int ret = 0;

	if (!vreg->enabled)
		return ret;

	ret = regulator_disable(vreg->reg);
	if (ret)
		goto out;

	ret = ufs_qcom_config_vreg(dev, vreg, false);
	if (ret)
		goto out;

	vreg->enabled = false;
out:
	return ret;
}


static int ufs_qcom_mod_min_cpufreq(unsigned int cpu, s32 new_val)
{
	int ret = 0;
	struct freq_qos_request *qos_req;

	cpus_read_lock();
	if (cpu_online(cpu)) {
		qos_req = &per_cpu(qos_min_req, cpu);
		ret = freq_qos_update_request(qos_req, new_val);
	}
	cpus_read_unlock();
	return ret;
}

static int ufs_qcom_init_cpu_minfreq_req(struct ufs_qcom_host *host)
{
	int ret, i;
	unsigned int cpu;
	struct cpufreq_policy *policy;
	struct freq_qos_request *req;

	for (i = 0; i < host->num_cpus; i++) {
		cpu = (unsigned int)host->cpu_info[i].cpu;

		policy = cpufreq_cpu_get(cpu);
		if (!policy) {
			dev_err(host->hba->dev, "Failed to get cpu(%u)freq policy\n",
				cpu);
			return -EINVAL;
		}

		req = &per_cpu(qos_min_req, cpu);
		ret = freq_qos_add_request(&policy->constraints, req, FREQ_QOS_MIN,
					FREQ_QOS_MIN_DEFAULT_VALUE);
		cpufreq_cpu_put(policy);
		if (ret < 0) {
			dev_err(host->hba->dev, "Failed to add freq qos req(%u), err=%d\n",
				cpu, ret);
			break;
		}
	}

	return ret;
}

static void ufs_qcom_set_affinity_hint(struct ufs_hba *hba, bool prime)
{
	struct ufs_qcom_host *host = ufshcd_get_variant(hba);
	unsigned int set = 0;
	unsigned int clear = 0;
	int ret;
	cpumask_t *affinity_mask;

	if (prime) {
		set = IRQ_NO_BALANCING;
		affinity_mask = &host->perf_mask;
	} else {
		clear = IRQ_NO_BALANCING;
		affinity_mask = &host->def_mask;
	}

	irq_modify_status(hba->irq, clear, set);
	ret = irq_set_affinity_hint(hba->irq, affinity_mask);
	if (ret < 0)
		dev_err(host->hba->dev, "prime=%d, err=%d\n", prime, ret);
}

static void ufs_qcom_toggle_pri_affinity(struct ufs_hba *hba, bool on)
{
	struct ufs_qcom_host *host = ufshcd_get_variant(hba);

	if (on && atomic_read(&host->therm_mitigation))
		return;

	atomic_set(&host->hi_pri_en, on);
	ufs_qcom_set_affinity_hint(hba, on);
}

static void ufs_qcom_cpufreq_dwork(struct work_struct *work)
{
	struct ufs_qcom_host *host = container_of(to_delayed_work(work),
							struct ufs_qcom_host,
							fwork);
	unsigned long cur_thres = atomic_read(&host->num_reqs_threshold);
	unsigned int freq_val = -1;
	int err = -1;
	int scale_up;
	int i;

	atomic_set(&host->num_reqs_threshold, 0);

	if (cur_thres > NUM_REQS_HIGH_THRESH && !host->cur_freq_vote) {
		scale_up = 1;
		ufs_qcom_toggle_pri_affinity(host->hba, true);
	} else if (cur_thres < NUM_REQS_LOW_THRESH && host->cur_freq_vote) {
		scale_up = 0;
		ufs_qcom_toggle_pri_affinity(host->hba, false);
	} else
		goto out;

	host->cur_freq_vote = true;
	for (i = 0; i < host->num_cpus; i++) {
		if (scale_up)
			freq_val = host->cpu_info[i].max_cpu_scale_freq;
		else
			freq_val = host->cpu_info[i].min_cpu_scale_freq;

		err = ufs_qcom_mod_min_cpufreq(host->cpu_info[i].cpu, freq_val);
		if (err < 0) {
			dev_err(host->hba->dev, "fail set cpufreq-fmin,freq_val=%u,cpu=%u,err=%d\n",
				freq_val, host->cpu_info[i].cpu, err);
			host->cur_freq_vote = false;
		} else if (freq_val == host->cpu_info[i].min_cpu_scale_freq)
			host->cur_freq_vote = false;
		dev_dbg(host->hba->dev, "cur_freq_vote=%d,freq_val=%u,cth=%u,cpu=%u\n",
			host->cur_freq_vote, freq_val, cur_thres, host->cpu_info[i].cpu);
	}

out:
	queue_delayed_work(host->ufs_qos->workq, &host->fwork,
			   msecs_to_jiffies(UFS_QCOM_LOAD_MON_DLY_MS));
}

static int add_group_qos(struct qos_cpu_group *qcg, enum constraint type)
{
	int cpu, err;
	struct dev_pm_qos_request *qos_req = qcg->qos_req;

	for_each_cpu(cpu, &qcg->mask) {
		dev_dbg(qcg->host->hba->dev, "%s: cpu: %d | mask: 0x%08x | assoc-qos-req: 0x%08x\n",
			__func__, cpu, qcg->mask, qos_req);
		memset(qos_req, 0,
		       sizeof(struct dev_pm_qos_request));
		err = dev_pm_qos_add_request(get_cpu_device(cpu),
					     qos_req,
					     DEV_PM_QOS_RESUME_LATENCY,
					     type);
		if (err < 0)
			return err;
		qos_req++;
	}
	return 0;
}

static int remove_group_qos(struct qos_cpu_group *qcg)
{
	int err, cpu;
	struct dev_pm_qos_request *qos_req = qcg->qos_req;

	for_each_cpu(cpu, &qcg->mask) {
		if (!dev_pm_qos_request_active(qos_req)) {
			qos_req++;
			continue;
		}
		err = dev_pm_qos_remove_request(qos_req);
		if (err < 0)
			return err;
		qos_req++;
	}
	return 0;
}

static void ufs_qcom_device_reset_ctrl(struct ufs_hba *hba, bool asserted)
{
	struct ufs_qcom_host *host = ufshcd_get_variant(hba);

	/* reset gpio is optional */
	if (!host->device_reset)
		return;

	gpiod_set_value_cansleep(host->device_reset, asserted);
}

static int ufs_qcom_suspend(struct ufs_hba *hba, enum ufs_pm_op pm_op,
	enum ufs_notify_change_status status)
{
	struct ufs_qcom_host *host = ufshcd_get_variant(hba);
	int err = 0;

	if (status == PRE_CHANGE)
		return 0;

	/*
	 * If UniPro link is not active or OFF, PHY ref_clk, main PHY analog
	 * power rail and low noise analog power rail for PLL can be
	 * switched off.
	 */
	if (!ufs_qcom_is_link_active(hba)) {
		ufs_qcom_disable_lane_clks(host);
		if (host->vddp_ref_clk && ufs_qcom_is_link_off(hba))
			err = ufs_qcom_disable_vreg(hba->dev,
					host->vddp_ref_clk);
		if (host->vccq_parent && !hba->auto_bkops_enabled)
			ufs_qcom_disable_vreg(hba->dev, host->vccq_parent);
		if (!err)
			err = ufs_qcom_unvote_qos_all(hba);
	}

	if (!err && ufs_qcom_is_link_off(hba) && host->device_reset)
		ufs_qcom_device_reset_ctrl(hba, true);

	ufs_qcom_log_str(host, "&,%d,%d,%d,%d,%d,%d\n",
			pm_op, hba->rpm_lvl, hba->spm_lvl, hba->uic_link_state,
			hba->curr_dev_pwr_mode, err);
	ufs_qcom_ice_disable(host);

	cancel_dwork_unvote_cpufreq(hba);
	return err;
}

static int ufs_qcom_resume(struct ufs_hba *hba, enum ufs_pm_op pm_op)
{
	struct ufs_qcom_host *host = ufshcd_get_variant(hba);
	int err;

	if (host->vddp_ref_clk && (hba->rpm_lvl > UFS_PM_LVL_3 ||
				   hba->spm_lvl > UFS_PM_LVL_3))
		ufs_qcom_enable_vreg(hba->dev,
				      host->vddp_ref_clk);

	if (host->vccq_parent)
		ufs_qcom_enable_vreg(hba->dev, host->vccq_parent);

	err = ufs_qcom_enable_lane_clks(host);
	if (err)
		return err;

	ufs_qcom_log_str(host, "$,%d,%d,%d,%d,%d,%d\n",
			pm_op, hba->rpm_lvl, hba->spm_lvl, hba->uic_link_state,
			hba->curr_dev_pwr_mode, err);
	return 0;
}

static int ufs_qcom_get_bus_vote(struct ufs_qcom_host *host,
		const char *speed_mode)
{
	struct device *dev = host->hba->dev;
	struct device_node *np = dev->of_node;
	int err;
	const char *key = "qcom,bus-vector-names";

	if (!speed_mode) {
		err = -EINVAL;
		goto out;
	}

	if (host->bus_vote.is_max_bw_needed && !!strcmp(speed_mode, "MIN"))
		err = of_property_match_string(np, key, "MAX");
	else
		err = of_property_match_string(np, key, speed_mode);

out:
	if (err < 0)
		dev_err(dev, "%s: Invalid %s mode %d\n",
				__func__, speed_mode, err);
	return err;
}

static void ufs_qcom_get_speed_mode(struct ufs_pa_layer_attr *p, char *result)
{
	int gear = max_t(u32, p->gear_rx, p->gear_tx);
	int lanes = max_t(u32, p->lane_rx, p->lane_tx);
	int pwr;

	/* default to PWM Gear 1, Lane 1 if power mode is not initialized */
	if (!gear)
		gear = 1;

	if (!lanes)
		lanes = 1;

	if (!p->pwr_rx && !p->pwr_tx) {
		pwr = SLOWAUTO_MODE;
		snprintf(result, BUS_VECTOR_NAME_LEN, "MIN");
	} else if (p->pwr_rx == FAST_MODE || p->pwr_rx == FASTAUTO_MODE ||
		 p->pwr_tx == FAST_MODE || p->pwr_tx == FASTAUTO_MODE) {
		pwr = FAST_MODE;
		snprintf(result, BUS_VECTOR_NAME_LEN, "%s_R%s_G%d_L%d", "HS",
			 p->hs_rate == PA_HS_MODE_B ? "B" : "A", gear, lanes);
	} else {
		pwr = SLOW_MODE;
		snprintf(result, BUS_VECTOR_NAME_LEN, "%s_G%d_L%d",
			 "PWM", gear, lanes);
	}
}

static int ufs_qcom_get_ib_ab(struct ufs_qcom_host *host, int index,
			      struct qcom_bus_vectors *ufs_ddr_vec,
			      struct qcom_bus_vectors *cpu_ufs_vec)
{
	struct qcom_bus_path *usecase;

	if (!host->qbsd)
		return -EINVAL;

	if (index > host->qbsd->num_usecase)
		return -EINVAL;

	usecase = host->qbsd->usecase;

	/*
	 *
	 * usecase:0  usecase:0
	 * ufs->ddr   cpu->ufs
	 * |vec[0&1] | vec[2&3]|
	 * +----+----+----+----+
	 * | ab | ib | ab | ib |
	 * |----+----+----+----+
	 * .
	 * .
	 * .
	 * usecase:n  usecase:n
	 * ufs->ddr   cpu->ufs
	 * |vec[0&1] | vec[2&3]|
	 * +----+----+----+----+
	 * | ab | ib | ab | ib |
	 * |----+----+----+----+
	 */

	/* index refers to offset in usecase */
	ufs_ddr_vec->ab = usecase[index].vec[0].ab;
	ufs_ddr_vec->ib = usecase[index].vec[0].ib;

	cpu_ufs_vec->ab = usecase[index].vec[1].ab;
	cpu_ufs_vec->ib = usecase[index].vec[1].ib;

	return 0;
}

static int __ufs_qcom_set_bus_vote(struct ufs_qcom_host *host, int vote)
{
	int err = 0;
	struct qcom_bus_scale_data *d = host->qbsd;
	struct qcom_bus_vectors path0, path1;
	struct device *dev = host->hba->dev;

	err = ufs_qcom_get_ib_ab(host, vote, &path0, &path1);
	if (err) {
		dev_err(dev, "Error: failed (%d) to get ib/ab\n",
			err);
		return err;
	}

	dev_dbg(dev, "Setting vote: %d: ufs-ddr: ab: %llu ib: %llu\n", vote,
		path0.ab, path0.ib);
	err = icc_set_bw(d->ufs_ddr, path0.ab, path0.ib);
	if (err) {
		dev_err(dev, "Error: failed (%d) setting (%s) bus vote\n", err,
			UFS_DDR);
		return err;
	}

	dev_dbg(dev, "Setting: cpu-ufs: ab: %llu ib: %llu\n", path1.ab,
		path1.ib);
	err = icc_set_bw(d->cpu_ufs, path1.ab, path1.ib);
	if (err) {
		dev_err(dev, "Error: failed (%d) setting (%s) bus vote\n", err,
			CPU_UFS);
		return err;
	}

	host->bus_vote.curr_vote = vote;

	return err;
}

static int ufs_qcom_update_bus_bw_vote(struct ufs_qcom_host *host)
{
	int vote;
	int err = 0;
	char mode[BUS_VECTOR_NAME_LEN];

	ufs_qcom_get_speed_mode(&host->dev_req_params, mode);

	vote = ufs_qcom_get_bus_vote(host, mode);
	if (vote >= 0)
		err = __ufs_qcom_set_bus_vote(host, vote);
	else
		err = vote;

	if (err)
		dev_err(host->hba->dev, "%s: failed %d\n", __func__, err);
	else
		host->bus_vote.saved_vote = vote;
	return err;
}

static int ufs_qcom_set_bus_vote(struct ufs_hba *hba, bool on)
{
	struct ufs_qcom_host *host = ufshcd_get_variant(hba);
	int vote, err;

	/*
	 * In case ufs_qcom_init() is not yet done, simply ignore.
	 * This ufs_qcom_set_bus_vote() shall be called from
	 * ufs_qcom_init() after init is done.
	 */
	if (!host)
		return 0;

	if (on) {
		vote = host->bus_vote.saved_vote;
		if (vote == host->bus_vote.min_bw_vote)
			ufs_qcom_update_bus_bw_vote(host);
	} else {
		vote = host->bus_vote.min_bw_vote;
	}

	err = __ufs_qcom_set_bus_vote(host, vote);
	if (err)
		dev_err(hba->dev, "%s: set bus vote failed %d\n",
				 __func__, err);

	return err;
}

static ssize_t
show_ufs_to_mem_max_bus_bw(struct device *dev, struct device_attribute *attr,
			char *buf)
{
	struct ufs_hba *hba = dev_get_drvdata(dev);
	struct ufs_qcom_host *host = ufshcd_get_variant(hba);

	return scnprintf(buf, PAGE_SIZE, "%u\n",
			host->bus_vote.is_max_bw_needed);
}

static ssize_t
store_ufs_to_mem_max_bus_bw(struct device *dev, struct device_attribute *attr,
		const char *buf, size_t count)
{
	struct ufs_hba *hba = dev_get_drvdata(dev);
	struct ufs_qcom_host *host = ufshcd_get_variant(hba);
	uint32_t value;

	if (!kstrtou32(buf, 0, &value)) {
		host->bus_vote.is_max_bw_needed = !!value;
		ufs_qcom_update_bus_bw_vote(host);
	}

	return count;
}

static struct qcom_bus_scale_data *ufs_qcom_get_bus_scale_data(struct device
							       *dev)

{
	struct platform_device *pdev = to_platform_device(dev);
	struct device_node *of_node = dev->of_node;
	struct qcom_bus_scale_data *qsd;
	struct qcom_bus_path *usecase = NULL;
	int ret = 0, i = 0, j, num_paths, len;
	const uint32_t *vec_arr = NULL;
	bool mem_err = false;

	if (!pdev) {
		dev_err(dev, "Null platform device!\n");
		return NULL;
	}

	qsd = devm_kzalloc(dev, sizeof(struct qcom_bus_scale_data), GFP_KERNEL);
	if (!qsd)
		return NULL;

	ret = of_property_read_string(of_node, "qcom,ufs-bus-bw,name",
				      &qsd->name);
	if (ret) {
		dev_err(dev, "Error: (%d) Bus name missing!\n", ret);
		return NULL;
	}

	ret = of_property_read_u32(of_node, "qcom,ufs-bus-bw,num-cases",
		&qsd->num_usecase);
	if (ret) {
		pr_err("Error: num-usecases not found\n");
		goto err;
	}

	usecase = devm_kzalloc(dev, (sizeof(struct qcom_bus_path) *
				   qsd->num_usecase), GFP_KERNEL);
	if (!usecase)
		return NULL;

	ret = of_property_read_u32(of_node, "qcom,ufs-bus-bw,num-paths",
				   &num_paths);
	if (ret) {
		pr_err("Error: num_paths not found\n");
		return NULL;
	}

	vec_arr = of_get_property(of_node, "qcom,ufs-bus-bw,vectors-KBps",
				  &len);
	if (vec_arr == NULL) {
		pr_err("Error: Vector array not found\n");
		return NULL;
	}

	for (i = 0; i < qsd->num_usecase; i++) {
		usecase[i].num_paths = num_paths;
		usecase[i].vec = devm_kzalloc(dev, num_paths *
					      sizeof(struct qcom_bus_vectors),
					      GFP_KERNEL);
		if (!usecase[i].vec) {
			mem_err = true;
			dev_err(dev, "Error: Failed to alloc mem for vectors\n");
			goto err;
		}

		for (j = 0; j < num_paths; j++) {
			uint32_t tab;
			int idx = ((i * num_paths) + j) * 2;

			tab = vec_arr[idx];
			usecase[i].vec[j].ab = ((tab & 0xff000000) >> 24) |
				((tab & 0x00ff0000) >> 8) |
				((tab & 0x0000ff00) << 8) | (tab << 24);

			tab = vec_arr[idx + 1];
			usecase[i].vec[j].ib = ((tab & 0xff000000) >> 24) |
				((tab & 0x00ff0000) >> 8) |
				((tab & 0x0000ff00) << 8) | (tab << 24);

			dev_dbg(dev, "ab: %llu ib:%llu [i]: %d [j]: %d\n",
				usecase[i].vec[j].ab, usecase[i].vec[j].ib, i,
				j);
		}
	}

	qsd->usecase = usecase;
	return qsd;
err:
	return NULL;
}

static int ufs_qcom_bus_register(struct ufs_qcom_host *host)
{
	int err = 0;
	struct device *dev = host->hba->dev;
	struct qcom_bus_scale_data *qsd;

	qsd = ufs_qcom_get_bus_scale_data(dev);
	if (!qsd) {
		dev_err(dev, "Failed: getting bus_scale data\n");
		return 0;
	}
	host->qbsd = qsd;

	qsd->ufs_ddr = of_icc_get(dev, UFS_DDR);
	if (IS_ERR(qsd->ufs_ddr)) {
		dev_err(dev, "Error: (%d) failed getting %s path\n",
			PTR_ERR(qsd->ufs_ddr), UFS_DDR);
		return PTR_ERR(qsd->ufs_ddr);
	}

	qsd->cpu_ufs = of_icc_get(dev, CPU_UFS);
	if (IS_ERR(qsd->cpu_ufs)) {
		dev_err(dev, "Error: (%d) failed getting %s path\n",
			PTR_ERR(qsd->cpu_ufs), CPU_UFS);
		return PTR_ERR(qsd->cpu_ufs);
	}

	/* cache the vote index for minimum and maximum bandwidth */
	host->bus_vote.min_bw_vote = ufs_qcom_get_bus_vote(host, "MIN");
	host->bus_vote.max_bw_vote = ufs_qcom_get_bus_vote(host, "MAX");

	host->bus_vote.max_bus_bw.show = show_ufs_to_mem_max_bus_bw;
	host->bus_vote.max_bus_bw.store = store_ufs_to_mem_max_bus_bw;
	sysfs_attr_init(&host->bus_vote.max_bus_bw.attr);
	host->bus_vote.max_bus_bw.attr.name = "max_bus_bw";
	host->bus_vote.max_bus_bw.attr.mode = 0644;
	err = device_create_file(dev, &host->bus_vote.max_bus_bw);
	if (err)
		dev_err(dev, "Error: (%d) Failed to create sysfs entries\n",
			err);
	return 0;
}

static void ufs_qcom_dev_ref_clk_ctrl(struct ufs_qcom_host *host, bool enable)
{
	if (host->dev_ref_clk_ctrl_mmio &&
	    (enable ^ host->is_dev_ref_clk_enabled)) {
		u32 temp = readl_relaxed(host->dev_ref_clk_ctrl_mmio);

		if (enable)
			temp |= host->dev_ref_clk_en_mask;
		else
			temp &= ~host->dev_ref_clk_en_mask;

		/*
		 * If we are here to disable this clock it might be immediately
		 * after entering into hibern8 in which case we need to make
		 * sure that device ref_clk is active for specific time after
		 * hibern8 enter.
		 */
		if (!enable) {
			unsigned long gating_wait;

			gating_wait = host->hba->dev_info.clk_gating_wait_us;
			if (!gating_wait) {
				udelay(1);
			} else {
				/*
				 * bRefClkGatingWaitTime defines the minimum
				 * time for which the reference clock is
				 * required by device during transition from
				 * HS-MODE to LS-MODE or HIBERN8 state. Give it
				 * more delay to be on the safe side.
				 */
				gating_wait += 10;
				usleep_range(gating_wait, gating_wait + 10);
			}
		}

		writel_relaxed(temp, host->dev_ref_clk_ctrl_mmio);

		/*
		 * Make sure the write to ref_clk reaches the destination and
		 * not stored in a Write Buffer (WB).
		 */
		readl(host->dev_ref_clk_ctrl_mmio);

		/*
		 * If we call hibern8 exit after this, we need to make sure that
		 * device ref_clk is stable for a given time before the hibern8
		 * exit command.
		 */
		if (enable)
			usleep_range(50, 60);

		host->is_dev_ref_clk_enabled = enable;
	}
}

static int ufs_qcom_pwr_change_notify(struct ufs_hba *hba,
				enum ufs_notify_change_status status,
				struct ufs_pa_layer_attr *dev_max_params,
				struct ufs_pa_layer_attr *dev_req_params)
{
	u32 val;
	struct ufs_qcom_host *host = ufshcd_get_variant(hba);
	struct phy *phy = host->generic_phy;
	struct ufs_qcom_dev_params ufs_qcom_cap;
	int ret = 0;

	if (!dev_req_params) {
		pr_err("%s: incoming dev_req_params is NULL\n", __func__);
		ret = -EINVAL;
		goto out;
	}

	switch (status) {
	case PRE_CHANGE:
		ufs_qcom_cap.hs_rx_gear = host->limit_rx_hs_gear;
		ufs_qcom_cap.hs_tx_gear = host->limit_tx_hs_gear;
		ufs_qcom_cap.pwm_tx_gear = host->limit_tx_pwm_gear;
		ufs_qcom_cap.pwm_rx_gear = host->limit_rx_pwm_gear;

		ufs_qcom_cap.tx_lanes = UFS_QCOM_LIMIT_NUM_LANES_TX;
		ufs_qcom_cap.rx_lanes = UFS_QCOM_LIMIT_NUM_LANES_RX;

		ufs_qcom_cap.rx_pwr_pwm = UFS_QCOM_LIMIT_RX_PWR_PWM;
		ufs_qcom_cap.tx_pwr_pwm = UFS_QCOM_LIMIT_TX_PWR_PWM;
		ufs_qcom_cap.rx_pwr_hs = UFS_QCOM_LIMIT_RX_PWR_HS;
		ufs_qcom_cap.tx_pwr_hs = UFS_QCOM_LIMIT_TX_PWR_HS;

		ufs_qcom_cap.hs_rate = host->limit_rate;

		ufs_qcom_cap.desired_working_mode =
					UFS_QCOM_LIMIT_DESIRED_MODE;

		ret = ufs_qcom_get_pwr_dev_param(&ufs_qcom_cap,
						 dev_max_params,
						 dev_req_params);
		if (ret) {
			dev_err(hba->dev, "%s: failed to determine capabilities\n",
					__func__);
			goto out;
		}

		/* enable the device ref clock before changing to HS mode */
		if (!ufshcd_is_hs_mode(&hba->pwr_info) &&
			ufshcd_is_hs_mode(dev_req_params))
			ufs_qcom_dev_ref_clk_ctrl(host, true);

		if (host->hw_ver.major >= 0x4) {
			if (dev_req_params->gear_tx >= UFS_HS_G4) {
				/* INITIAL ADAPT */
				ufshcd_dme_set(hba,
					       UIC_ARG_MIB(PA_TXHSADAPTTYPE),
					       PA_INITIAL_ADAPT);
			} else {
				/* NO ADAPT */
				ufshcd_dme_set(hba,
					       UIC_ARG_MIB(PA_TXHSADAPTTYPE),
					       PA_NO_ADAPT);
			}
		}
		break;
	case POST_CHANGE:
		if (ufs_qcom_cfg_timers(hba, dev_req_params->gear_rx,
					dev_req_params->pwr_rx,
					dev_req_params->hs_rate, false)) {
			dev_err(hba->dev, "%s: ufs_qcom_cfg_timers() failed\n",
				__func__);
			/*
			 * we return error code at the end of the routine,
			 * but continue to configure UFS_PHY_TX_LANE_ENABLE
			 * and bus voting as usual
			 */
			ret = -EINVAL;
		}

		val = ~(MAX_U32 << dev_req_params->lane_tx);
		ufs_qcom_phy_set_tx_lane_enable(phy, val);

		/* cache the power mode parameters to use internally */
		memcpy(&host->dev_req_params,
				dev_req_params, sizeof(*dev_req_params));
		ufs_qcom_update_bus_bw_vote(host);

		/* disable the device ref clock if entered PWM mode */
		if (ufshcd_is_hs_mode(&hba->pwr_info) &&
			!ufshcd_is_hs_mode(dev_req_params))
			ufs_qcom_dev_ref_clk_ctrl(host, false);
		/* update BER threshold depends on gear mode */
		if (!override_ber_threshold && !ret)
			ber_threshold = ber_table[dev_req_params->gear_rx].ber_threshold;
		break;
	default:
		ret = -EINVAL;
		break;
	}

out:
	if (dev_req_params)
		ufs_qcom_log_str(host, "@,%d,%d,%d,%d,%d\n", status,
			dev_req_params->gear_rx, dev_req_params->pwr_rx,
			dev_req_params->hs_rate, ret);
	else
		ufs_qcom_log_str(host, "@,%d,%d,%d,%d,%d\n", status,
			0, 0, 0, ret);
	return ret;
}

static int ufs_qcom_vdd_hba_reg_notifier(struct notifier_block *nb,
					 unsigned long event, void *data)
{
	struct ufs_qcom_host *host = container_of(nb, struct ufs_qcom_host,
						  vdd_hba_reg_nb);

	switch (event) {
	case REGULATOR_EVENT_DISABLE:
		/* The flag will be cleared during h8 exit post change */
		if (ufs_qcom_is_link_hibern8(host->hba) &&
		    (host->chosen_algo != STATIC_ALLOC_ALG1))
			host->vdd_hba_pc = true;
		break;
	default:
		break;
	}

	return NOTIFY_OK;
}

static void ufs_qcom_hibern8_notify(struct ufs_hba *hba,
				    enum uic_cmd_dme uic_cmd,
				    enum ufs_notify_change_status status)
{
	struct ufs_qcom_host *host = ufshcd_get_variant(hba);

	/* Apply shared ICE WA */
	if (uic_cmd == UIC_CMD_DME_HIBER_EXIT && status == POST_CHANGE &&
	    host->vdd_hba_pc) {
		WARN_ON(host->chosen_algo == STATIC_ALLOC_ALG1);
		host->vdd_hba_pc = false;
		ufshcd_writel(hba, 0x18, UFS_MEM_ICE);
		ufshcd_writel(hba, 0x0, UFS_MEM_ICE);
	}
}

static int ufs_qcom_quirk_host_pa_saveconfigtime(struct ufs_hba *hba)
{
	int err;
	u32 pa_vs_config_reg1;

	err = ufshcd_dme_get(hba, UIC_ARG_MIB(PA_VS_CONFIG_REG1),
			     &pa_vs_config_reg1);
	if (err)
		return err;

	/* Allow extension of MSB bits of PA_SaveConfigTime attribute */
	return ufshcd_dme_set(hba, UIC_ARG_MIB(PA_VS_CONFIG_REG1),
			    (pa_vs_config_reg1 | (1 << 12)));
}

static void ufs_qcom_override_pa_h8time(struct ufs_hba *hba)
{
	int ret;
	u32 pa_h8time = 0;

	ret = ufshcd_dme_get(hba, UIC_ARG_MIB(PA_HIBERN8TIME),
				&pa_h8time);
	if (ret) {
		dev_err(hba->dev, "Failed getting PA_HIBERN8TIME: %d\n", ret);
		return;
	}


	/* 1 implies 100 us */
	ret = ufshcd_dme_set(hba, UIC_ARG_MIB(PA_HIBERN8TIME),
				pa_h8time + 1);
	if (ret)
		dev_err(hba->dev, "Failed updating PA_HIBERN8TIME: %d\n", ret);

}

static inline bool
ufshcd_is_valid_pm_lvl(enum ufs_pm_level lvl)
{
	return lvl >= 0 && lvl < UFS_PM_LVL_MAX;
}

static void ufshcd_parse_pm_levels(struct ufs_hba *hba)
{
	struct device *dev = hba->dev;
	struct device_node *np = dev->of_node;
	struct ufs_qcom_host *host = ufshcd_get_variant(hba);
	enum ufs_pm_level rpm_lvl = UFS_PM_LVL_MAX, spm_lvl = UFS_PM_LVL_MAX;

	if (!np)
		return;

	if (host->is_dt_pm_level_read)
		return;

	if (!of_property_read_u32(np, "rpm-level", &rpm_lvl) &&
		ufshcd_is_valid_pm_lvl(rpm_lvl))
		hba->rpm_lvl = rpm_lvl;
	if (!of_property_read_u32(np, "spm-level", &spm_lvl) &&
		ufshcd_is_valid_pm_lvl(spm_lvl))
		hba->spm_lvl = spm_lvl;
	host->is_dt_pm_level_read = true;
}

static void ufs_qcom_override_pa_tx_hsg1_sync_len(struct ufs_hba *hba)
{
#define PA_TX_HSG1_SYNC_LENGTH 0x1552
	int err;
	int sync_len_val = 0x4A;

	err = ufshcd_dme_peer_set(hba, UIC_ARG_MIB(PA_TX_HSG1_SYNC_LENGTH),
				  sync_len_val);
	if (err)
		dev_err(hba->dev, "Failed (%d) set PA_TX_HSG1_SYNC_LENGTH(%d)\n",
			     err, sync_len_val);
}

static int ufs_qcom_apply_dev_quirks(struct ufs_hba *hba)
{
	unsigned long flags;
	int err = 0;

	spin_lock_irqsave(hba->host->host_lock, flags);
	/* Set the rpm auto suspend delay to 3s */
	hba->host->hostt->rpm_autosuspend_delay = UFS_QCOM_AUTO_SUSPEND_DELAY;
	/* Set the default auto-hiberate idle timer value to 5ms */
	hba->ahit = FIELD_PREP(UFSHCI_AHIBERN8_TIMER_MASK, 5) |
		    FIELD_PREP(UFSHCI_AHIBERN8_SCALE_MASK, 3);
	/* Set the clock gating delay to performance mode */
	hba->clk_gating.delay_ms = UFS_QCOM_CLK_GATING_DELAY_MS_PERF;
	spin_unlock_irqrestore(hba->host->host_lock, flags);

	if (hba->dev_quirks & UFS_DEVICE_QUIRK_HOST_PA_SAVECONFIGTIME)
		err = ufs_qcom_quirk_host_pa_saveconfigtime(hba);

	if (hba->dev_info.wmanufacturerid == UFS_VENDOR_WDC)
		hba->dev_quirks |= UFS_DEVICE_QUIRK_HOST_PA_TACTIVATE;

	if (hba->dev_quirks & UFS_DEVICE_QUIRK_PA_HIBER8TIME)
		ufs_qcom_override_pa_h8time(hba);

	if (hba->dev_quirks & UFS_DEVICE_QUIRK_PA_TX_HSG1_SYNC_LENGTH)
		ufs_qcom_override_pa_tx_hsg1_sync_len(hba);

	ufshcd_parse_pm_levels(hba);

	if (hba->dev_info.wmanufacturerid == UFS_VENDOR_MICRON)
		hba->dev_quirks |= UFS_DEVICE_QUIRK_DELAY_BEFORE_LPM;

	return err;
}

static u32 ufs_qcom_get_ufs_hci_version(struct ufs_hba *hba)
{
	struct ufs_qcom_host *host = ufshcd_get_variant(hba);

	if (host->hw_ver.major == 0x1)
		return ufshci_version(1, 1);
	else
		return ufshci_version(2, 0);
}

/**
 * ufs_qcom_advertise_quirks - advertise the known QCOM UFS controller quirks
 * @hba: host controller instance
 *
 * QCOM UFS host controller might have some non standard behaviours (quirks)
 * than what is specified by UFSHCI specification. Advertise all such
 * quirks to standard UFS host controller driver so standard takes them into
 * account.
 */
static void ufs_qcom_advertise_quirks(struct ufs_hba *hba)
{
	struct ufs_qcom_host *host = ufshcd_get_variant(hba);

	if (host->hw_ver.major == 0x01) {
		hba->quirks |= UFSHCD_QUIRK_DELAY_BEFORE_DME_CMDS
			    | UFSHCD_QUIRK_BROKEN_PA_RXHSUNTERMCAP
			    | UFSHCD_QUIRK_DME_PEER_ACCESS_AUTO_MODE;

		if (host->hw_ver.minor == 0x0001 && host->hw_ver.step == 0x0001)
			hba->quirks |= UFSHCD_QUIRK_BROKEN_INTR_AGGR;

		hba->quirks |= UFSHCD_QUIRK_BROKEN_LCC;
	}

	if (host->hw_ver.major == 0x2) {
		hba->quirks |= UFSHCD_QUIRK_BROKEN_UFS_HCI_VERSION;

		if (!ufs_qcom_cap_qunipro(host))
			/* Legacy UniPro mode still need following quirks */
			hba->quirks |= (UFSHCD_QUIRK_DELAY_BEFORE_DME_CMDS
				| UFSHCD_QUIRK_DME_PEER_ACCESS_AUTO_MODE
				| UFSHCD_QUIRK_BROKEN_PA_RXHSUNTERMCAP);
	}
<<<<<<< HEAD

	if (host->disable_lpm)
		hba->quirks |= UFSHCD_QUIRK_BROKEN_AUTO_HIBERN8;

#if IS_ENABLED(CONFIG_SCSI_UFS_CRYPTO_QTI)
	hba->android_quirks |= UFSHCD_ANDROID_QUIRK_CUSTOM_CRYPTO_PROFILE;
#endif
=======
>>>>>>> 4ab56270
}

static void ufs_qcom_set_caps(struct ufs_hba *hba)
{
	struct ufs_qcom_host *host = ufshcd_get_variant(hba);

	if (!host->disable_lpm) {
		hba->caps |= UFSHCD_CAP_CLK_GATING |
			UFSHCD_CAP_HIBERN8_WITH_CLK_GATING |
			UFSHCD_CAP_CLK_SCALING |
			UFSHCD_CAP_AUTO_BKOPS_SUSPEND |
			UFSHCD_CAP_AGGR_POWER_COLLAPSE |
			UFSHCD_CAP_WB_WITH_CLK_SCALING;
		if (!host->disable_wb_support)
			hba->caps |= UFSHCD_CAP_WB_EN;
	}

	hba->caps |= UFSHCD_CAP_CRYPTO;

	if (host->hw_ver.major >= 0x2)
		host->caps = UFS_QCOM_CAP_QUNIPRO |
			     UFS_QCOM_CAP_RETAIN_SEC_CFG_AFTER_PWR_COLLAPSE;

	if (host->hw_ver.major >= 0x3) {
		host->caps |= UFS_QCOM_CAP_QUNIPRO_CLK_GATING;
		/*
		 * The UFS PHY attached to v3.0.0 controller supports entering
		 * deeper low power state of SVS2. This lets the controller
		 * run at much lower clock frequencies for saving power.
		 * Assuming this and any future revisions of the controller
		 * support this capability. Need to revist this assumption if
		 * any future platform with this core doesn't support the
		 * capability, as there will be no benefit running at lower
		 * frequencies then.
		 */
		host->caps |= UFS_QCOM_CAP_SVS2;
	}

	if (host->hw_ver.major >= 0x5)
		host->caps |= UFS_QCOM_CAP_SHARED_ICE;
}

static int ufs_qcom_unvote_qos_all(struct ufs_hba *hba)
{
	struct ufs_qcom_host *host = ufshcd_get_variant(hba);
	struct ufs_qcom_qos_req *ufs_qos_req = host->ufs_qos;
	struct qos_cpu_group *qcg;
	int err = 0, i;

	if (!host->ufs_qos)
		return 0;

	qcg = ufs_qos_req->qcg;
	for (i = 0; i < ufs_qos_req->num_groups; i++, qcg++) {
		flush_work(&qcg->vwork);
		if (!qcg->voted)
			continue;
		err = ufs_qcom_update_qos_constraints(qcg, QOS_MAX);
		if (err)
			dev_err(hba->dev, "Failed (%d) removing qos grp(%d)\n",
				err, i);
	}
	return err;
}

/**
 * ufs_qcom_setup_clocks - enables/disable clocks
 * @hba: host controller instance
 * @on: If true, enable clocks else disable them.
 * @status: PRE_CHANGE or POST_CHANGE notify
 *
 * Returns 0 on success, non-zero on failure.
 */
static int ufs_qcom_setup_clocks(struct ufs_hba *hba, bool on,
				 enum ufs_notify_change_status status)
{
	struct ufs_qcom_host *host = ufshcd_get_variant(hba);
	int err = 0;
	struct phy *phy;
	u32 mode;

	/*
	 * In case ufs_qcom_init() is not yet done, simply ignore.
	 * This ufs_qcom_setup_clocks() shall be called from
	 * ufs_qcom_init() after init is done.
	 */
	if (!host)
		return 0;

	phy =  host->generic_phy;
	switch (status) {
	case PRE_CHANGE:
		if (on) {
			err = ufs_qcom_set_bus_vote(hba, true);
			if (ufs_qcom_is_link_hibern8(hba))
				ufs_qcom_phy_set_src_clk_h8_exit(phy);

			if (!host->ref_clki->enabled) {
				err = clk_prepare_enable(host->ref_clki->clk);
				if (!err)
					host->ref_clki->enabled = on;
				else
					dev_err(hba->dev, "%s: Fail dev-ref-clk enabled, ret=%d\n",
						__func__, err);
			}

			if (!host->core_unipro_clki->enabled) {
				err = clk_prepare_enable(host->core_unipro_clki->clk);
				if (!err)
					host->core_unipro_clki->enabled = on;
				else
					dev_err(hba->dev, "%s: Fail core-unipro-clk enabled, ret=%d\n",
						__func__, err);
			}
		} else {
			if (!ufs_qcom_is_link_active(hba)) {
				clk_disable_unprepare(host->core_unipro_clki->clk);
				host->core_unipro_clki->enabled = on;

				err = ufs_qcom_phy_power_off(hba);
				if (err) {
					dev_err(hba->dev, "%s: phy power off failed, ret=%d\n",
						__func__, err);
					return err;
				}
				ufs_qcom_dev_ref_clk_ctrl(host, false);

				clk_disable_unprepare(host->ref_clki->clk);
				host->ref_clki->enabled = on;
			}
		}
		break;
	case POST_CHANGE:
		if (!on) {
			if (ufs_qcom_is_link_hibern8(hba))
				ufs_qcom_phy_set_src_clk_h8_enter(phy);
			err = ufs_qcom_set_bus_vote(hba, false);
			if (err)
				return err;
			err = ufs_qcom_unvote_qos_all(hba);
			idle_start = ktime_get();
		} else {
			err = ufs_qcom_phy_power_on(hba);
			if (err) {
				dev_err(hba->dev, "%s: phy power on failed, ret = %d\n",
						 __func__, err);
				return err;
			}

			if (ufshcd_is_hs_mode(&hba->pwr_info))
				ufs_qcom_dev_ref_clk_ctrl(host, true);

			for (mode = 0; mode < UFS_QCOM_BER_MODE_MAX; mode++)
				idle_time[mode] += ktime_to_ms(ktime_sub(ktime_get(),
									idle_start));
		}
		if (!err)
			atomic_set(&host->clks_on, on);
		break;
	}
	ufs_qcom_log_str(host, "#,%d,%d,%d\n", status, on, err);

	return err;
}

static int
ufs_qcom_reset_assert(struct reset_controller_dev *rcdev, unsigned long id)
{
	struct ufs_qcom_host *host = rcdev_to_ufs_host(rcdev);

	ufs_qcom_assert_reset(host->hba);
	/* provide 1ms delay to let the reset pulse propagate. */
	usleep_range(1000, 1100);
	return 0;
}

static int
ufs_qcom_reset_deassert(struct reset_controller_dev *rcdev, unsigned long id)
{
	struct ufs_qcom_host *host = rcdev_to_ufs_host(rcdev);

	ufs_qcom_deassert_reset(host->hba);

	/*
	 * after reset deassertion, phy will need all ref clocks,
	 * voltage, current to settle down before starting serdes.
	 */
	usleep_range(1000, 1100);
	return 0;
}

static const struct reset_control_ops ufs_qcom_reset_ops = {
	.assert = ufs_qcom_reset_assert,
	.deassert = ufs_qcom_reset_deassert,
};

#ifndef MODULE
static int __init get_android_boot_dev(char *str)
{
	strscpy(android_boot_dev, str, ANDROID_BOOT_DEV_MAX);
	return 1;
}
__setup("androidboot.bootdevice=", get_android_boot_dev);
#endif

static int ufs_qcom_parse_reg_info(struct ufs_qcom_host *host, char *name,
				   struct ufs_vreg **out_vreg)
{
	int ret = 0;
	char prop_name[MAX_PROP_SIZE];
	struct ufs_vreg *vreg = NULL;
	struct device *dev = host->hba->dev;
	struct device_node *np = dev->of_node;

	if (!np) {
		dev_err(dev, "%s: non DT initialization\n", __func__);
		goto out;
	}

	snprintf(prop_name, MAX_PROP_SIZE, "%s-supply", name);
	if (!of_parse_phandle(np, prop_name, 0)) {
		dev_info(dev, "%s: Unable to find %s regulator, assuming enabled\n",
			 __func__, prop_name);
		ret = -ENODEV;
		goto out;
	}

	vreg = devm_kzalloc(dev, sizeof(*vreg), GFP_KERNEL);
	if (!vreg)
		return -ENOMEM;

	vreg->name = name;

	snprintf(prop_name, MAX_PROP_SIZE, "%s-max-microamp", name);
	ret = of_property_read_u32(np, prop_name, &vreg->max_uA);
	if (ret) {
		dev_err(dev, "%s: unable to find %s err %d\n",
			__func__, prop_name, ret);
		goto out;
	}

	vreg->reg = devm_regulator_get(dev, vreg->name);
	if (IS_ERR(vreg->reg)) {
		ret = PTR_ERR(vreg->reg);
		dev_err(dev, "%s: %s get failed, err=%d\n",
			__func__, vreg->name, ret);
	}

out:
	if (!ret)
		*out_vreg = vreg;
	return ret;
}

static void ufs_qcom_save_host_ptr(struct ufs_hba *hba)
{
	struct ufs_qcom_host *host = ufshcd_get_variant(hba);
	int id;

	if (!hba->dev->of_node)
		return;

	/* Extract platform data */
	id = of_alias_get_id(hba->dev->of_node, "ufshc");
	if (id <= 0)
		dev_err(hba->dev, "Failed to get host index %d\n", id);
	else if (id <= MAX_UFS_QCOM_HOSTS)
		ufs_qcom_hosts[id - 1] = host;
	else
		dev_err(hba->dev, "invalid host index %d\n", id);
}

static int tag_to_cpu(struct ufs_hba *hba, unsigned int tag)
{
	struct ufshcd_lrb *lrbp = &hba->lrb[tag];

	if (lrbp && lrbp->cmd && scsi_cmd_to_rq(lrbp->cmd))
		return blk_mq_rq_cpu(scsi_cmd_to_rq(lrbp->cmd));
	return -EINVAL;
}

static struct qos_cpu_group *cpu_to_group(struct ufs_qcom_qos_req *r,
					  unsigned int cpu)
{
	int i;
	struct qos_cpu_group *g = r->qcg;

	if (cpu > num_possible_cpus())
		return NULL;
	for (i = 0; i < r->num_groups; i++, g++) {
		if (cpumask_test_cpu(cpu, &g->mask))
			return &r->qcg[i];
	}
	return NULL;
}

static int ufs_qcom_update_qos_constraints(struct qos_cpu_group *qcg,
					   enum constraint type)
{
	unsigned int vote;
	int cpu, err;
	struct dev_pm_qos_request *qos_req = qcg->qos_req;

	if (type == QOS_MAX)
		vote = S32_MAX;
	else
		vote = qcg->votes[type];

	dev_dbg(qcg->host->hba->dev, "%s: qcg: 0x%08x | const: %d\n",
		__func__, qcg, type);
	if (qcg->curr_vote == vote)
		return 0;
	for_each_cpu(cpu, &qcg->mask) {
		err = dev_pm_qos_update_request(qos_req, vote);
		dev_dbg(qcg->host->hba->dev, "%s: vote: %d | cpu: %d | qos_req: 0x%08x\n",
			__func__, vote, cpu, qos_req);
		if (err < 0)
			return err;
		++qos_req;
	}
	if (type == QOS_MAX)
		qcg->voted = false;
	else
		qcg->voted = true;
	qcg->curr_vote = vote;
	return 0;
}

static void ufs_qcom_qos(struct ufs_hba *hba, int tag, bool is_scsi_cmd)
{
	struct ufs_qcom_host *host = ufshcd_get_variant(hba);
	struct qos_cpu_group *qcg;
	int cpu;

	if (!host->ufs_qos)
		return;
	cpu = tag_to_cpu(hba, tag);
	if (cpu < 0)
		return;
	qcg = cpu_to_group(host->ufs_qos, cpu);
	if (!qcg)
		return;

	if (qcg->perf_core && !host->cpufreq_dis &&
					!!atomic_read(&host->scale_up))
		atomic_inc(&host->num_reqs_threshold);

	if (qcg->voted) {
		dev_dbg(qcg->host->hba->dev, "%s: qcg: 0x%08x | Mask: 0x%08x - Already voted - return\n",
			__func__, qcg, qcg->mask);
		return;
	}
	queue_work(host->ufs_qos->workq, &qcg->vwork);
	dev_dbg(hba->dev, "Queued QoS work- cpu: %d\n", cpu);
}

static void ufs_qcom_vote_work(struct work_struct *work)
{
	int err;
	struct qos_cpu_group *qcg = container_of(work, struct qos_cpu_group,
						 vwork);

	err = ufs_qcom_update_qos_constraints(qcg, QOS_PERF);
	if (err)
		dev_err(qcg->host->hba->dev, "%s: update qos - failed: %d\n",
			__func__, err);
}

static int ufs_qcom_setup_qos(struct ufs_hba *hba)
{
	struct ufs_qcom_host *host = ufshcd_get_variant(hba);
	struct device *dev = hba->dev;
	struct ufs_qcom_qos_req *qr = host->ufs_qos;
	struct qos_cpu_group *qcg = qr->qcg;
	struct cpufreq_policy *policy;
	int i, err;

	for (i = 0; i < qr->num_groups; i++, qcg++) {
		qcg->qos_req = kcalloc(cpumask_weight(&qcg->mask),
					sizeof(struct dev_pm_qos_request),
					GFP_KERNEL);
		if (!qcg->qos_req) {
			err = -ENOMEM;
			if (!i)
				return err;
			goto free_mem;
		}
		dev_dbg(dev, "%s: qcg: 0x%08x | mask: 0x%08x | mask-wt: %d | qos_req: 0x%08x\n",
			__func__, qcg, qcg->mask, cpumask_weight(&qcg->mask),
			qcg->qos_req);
		err = add_group_qos(qcg, S32_MAX);
		if (err < 0) {
			dev_err(dev, "Fail (%d) add qos-req: grp-%d\n",
				err, i);
			if (!i) {
				kfree(qcg->qos_req);
				return err;
			}
			goto free_mem;
		}
		INIT_WORK(&qcg->vwork, ufs_qcom_vote_work);
	}

	for (i = 0; i < host->num_cpus; i++) {
		policy = cpufreq_cpu_get(host->cpu_info[i].cpu);
		if (!policy) {
			dev_err(dev, "Failed cpufreq policy,cpu=%u\n", host->cpu_info[i].cpu);
			host->cpufreq_dis = true;
			break;
		}
		host->cpu_info[i].min_cpu_scale_freq = policy->cpuinfo.min_freq;
		host->cpu_info[i].max_cpu_scale_freq = policy->cpuinfo.max_freq;
		cpufreq_cpu_put(policy);
	}

	if (!host->cpufreq_dis) {
		err = ufs_qcom_init_cpu_minfreq_req(host);
		if (err) {
			dev_err(dev, "Failed to register for freq_qos: %d\n",
				err);
			host->cpufreq_dis = true;
		} else {
			INIT_DELAYED_WORK(&host->fwork, ufs_qcom_cpufreq_dwork);
		}
	}
	qr->workq = create_singlethread_workqueue("qc_ufs_qos_swq");
	if (qr->workq)
		return 0;
	err = -1;
free_mem:
	while (i--) {
		kfree(qcg->qos_req);
		qcg--;
	}
	return err;
}

static void ufs_qcom_parse_cpu_freq_vote(struct device_node *group_node, struct ufs_hba *hba)
{
	int num_cpus, i;
	struct cpu_freq_info *cpu_freq_info;
	struct device *dev = hba->dev;
	struct ufs_qcom_host *host = ufshcd_get_variant(hba);

	num_cpus = of_property_count_u32_elems(group_node, "cpu_freq_vote");
	if (num_cpus > 0) {
		/*
		 * There may be more than one cpu_freq_vote in DT, when parsing the second
		 * cpu_freq_vote, memory for both the first cpu_freq_vote and the second
		 * cpu_freq_vote should be allocated. After copying the first cpu_freq_vote's
		 * info to the newly allocated memory, the memory allocated by kzalloc previously
		 * should be freed.
		 */
		cpu_freq_info = kzalloc(
			sizeof(struct cpu_freq_info) * (host->num_cpus + num_cpus), GFP_KERNEL);
		if (cpu_freq_info) {
			memcpy(cpu_freq_info, host->cpu_info,
				host->num_cpus * sizeof(struct cpu_freq_info));
			for (i = 0; i < num_cpus; i++) {
				of_property_read_u32_index(group_node, "cpu_freq_vote",
					i, &(cpu_freq_info[host->num_cpus + i].cpu));
			}

			kfree(host->cpu_info);
			host->cpu_info = cpu_freq_info;
			host->num_cpus += num_cpus;
		} else
			dev_err(dev, "allocating memory for cpufreq info failed\n");
	} else
		dev_warn(dev, "no cpu_freq_vote found\n");
}

static void ufs_qcom_qos_init(struct ufs_hba *hba)
{
	struct device *dev = hba->dev;
	struct device_node *np = dev->of_node;
	struct device_node *group_node;
	struct ufs_qcom_qos_req *qr;
	struct qos_cpu_group *qcg;
	int i, err, mask = 0;
	struct ufs_qcom_host *host = ufshcd_get_variant(hba);

	host->cpufreq_dis = true;
	qr = kzalloc(sizeof(*qr), GFP_KERNEL);
	if (!qr)
		return;

	host->ufs_qos = qr;
	qr->num_groups = of_get_available_child_count(np);
	dev_dbg(hba->dev, "num-groups: %d\n", qr->num_groups);
	if (!qr->num_groups) {
		dev_err(dev, "QoS groups undefined\n");
		kfree(qr);
		host->ufs_qos = NULL;
		return;
	}
	qcg = kzalloc(sizeof(*qcg) * qr->num_groups, GFP_KERNEL);
	if (!qcg) {
		kfree(qr);
		host->ufs_qos = NULL;
		return;
	}
	qr->qcg = qcg;
	for_each_available_child_of_node(np, group_node) {
		of_property_read_u32(group_node, "mask", &mask);
		qcg->mask.bits[0] = mask;
		if (!cpumask_subset(&qcg->mask, cpu_possible_mask)) {
			dev_err(dev, "Invalid group mask\n");
			goto out_err;
		}

		if (of_property_read_bool(group_node, "perf")) {
			qcg->perf_core = true;
			host->cpufreq_dis = false;
		} else {
			qcg->perf_core = false;
		}

		err = of_property_count_u32_elems(group_node, "vote");
		if (err <= 0) {
			dev_err(dev, "1 vote is needed, bailing out: %d\n",
				err);
			goto out_err;
		}
		qcg->votes = kmalloc(sizeof(*qcg->votes) * err, GFP_KERNEL);
		if (!qcg->votes)
			goto out_err;
		for (i = 0; i < err; i++) {
			if (of_property_read_u32_index(group_node, "vote", i,
						       &qcg->votes[i]))
				goto out_vote_err;
		}

		ufs_qcom_parse_cpu_freq_vote(group_node, hba);

		dev_dbg(dev, "%s: qcg: 0x%08x\n", __func__, qcg);
		qcg->host = host;
		++qcg;
	}
	if (ufs_qcom_setup_qos(hba))
		goto out_vote_err;
	return;
out_vote_err:
	for (i = 0, qcg = qr->qcg; i < qr->num_groups; i++, qcg++)
		kfree(qcg->votes);
out_err:
	kfree(qr->qcg);
	kfree(qr);
	host->ufs_qos = NULL;
	kfree(host->cpu_info);
	host->cpu_info = NULL;
}

static void ufs_qcom_parse_irq_affinity(struct ufs_hba *hba)
{
	struct device *dev = hba->dev;
	struct device_node *np = dev->of_node;
	struct ufs_qcom_host *host = ufshcd_get_variant(hba);
	int mask = 0;

	if (np) {
		of_property_read_u32(np, "qcom,prime-mask", &mask);
		host->perf_mask.bits[0] = mask;
		if (!cpumask_subset(&host->perf_mask, cpu_possible_mask)) {
			dev_err(dev, "Invalid group prime mask\n");
			host->perf_mask.bits[0] = UFS_QCOM_IRQ_PRIME_MASK;
		}
		mask = 0;
		of_property_read_u32(np, "qcom,silver-mask", &mask);
		host->def_mask.bits[0] = mask;
		if (!cpumask_subset(&host->def_mask, cpu_possible_mask)) {
			dev_err(dev, "Invalid group silver mask\n");
			host->def_mask.bits[0] = UFS_QCOM_IRQ_SLVR_MASK;
		}
	}
}

static void ufs_qcom_parse_pm_level(struct ufs_hba *hba)
{
	struct device *dev = hba->dev;
	struct device_node *np = dev->of_node;

	if (np) {
		if (of_property_read_u32(np, "rpm-level",
					 &hba->rpm_lvl))
			hba->rpm_lvl = -1;
		if (of_property_read_u32(np, "spm-level",
					 &hba->spm_lvl))
			hba->spm_lvl = -1;
	}
}

/* Returns the max mitigation level supported */
static int ufs_qcom_get_max_therm_state(struct thermal_cooling_device *tcd,
				  unsigned long *data)
{
	*data = UFS_QCOM_LVL_MAX_THERM;

	return 0;
}

/* Returns the current mitigation level */
static int ufs_qcom_get_cur_therm_state(struct thermal_cooling_device *tcd,
				  unsigned long *data)
{
	struct ufs_hba *hba = dev_get_drvdata(tcd->devdata);
	struct ufs_qcom_host *host = ufshcd_get_variant(hba);

	*data = host->uqt.curr_state;

	return 0;
}

/* Convert microseconds to Auto-Hibernate Idle Timer register value */
static u32 ufs_qcom_us_to_ahit(unsigned int timer)
{
	unsigned int scale;

	for (scale = 0; timer > UFSHCI_AHIBERN8_TIMER_MASK; ++scale)
		timer /= UFSHCI_AHIBERN8_SCALE_FACTOR;

	return FIELD_PREP(UFSHCI_AHIBERN8_TIMER_MASK, timer) |
	       FIELD_PREP(UFSHCI_AHIBERN8_SCALE_MASK, scale);
}

/* Sets the mitigation level to requested level */
static int ufs_qcom_set_cur_therm_state(struct thermal_cooling_device *tcd,
				  unsigned long data)
{
	struct ufs_hba *hba = dev_get_drvdata(tcd->devdata);
	struct ufs_qcom_host *host = ufshcd_get_variant(hba);
	struct scsi_device *sdev;

	if (data == host->uqt.curr_state)
		return 0;

	switch (data) {
	case UFS_QCOM_LVL_NO_THERM:
		dev_warn(tcd->devdata, "UFS host thermal mitigation stops\n");

		atomic_set(&host->therm_mitigation, 0);

		/* Set the default auto-hiberate idle timer to 5 ms */
		ufshcd_auto_hibern8_update(hba, ufs_qcom_us_to_ahit(5000));

		/* Set the default auto suspend delay to 3000 ms */
		shost_for_each_device(sdev, hba->host)
			pm_runtime_set_autosuspend_delay(&sdev->sdev_gendev,
						UFS_QCOM_AUTO_SUSPEND_DELAY);
		break;
	case UFS_QCOM_LVL_AGGR_THERM:
	case UFS_QCOM_LVL_MAX_THERM:
		dev_warn(tcd->devdata,
			"Going into UFS host thermal mitigation state, performance may be impacted before UFS host thermal mitigation stops\n");

		/* Stop setting hi-pri to requests and set irq affinity to default value */
		atomic_set(&host->therm_mitigation, 1);
		cancel_dwork_unvote_cpufreq(hba);
		ufs_qcom_toggle_pri_affinity(hba, false);
		/* Set the default auto-hiberate idle timer to 1 ms */
		ufshcd_auto_hibern8_update(hba, ufs_qcom_us_to_ahit(1000));

		/* Set the default auto suspend delay to 100 ms */
		shost_for_each_device(sdev, hba->host)
			pm_runtime_set_autosuspend_delay(&sdev->sdev_gendev,
							 100);
		break;
	default:
		dev_err(tcd->devdata, "Invalid UFS thermal state (%d)\n", data);
		return -EINVAL;
	}

	host->uqt.curr_state = data;

	return 0;
}

struct thermal_cooling_device_ops ufs_thermal_ops = {
	.get_max_state = ufs_qcom_get_max_therm_state,
	.get_cur_state = ufs_qcom_get_cur_therm_state,
	.set_cur_state = ufs_qcom_set_cur_therm_state,
};

/* Static Algorithm */
static int ufs_qcom_config_alg1(struct ufs_hba *hba)
{
	int ret;
	unsigned int val, rx_aes;
	struct ufs_qcom_host *host = ufshcd_get_variant(hba);
	unsigned int num_aes_cores;

	ret = of_property_read_u32(host->np, "rx-alloc-percent", &val);
	if (ret < 0)
		return ret;

	num_aes_cores = ufshcd_readl(hba, REG_UFS_MEM_ICE_NUM_AES_CORES);
	ufshcd_writel(hba, STATIC_ALLOC_ALG1, REG_UFS_MEM_SHARED_ICE_CONFIG);
	/*
	 * DTS specifies the percent allocation to rx stream
	 * Calculation -
	 *  Num Tx stream = N_TOT - (N_TOT * percent of rx stream allocation)
	 */
	rx_aes = DIV_ROUND_CLOSEST(num_aes_cores * val, 100);
	val = rx_aes | ((num_aes_cores - rx_aes) << 8);
	ufshcd_writel(hba, val, REG_UFS_MEM_SHARED_ICE_ALG1_NUM_CORE);

	return 0;
}

/* Floor based algorithm */
static int ufs_qcom_config_alg2(struct ufs_hba *hba)
{
	int i, ret;
	unsigned int reg = REG_UFS_MEM_SHARED_ICE_ALG2_NUM_CORE_0;
	/* 6 values for each group, refer struct shared_ice_alg2_config */
	unsigned int override_val[6];
	struct ufs_qcom_host *host = ufshcd_get_variant(hba);
	char name[8];

	memset(name, 0, sizeof(name));
	ufshcd_writel(hba, FLOOR_BASED_ALG2, REG_UFS_MEM_SHARED_ICE_CONFIG);
	for (i = 0; i < ARRAY_SIZE(alg2_config); i++) {
		int core = 0, task = 0;

		if (host->np) {
			snprintf(name, sizeof(name), "%s%d", "g", i);
			ret = of_property_read_variable_u32_array(host->np,
								  name,
								  override_val,
								  6, 6);
			/* Some/All parameters may be overwritten */
			if (ret > 0)
				__get_alg2_grp_params(override_val, &core,
						      &task);
			else
				get_alg2_grp_params(i, &core, &task);
		} else {
			get_alg2_grp_params(i, &core, &task);
		}
		/* Num Core and Num task are contiguous & configured for a group together */
		ufshcd_writel(hba, core, reg);
		reg += 4;
		ufshcd_writel(hba, task, reg);
		reg += 4;
	}

	return 0;
}

/* Instantaneous algorithm */
static int ufs_qcom_config_alg3(struct ufs_hba *hba)
{
	unsigned int val[4];
	int ret;
	unsigned int config;
	struct ufs_qcom_host *host = ufshcd_get_variant(hba);

	ret = of_property_read_variable_u32_array(host->np, "num-core", val,
						  4, 4);
	if (ret < 0)
		return ret;

	ufshcd_writel(hba, INSTANTANEOUS_ALG3, REG_UFS_MEM_SHARED_ICE_CONFIG);
	config = val[0] | (val[1] << 8) | (val[2] << 16) | (val[3] << 24);
	ufshcd_writel(hba, config, REG_UFS_MEM_SHARED_ICE_ALG3_NUM_CORE);

	return 0;
}

static int ufs_qcom_parse_shared_ice_config(struct ufs_hba *hba)
{
	struct device_node *np;
	int ret;
	const char *alg_name;
	struct ufs_qcom_host *host = ufshcd_get_variant(hba);

	np = of_parse_phandle(hba->dev->of_node, "shared-ice-cfg", 0);
	if (!np)
		return -ENOENT;

	/* Only 1 algo can be enabled, pick the first */
	host->np = of_get_next_available_child(np, NULL);
	if (!host->np) {
		dev_err(hba->dev, "Resort to default alg2\n");
		/* No overrides, use floor based as default */
		host->chosen_algo = FLOOR_BASED_ALG2;
		return 0;
	}

	ret = of_property_read_string(host->np, "alg-name", &alg_name);
	if (ret < 0)
		return ret;

	if (!strcmp(alg_name, "alg1"))
		host->chosen_algo = STATIC_ALLOC_ALG1;
	else if (!strcmp(alg_name, "alg2"))
		host->chosen_algo = FLOOR_BASED_ALG2;
	else if (!strcmp(alg_name, "alg3"))
		host->chosen_algo = INSTANTANEOUS_ALG3;
	else
		/* Absurd condition */
		return -ENODATA;
	return ret;
}

static int ufs_qcom_config_shared_ice(struct ufs_qcom_host *host)
{
	if (!is_shared_ice_supported(host))
		return 0;

	switch (host->chosen_algo) {
	case STATIC_ALLOC_ALG1:
		return ufs_qcom_config_alg1(host->hba);
	case FLOOR_BASED_ALG2:
		return ufs_qcom_config_alg2(host->hba);
	case INSTANTANEOUS_ALG3:
		return ufs_qcom_config_alg3(host->hba);
	default:
		dev_err(host->hba->dev, "Unknown shared ICE algo (%d)\n",
			host->chosen_algo);
	}
	return -EINVAL;
}

static int ufs_qcom_shared_ice_init(struct ufs_hba *hba)
{
	struct ufs_qcom_host *host = ufshcd_get_variant(hba);

	if (!is_shared_ice_supported(host))
		return 0;

	/* Shared ICE is enabled by default */
	return ufs_qcom_parse_shared_ice_config(hba);
}

static int ufs_qcom_populate_ref_clk_ctrl(struct ufs_hba *hba)
{
	struct device *dev = hba->dev;
	struct platform_device *pdev = to_platform_device(dev);
	struct ufs_qcom_host *host = ufshcd_get_variant(hba);
	struct resource *res;

	/*
	 * for newer controllers, device reference clock control bit has
	 * moved inside UFS controller register address space itself.
	 */
	if (host->hw_ver.major >= 0x02) {
		host->dev_ref_clk_ctrl_mmio = hba->mmio_base + REG_UFS_CFG1;
		host->dev_ref_clk_en_mask = BIT(26);
		return 0;
	}

	/* "dev_ref_clk_ctrl_mem" is optional resource */
	res = platform_get_resource_byname(pdev, IORESOURCE_MEM,
					   "dev_ref_clk_ctrl_mem");
	if (res) {
		host->dev_ref_clk_ctrl_mmio =
			devm_ioremap_resource(dev, res);
		if (IS_ERR(host->dev_ref_clk_ctrl_mmio)) {
			dev_warn(dev,
			"%s: could not map dev_ref_clk_ctrl_mmio, err %ld\n",
			__func__, PTR_ERR(host->dev_ref_clk_ctrl_mmio));
			host->dev_ref_clk_ctrl_mmio = NULL;
		}
		host->dev_ref_clk_en_mask = BIT(5);
	}
	return 0;
}

static void ufs_qcom_setup_max_hs_gear(struct ufs_qcom_host *host)
{
	u32 param0;

	if (host->hw_ver.major == 0x1) {
		/*
		 * HS-G3 operations may not reliably work on legacy QCOM UFS
		 * host controller hardware even though capability exchange
		 * during link startup phase may end up negotiating maximum
		 * supported gear as G3. Hence, downgrade the maximum supported
		 * gear to HS-G2.
		 */
		host->max_hs_gear = UFS_HS_G2;
	} else if (host->hw_ver.major < 0x4) {
		host->max_hs_gear = UFS_HS_G3;
	} else {
		param0 = ufshcd_readl(host->hba, REG_UFS_PARAM0);
		host->max_hs_gear = UFS_QCOM_MAX_HS_GEAR(param0);
	}
}

static void ufs_qcom_register_minidump(uintptr_t vaddr, u64 size,
					const char *buf_name, u64 id)
{
	struct md_region md_entry;
	int ret;

	if (!msm_minidump_enabled())
		return;

	scnprintf(md_entry.name, sizeof(md_entry.name), "%s_%d",
			buf_name, id);
	md_entry.virt_addr = vaddr;
	md_entry.phys_addr = virt_to_phys((void *)vaddr);
	md_entry.size = size;

	ret = msm_minidump_add_region(&md_entry);
	if (ret < 0) {
		pr_err("Failed to register UFS buffer %s in Minidump ret %d\n",
				buf_name, ret);
		return;
	}
}

/**
 * ufs_qcom_init - bind phy with controller
 * @hba: host controller instance
 *
 * Binds PHY with controller and powers up PHY enabling clocks
 * and regulators.
 *
 * Returns -EPROBE_DEFER if binding fails, returns negative error
 * on phy power up failure and returns zero on success.
 */
static int ufs_qcom_init(struct ufs_hba *hba)
{
	int err;
	struct device *dev = hba->dev;
	struct ufs_qcom_host *host;
	struct ufs_qcom_thermal *ut;
	struct ufs_clk_info *clki;

	host = devm_kzalloc(dev, sizeof(*host), GFP_KERNEL);
	if (!host) {
		dev_err(dev, "%s: no memory for qcom ufs host\n", __func__);
		return -ENOMEM;
	}

	/* Make a two way bind between the qcom host and the hba */
	host->hba = hba;
	ufshcd_set_variant(hba, host);
	ut = &host->uqt;
#if defined(CONFIG_UFS_DBG)
	host->dbg_en = true;
#endif

	/* Setup the optional reset control of HCI */
	host->core_reset = devm_reset_control_get_optional(hba->dev, "rst");
	if (IS_ERR(host->core_reset)) {
		err = dev_err_probe(dev, PTR_ERR(host->core_reset),
				    "Failed to get reset control\n");
		goto out_variant_clear;
	}

	/* Fire up the reset controller. Failure here is non-fatal. */
	host->rcdev.of_node = dev->of_node;
	host->rcdev.ops = &ufs_qcom_reset_ops;
	host->rcdev.owner = dev->driver->owner;
	host->rcdev.nr_resets = 1;
	err = devm_reset_controller_register(dev, &host->rcdev);
	if (err)
		dev_warn(dev, "Failed to register reset controller\n");

	if (!has_acpi_companion(dev)) {
		host->generic_phy = devm_phy_get(dev, "ufsphy");
		if (IS_ERR(host->generic_phy)) {
			err = dev_err_probe(dev, PTR_ERR(host->generic_phy), "Failed to get PHY\n");
			goto out_variant_clear;
		}
	}

	host->device_reset = devm_gpiod_get_optional(dev, "reset",
						     GPIOD_OUT_HIGH);
	if (IS_ERR(host->device_reset)) {
		err = PTR_ERR(host->device_reset);
		if (err != -EPROBE_DEFER)
			dev_err(dev, "failed to acquire reset gpio: %d\n", err);
		goto out_variant_clear;
	}

	err = ufs_qcom_bus_register(host);
	if (err)
		goto out_variant_clear;

	ufs_qcom_get_controller_revision(hba, &host->hw_ver.major,
		&host->hw_ver.minor, &host->hw_ver.step);

	ufs_qcom_populate_ref_clk_ctrl(hba);

	ufs_qcom_setup_max_hs_gear(host);

	/* Register vdd_hba vreg callback */
	host->vdd_hba_reg_nb.notifier_call = ufs_qcom_vdd_hba_reg_notifier;
	devm_regulator_register_notifier(hba->vreg_info.vdd_hba->reg,
					 &host->vdd_hba_reg_nb);

	/* update phy revision information before calling phy_init() */
	/*
	 * FIXME:
	 * ufs_qcom_phy_save_controller_version(host->generic_phy,
	 *	host->hw_ver.major, host->hw_ver.minor, host->hw_ver.step);
	 */
	err = ufs_qcom_parse_reg_info(host, "qcom,vddp-ref-clk",
				      &host->vddp_ref_clk);

	err = phy_init(host->generic_phy);
	if (err) {
		dev_err(hba->dev, "%s: phy init failed, err %d\n",
				__func__, err);
		goto out_variant_clear;
	}
	mutex_init(&host->phy_mutex);

	if (host->vddp_ref_clk) {
		err = ufs_qcom_enable_vreg(dev, host->vddp_ref_clk);
		if (err) {
			dev_err(dev, "%s: failed enabling ref clk supply: %d\n",
				__func__, err);
			goto out_phy_exit;
		}
	}

	err = ufs_qcom_parse_reg_info(host, "qcom,vccq-parent",
				      &host->vccq_parent);
	if (host->vccq_parent) {
		err = ufs_qcom_enable_vreg(dev, host->vccq_parent);
		if (err) {
			dev_err(dev, "%s: failed enable vccq-parent err=%d\n",
				__func__, err);
			goto out_disable_vddp;
		}
	}

	list_for_each_entry(clki, &hba->clk_list_head, list) {
		if (!strcmp(clki->name, "core_clk_unipro")) {
			clki->keep_link_active = true;
			host->core_unipro_clki = clki;
		} else if (!strcmp(clki->name, "ref_clk"))
			host->ref_clki = clki;
	}

	err = ufs_qcom_init_lane_clks(host);
	if (err)
		goto out_disable_vccq_parent;

	ufs_qcom_parse_pm_level(hba);
	ufs_qcom_parse_limits(host);
	ufs_qcom_parse_g4_workaround_flag(host);
	ufs_qcom_parse_lpm(host);
	if (host->disable_lpm)
		pm_runtime_forbid(host->hba->dev);

	ufs_qcom_parse_wb(host);
	ufs_qcom_set_caps(hba);
	ufs_qcom_advertise_quirks(hba);

	err = ufs_qcom_shared_ice_init(hba);
	if (err)
		dev_err(hba->dev, "Shared ICE Init failed, ret=%d\n", err);

	err = ufs_qcom_ice_init(host);
	if (err)
		goto out_variant_clear;

	/*
	 * Instantiate crypto capabilities for wrapped keys.
	 * It is controlled by CONFIG_SCSI_UFS_CRYPTO_QTI.
	 * If this is not defined, this API would return zero and
	 * non-wrapped crypto capabilities will be instantiated.
	 */
	ufshcd_qti_hba_init_crypto_capabilities(hba);

	ufs_qcom_set_bus_vote(hba, true);
	/* enable the device ref clock for HS mode*/
	if (ufshcd_is_hs_mode(&hba->pwr_info))
		ufs_qcom_dev_ref_clk_ctrl(host, true);

	if (hba->dev->id < MAX_UFS_QCOM_HOSTS)
		ufs_qcom_hosts[hba->dev->id] = host;

	ufs_qcom_get_default_testbus_cfg(host);
	err = ufs_qcom_testbus_config(host);
	if (err)
		/* Failure is non-fatal */
		dev_warn(dev, "%s: failed to configure the testbus %d\n",
				__func__, err);

<<<<<<< HEAD
	/*
	 * Power up the PHY using the minimum supported gear (UFS_HS_G2).
	 * Switching to max gear will be performed during reinit if supported.
	 */
	host->hs_gear = UFS_HS_G2;

	ufs_qcom_init_sysfs(hba);

	ut->tcd = devm_thermal_of_cooling_device_register(dev,
							  dev->of_node,
							  "ufs",
							  dev,
							  &ufs_thermal_ops);
	if (IS_ERR(ut->tcd))
		dev_warn(dev, "Thermal mitigation registration failed: %d\n",
			 PTR_ERR(ut->tcd));
	else
		host->uqt.curr_state = UFS_QCOM_LVL_NO_THERM;

	ufs_qcom_save_host_ptr(hba);

	ufs_qcom_qos_init(hba);
	ufs_qcom_parse_irq_affinity(hba);
	ufs_qcom_ber_mon_init(hba);
	host->ufs_ipc_log_ctx = ipc_log_context_create(UFS_QCOM_MAX_LOG_SZ,
							"ufs-qcom", 0);
	if (!host->ufs_ipc_log_ctx)
		dev_warn(dev, "IPC Log init - failed\n");

	/* register minidump */
	if (msm_minidump_enabled()) {
		ufs_qcom_register_minidump((uintptr_t)host,
					sizeof(struct ufs_qcom_host), "UFS_QHOST", 0);
		ufs_qcom_register_minidump((uintptr_t)hba,
					sizeof(struct ufs_hba), "UFS_HBA", 0);
		ufs_qcom_register_minidump((uintptr_t)hba->host,
					sizeof(struct Scsi_Host), "UFS_SHOST", 0);
	}
=======
>>>>>>> 4ab56270
	return 0;

out_disable_vccq_parent:
	if (host->vccq_parent)
		ufs_qcom_disable_vreg(dev, host->vccq_parent);
out_disable_vddp:
	if (host->vddp_ref_clk)
		ufs_qcom_disable_vreg(dev, host->vddp_ref_clk);
out_phy_exit:
	phy_exit(host->generic_phy);
out_variant_clear:
	ufshcd_set_variant(hba, NULL);

	return err;
}

static void ufs_qcom_exit(struct ufs_hba *hba)
{
	struct ufs_qcom_host *host = ufshcd_get_variant(hba);

	ufs_qcom_disable_lane_clks(host);
	ufs_qcom_phy_power_off(hba);
	phy_exit(host->generic_phy);
}

static int ufs_qcom_set_dme_vs_core_clk_ctrl_clear_div(struct ufs_hba *hba,
						       u32 clk_1us_cycles,
						       u32 clk_40ns_cycles)
{
	struct ufs_qcom_host *host = ufshcd_get_variant(hba);
	int err;
	u32 core_clk_ctrl_reg, clk_cycles;
	u32 mask = DME_VS_CORE_CLK_CTRL_MAX_CORE_CLK_1US_CYCLES_MASK;
	u32 offset = 0;

	/* Bits mask and offset changed on UFS host controller V4.0.0 onwards */
	if (host->hw_ver.major >= 4) {
		mask = DME_VS_CORE_CLK_CTRL_MAX_CORE_CLK_1US_CYCLES_MASK_V4;
		offset = DME_VS_CORE_CLK_CTRL_MAX_CORE_CLK_1US_CYCLES_OFFSET_V4;
	}

	if (clk_1us_cycles > mask)
		return -EINVAL;

	err = ufshcd_dme_get(hba,
			     UIC_ARG_MIB(DME_VS_CORE_CLK_CTRL),
			     &core_clk_ctrl_reg);
	if (err)
		return err;

	core_clk_ctrl_reg &= ~mask;
	core_clk_ctrl_reg |= clk_1us_cycles;
	core_clk_ctrl_reg <<= offset;

	/* Clear CORE_CLK_DIV_EN */
	core_clk_ctrl_reg &= ~DME_VS_CORE_CLK_CTRL_CORE_CLK_DIV_EN_BIT;

	err = ufshcd_dme_set(hba,
			     UIC_ARG_MIB(DME_VS_CORE_CLK_CTRL),
			     core_clk_ctrl_reg);

	/* UFS host controller V4.0.0 onwards needs to program
	 * PA_VS_CORE_CLK_40NS_CYCLES attribute per programmed frequency of
	 * unipro core clk of UFS host controller.
	 */
	if (!err && (host->hw_ver.major >= 4)) {
		if (clk_40ns_cycles > PA_VS_CORE_CLK_40NS_CYCLES_MASK)
			return -EINVAL;

		err = ufshcd_dme_get(hba,
				     UIC_ARG_MIB(PA_VS_CORE_CLK_40NS_CYCLES),
				     &clk_cycles);
		if (err)
			return err;

		clk_cycles &= ~PA_VS_CORE_CLK_40NS_CYCLES_MASK;
		clk_cycles |= clk_40ns_cycles;

		err = ufshcd_dme_set(hba,
				     UIC_ARG_MIB(PA_VS_CORE_CLK_40NS_CYCLES),
				     clk_cycles);
	}

	return err;
}

static int ufs_qcom_clk_scale_up_pre_change(struct ufs_hba *hba)
{
	struct ufs_qcom_host *host = ufshcd_get_variant(hba);
	struct ufs_pa_layer_attr *attr = &host->dev_req_params;
	int err = 0;

	if (!ufs_qcom_cap_qunipro(host))
		goto out;

	if (attr)
		__ufs_qcom_cfg_timers(hba, attr->gear_rx, attr->pwr_rx,
				      attr->hs_rate, false, true);

	err = ufs_qcom_set_dme_vs_core_clk_ctrl_max_freq_mode(hba);
out:
	return err;
}

static int ufs_qcom_clk_scale_up_post_change(struct ufs_hba *hba)
{
	unsigned long flags;

	spin_lock_irqsave(hba->host->host_lock, flags);
	hba->clk_gating.delay_ms = UFS_QCOM_CLK_GATING_DELAY_MS_PERF;
	spin_unlock_irqrestore(hba->host->host_lock, flags);

	return 0;
}

static int ufs_qcom_clk_scale_down_pre_change(struct ufs_hba *hba)
{
	struct ufs_qcom_host *host = ufshcd_get_variant(hba);
	int err;
	u32 core_clk_ctrl_reg;

	if (!ufs_qcom_cap_qunipro(host))
		return 0;

	err = ufshcd_dme_get(hba,
			    UIC_ARG_MIB(DME_VS_CORE_CLK_CTRL),
			    &core_clk_ctrl_reg);

	/* make sure CORE_CLK_DIV_EN is cleared */
	if (!err &&
	    (core_clk_ctrl_reg & DME_VS_CORE_CLK_CTRL_CORE_CLK_DIV_EN_BIT)) {
		core_clk_ctrl_reg &= ~DME_VS_CORE_CLK_CTRL_CORE_CLK_DIV_EN_BIT;
		err = ufshcd_dme_set(hba,
				    UIC_ARG_MIB(DME_VS_CORE_CLK_CTRL),
				    core_clk_ctrl_reg);
	}

	return err;
}

static int ufs_qcom_clk_scale_down_post_change(struct ufs_hba *hba)
{
	struct ufs_qcom_host *host = ufshcd_get_variant(hba);
	struct ufs_pa_layer_attr *attr = &host->dev_req_params;
	int err = 0;
	struct ufs_clk_info *clki;
	struct list_head *head = &hba->clk_list_head;
	u32 curr_freq = 0;
	unsigned long flags;

	spin_lock_irqsave(hba->host->host_lock, flags);
	hba->clk_gating.delay_ms = UFS_QCOM_CLK_GATING_DELAY_MS_PWR_SAVE;
	spin_unlock_irqrestore(hba->host->host_lock, flags);

	if (!ufs_qcom_cap_qunipro(host))
		return 0;

	if (attr)
		ufs_qcom_cfg_timers(hba, attr->gear_rx, attr->pwr_rx,
				    attr->hs_rate, false);

	list_for_each_entry(clki, head, list) {
		if (!IS_ERR_OR_NULL(clki->clk) &&
		    (!strcmp(clki->name, "core_clk_unipro"))) {
			curr_freq = clk_get_rate(clki->clk);
			break;
		}
	}

	switch (curr_freq) {
	case 37500000:
		err = ufs_qcom_set_dme_vs_core_clk_ctrl_clear_div(hba, 38, 2);
		break;
	case 75000000:
		err = ufs_qcom_set_dme_vs_core_clk_ctrl_clear_div(hba, 75, 3);
		break;
	case 100000000:
		err = ufs_qcom_set_dme_vs_core_clk_ctrl_clear_div(hba, 100, 4);
		break;
	default:
		err = -EINVAL;
		dev_err(hba->dev, "unipro curr_freq=%u entry missing\n", curr_freq);
		break;
	}

	return err;
}

static int ufs_qcom_clk_scale_notify(struct ufs_hba *hba,
		bool scale_up, enum ufs_notify_change_status status)
{
	struct ufs_qcom_host *host = ufshcd_get_variant(hba);
	struct ufs_pa_layer_attr *dev_req_params = &host->dev_req_params;
	int err = 0;

	/*
	 * PM functions invoke ufshcd_host_reset_and_restore() directly.
	 * ufshcd_host_reset_and_restore() doesn't set the ufshcd_state.
	 */
	if (hba->pm_op_in_progress || hba->ufshcd_state == UFSHCD_STATE_RESET)
		return 0;

	if (status == PRE_CHANGE) {
		err = ufshcd_uic_hibern8_enter(hba);
		if (err)
			return err;
		if (scale_up) {
			err = ufs_qcom_clk_scale_up_pre_change(hba);
			if (!host->cpufreq_dis &&
			    !(atomic_read(&host->therm_mitigation))) {
				atomic_set(&host->num_reqs_threshold, 0);
				queue_delayed_work(host->ufs_qos->workq,
						  &host->fwork,
					msecs_to_jiffies(
						UFS_QCOM_LOAD_MON_DLY_MS));
			}
		} else {
			err = ufs_qcom_clk_scale_down_pre_change(hba);
			cancel_dwork_unvote_cpufreq(hba);
		}
		if (err)
			ufshcd_uic_hibern8_exit(hba);
	} else {
		if (scale_up)
			err = ufs_qcom_clk_scale_up_post_change(hba);
		else
			err = ufs_qcom_clk_scale_down_post_change(hba);


		if (err || !dev_req_params) {
			ufshcd_uic_hibern8_exit(hba);
			goto out;
		}
		ufs_qcom_cfg_timers(hba,
				    dev_req_params->gear_rx,
				    dev_req_params->pwr_rx,
				    dev_req_params->hs_rate,
				    false);
		ufs_qcom_update_bus_bw_vote(host);
		ufshcd_uic_hibern8_exit(hba);
	}

	if (!err)
		atomic_set(&host->scale_up, scale_up);
out:
	if (scale_up)
		ufs_qcom_log_str(host, "^,%d,%d\n", status, err);
	else
		ufs_qcom_log_str(host, "v,%d,%d\n", status, err);
	return err;
}

/*
 * ufs_qcom_ber_mon_init - init BER monition history mode name and register domain list.
 */
static void ufs_qcom_ber_mon_init(struct ufs_hba *hba)
{
	struct ufs_qcom_host *host = ufshcd_get_variant(hba);
	int m = UFS_QCOM_BER_MODE_G1_G4;

	INIT_LIST_HEAD(&host->regs_list_head);

	for (m = UFS_QCOM_BER_MODE_G1_G4; m < UFS_QCOM_BER_MODE_MAX; m++) {
		switch (m) {
		case UFS_QCOM_BER_MODE_G1_G4:
			host->ber_hist[m].name = "gear1-4";
			break;
		case UFS_QCOM_BER_MODE_G5:
			host->ber_hist[m].name = "gear5";
			break;
		default:
			break;
		}
	}
}

static void ufs_qcom_print_ber_hist(struct ufs_qcom_host *host)
{
	struct ufs_qcom_ber_hist *h;
	int m = UFS_QCOM_BER_MODE_G1_G4;
	int i;

	for (m = UFS_QCOM_BER_MODE_G1_G4; m < UFS_QCOM_BER_MODE_MAX; m++) {
		h = &host->ber_hist[m];
		for (i = 0; i < UFS_QCOM_EVT_LEN; i++) {
			int p = (i + h->pos) % UFS_QCOM_EVT_LEN;

			if (h->tstamp[p] == 0)
				continue;
			dev_err(host->hba->dev, "pa_err_%d=0x%x, err_code=0x%x, gear=%d, time=%lld us\n",
						p, h->uec_pa[p], h->err_code[p], h->gear[p],
						ktime_to_us(h->tstamp[p]));
		}
		dev_err(host->hba->dev, "total %llu PA error on %s mode\n", h->cnt, h->name);
	}
}

static bool ufs_qcom_cal_ber(struct ufs_qcom_host *host, struct ufs_qcom_ber_hist *h)
{
	int idx_start, idx_end, i;
	s64 total_run_time = 0;
	s64 total_full_time = 0;
	u32 gear = h->gear[h->pos-1];

	if (!override_ber_threshold)
		ber_threshold = ber_table[gear].ber_threshold;

	if (!override_ber_duration)
		ber_mon_dur_ms = UFS_QCOM_BER_DUR_DEF_MS;

	dev_dbg(host->hba->dev, "ber=%d, dur_ms=%d, h->cnt=%d, pos=%d\n",
					ber_threshold, ber_mon_dur_ms, h->cnt, h->pos);

	/* return from here if total error count is not more than BER threshold */
	if (h->cnt <= ber_threshold)
		return false;

	/*
	 * BER threshold allows num (ber_threshold) of errors, and we have h->cnt errors,
	 * go find the error event slot which records the #(h->cnt - ber_threshold) error.
	 */
	idx_end = (h->cnt - 1) % UFS_QCOM_EVT_LEN;
	idx_start = ((h->cnt - 1) - ber_threshold) % UFS_QCOM_EVT_LEN;

	/*
	 * Calculate the total valid running time
	 * plus one here due to the first step in
	 * following while loop is i--.
	 */
	i = idx_end + 1;
	do {
		i--;
		if (i < 0)
			i += UFS_QCOM_EVT_LEN;
		total_run_time += h->run_time[i];
		total_full_time += h->full_time[i];
	} while (i != idx_start);

	dev_dbg(host->hba->dev, "idx_start=%d, idx_end=%d, total_time=%lld ms, total_run_time=%lld ms\n",
					idx_start, idx_end, total_full_time, total_run_time);

	if (total_run_time < ber_mon_dur_ms)
		return true;

	return false;
}

static bool ufs_qcom_update_ber_event(struct ufs_qcom_host *host,
									  u32 data,
									  enum ufs_hs_gear_tag gear)
{
	struct ufs_qcom_ber_hist *h;
	ktime_t t_prv;
	u32 mode = ber_table[gear].mode;
	bool rc = false;

	h = &host->ber_hist[mode];
	h->uec_pa[h->pos] = data;

	/* For PHY errors, record PA error code */
	if ((data & 0xFF) & ~UIC_PHY_ADAPTER_LAYER_GENERIC_ERROR)
		h->err_code[h->pos] = ufshcd_readl(host->hba, UFS_MEM_REG_PA_ERR_CODE);

	h->gear[h->pos] = gear;
	h->tstamp[h->pos] = ktime_get();

	if (h->pos != 0)
		t_prv = h->tstamp[h->pos - 1];
	else if (h->cnt == 0)
		t_prv = ms_to_ktime(0);
	else
		t_prv = h->tstamp[UFS_QCOM_EVT_LEN - 1];

	/* Calcuate the valid running time since last PA error event */
	h->full_time[h->pos] = ktime_to_ms(ktime_sub(h->tstamp[h->pos], t_prv));
	h->run_time[h->pos] = h->full_time[h->pos] - idle_time[mode];

	/* reset idle time for next error event. */
	idle_time[mode] = 0;

	h->cnt++;
	h->pos = (h->pos + 1) % UFS_QCOM_EVT_LEN;

	/* don't need to calculate again if BER has already exceeded threshold */
	if (!host->ber_th_exceeded)
		rc = ufs_qcom_cal_ber(host, h);

	return rc;
}

static void ufs_qcom_save_all_regs(struct ufs_qcom_host *host)
{
	struct phy *phy = host->generic_phy;

	ufs_qcom_save_regs(host, 0, UFSHCI_REG_SPACE_SIZE,
							"host_regs ");
	ufs_qcom_save_regs(host, REG_UFS_SYS1CLK_1US, 16 * 4,
							"HCI Vendor Specific Registers ");
	ufs_qcom_save_regs(host, UFS_MEM_ICE, 29 * 4,
							"HCI Shared ICE Registers ");
	ufs_qcom_save_regs(host, UFS_TEST_BUS, 4,
							"UFS_TEST_BUS ");
	ufs_qcom_save_testbus(host);
	ufs_qcom_phy_dbg_register_save(phy);
}

static void ufs_qcom_event_notify(struct ufs_hba *hba,
								  enum ufs_event_type evt,
								  void *data)
{
	struct ufs_qcom_host *host = ufshcd_get_variant(hba);
	struct phy *phy = host->generic_phy;
	bool ber_th_exceeded = false;

	switch (evt) {
	case UFS_EVT_PA_ERR:
		ber_th_exceeded = ufs_qcom_update_ber_event(host, *(u32 *)data,
								hba->pwr_info.gear_rx);

		if (ber_th_exceeded) {
			host->ber_th_exceeded = true;
			ufs_qcom_save_all_regs(host);
			ufs_qcom_print_ber_hist(host);

			if (crash_on_ber) {
				ufs_qcom_phy_dbg_register_dump(phy);
				BUG_ON(1);
			}
		}

		if (host->ber_th_exceeded)
			dev_err(hba->dev, "Warning: BER exceed threshold !!!\n");

		break;
	default:
		break;
	}
}

void ufs_qcom_print_hw_debug_reg_all(struct ufs_hba *hba,
		void *priv, void (*print_fn)(struct ufs_hba *hba,
		int offset, int num_regs, const char *str, void *priv))
{
	u32 reg;
	struct ufs_qcom_host *host;

	if (unlikely(!hba)) {
		pr_err("%s: hba is NULL\n", __func__);
		return;
	}
	if (unlikely(!print_fn)) {
		dev_err(hba->dev, "%s: print_fn is NULL\n", __func__);
		return;
	}

	host = ufshcd_get_variant(hba);
	if (!(host->dbg_print_en & UFS_QCOM_DBG_PRINT_REGS_EN))
		return;

	reg = ufs_qcom_get_debug_reg_offset(host, UFS_UFS_DBG_RD_REG_OCSC);
	print_fn(hba, reg, 44, "UFS_UFS_DBG_RD_REG_OCSC ", priv);

	reg = ufshcd_readl(hba, REG_UFS_CFG1);
	reg |= UTP_DBG_RAMS_EN;
	ufshcd_writel(hba, reg, REG_UFS_CFG1);

	reg = ufs_qcom_get_debug_reg_offset(host, UFS_UFS_DBG_RD_EDTL_RAM);
	print_fn(hba, reg, 32, "UFS_UFS_DBG_RD_EDTL_RAM ", priv);

	reg = ufs_qcom_get_debug_reg_offset(host, UFS_UFS_DBG_RD_DESC_RAM);
	print_fn(hba, reg, 128, "UFS_UFS_DBG_RD_DESC_RAM ", priv);

	reg = ufs_qcom_get_debug_reg_offset(host, UFS_UFS_DBG_RD_PRDT_RAM);
	print_fn(hba, reg, 64, "UFS_UFS_DBG_RD_PRDT_RAM ", priv);

	/* clear bit 17 - UTP_DBG_RAMS_EN */
	ufshcd_rmwl(hba, UTP_DBG_RAMS_EN, 0, REG_UFS_CFG1);

	reg = ufs_qcom_get_debug_reg_offset(host, UFS_DBG_RD_REG_UAWM);
	print_fn(hba, reg, 4, "UFS_DBG_RD_REG_UAWM ", priv);

	reg = ufs_qcom_get_debug_reg_offset(host, UFS_DBG_RD_REG_UARM);
	print_fn(hba, reg, 4, "UFS_DBG_RD_REG_UARM ", priv);

	reg = ufs_qcom_get_debug_reg_offset(host, UFS_DBG_RD_REG_TXUC);
	print_fn(hba, reg, 48, "UFS_DBG_RD_REG_TXUC ", priv);

	reg = ufs_qcom_get_debug_reg_offset(host, UFS_DBG_RD_REG_RXUC);
	print_fn(hba, reg, 27, "UFS_DBG_RD_REG_RXUC ", priv);

	reg = ufs_qcom_get_debug_reg_offset(host, UFS_DBG_RD_REG_DFC);
	print_fn(hba, reg, 19, "UFS_DBG_RD_REG_DFC ", priv);

	reg = ufs_qcom_get_debug_reg_offset(host, UFS_DBG_RD_REG_TRLUT);
	print_fn(hba, reg, 64, "UFS_DBG_RD_REG_TRLUT ", priv);

	reg = ufs_qcom_get_debug_reg_offset(host, UFS_DBG_RD_REG_TMRLUT);
	print_fn(hba, reg, 9, "UFS_DBG_RD_REG_TMRLUT ", priv);
}

static void ufs_qcom_enable_test_bus(struct ufs_qcom_host *host)
{
	ufshcd_rmwl(host->hba, UFS_REG_TEST_BUS_EN,
			UFS_REG_TEST_BUS_EN, REG_UFS_CFG1);
	ufshcd_rmwl(host->hba, TEST_BUS_EN, TEST_BUS_EN, REG_UFS_CFG1);
}

static void ufs_qcom_get_default_testbus_cfg(struct ufs_qcom_host *host)
{
	/* provide a legal default configuration */
	host->testbus.select_major = TSTBUS_UNIPRO;
	host->testbus.select_minor = 37;
}

static bool ufs_qcom_testbus_cfg_is_ok(struct ufs_qcom_host *host)
{
	if (host->testbus.select_major >= TSTBUS_MAX) {
		dev_err(host->hba->dev,
			"%s: UFS_CFG1[TEST_BUS_SEL} may not equal 0x%05X\n",
			__func__, host->testbus.select_major);
		return false;
	}

	return true;
}

/*
 * The caller of this function must make sure that the controller
 * is out of runtime suspend and appropriate clocks are enabled
 * before accessing.
 */
int ufs_qcom_testbus_config(struct ufs_qcom_host *host)
{
	int reg;
	int offset;
	u32 mask = TEST_BUS_SUB_SEL_MASK;
	unsigned long flags;
	struct ufs_hba *hba;

	if (!host)
		return -EINVAL;
	hba = host->hba;
	if (in_task())
		spin_lock_irqsave(hba->host->host_lock, flags);

	if (!ufs_qcom_testbus_cfg_is_ok(host))
		return -EPERM;

	switch (host->testbus.select_major) {
	case TSTBUS_UAWM:
		reg = UFS_TEST_BUS_CTRL_0;
		offset = 24;
		break;
	case TSTBUS_UARM:
		reg = UFS_TEST_BUS_CTRL_0;
		offset = 16;
		break;
	case TSTBUS_TXUC:
		reg = UFS_TEST_BUS_CTRL_0;
		offset = 8;
		break;
	case TSTBUS_RXUC:
		reg = UFS_TEST_BUS_CTRL_0;
		offset = 0;
		break;
	case TSTBUS_DFC:
		reg = UFS_TEST_BUS_CTRL_1;
		offset = 24;
		break;
	case TSTBUS_TRLUT:
		reg = UFS_TEST_BUS_CTRL_1;
		offset = 16;
		break;
	case TSTBUS_TMRLUT:
		reg = UFS_TEST_BUS_CTRL_1;
		offset = 8;
		break;
	case TSTBUS_OCSC:
		reg = UFS_TEST_BUS_CTRL_1;
		offset = 0;
		break;
	case TSTBUS_WRAPPER:
		reg = UFS_TEST_BUS_CTRL_2;
		offset = 16;
		break;
	case TSTBUS_COMBINED:
		reg = UFS_TEST_BUS_CTRL_2;
		offset = 8;
		break;
	case TSTBUS_UTP_HCI:
		reg = UFS_TEST_BUS_CTRL_2;
		offset = 0;
		break;
	case TSTBUS_UNIPRO:
		reg = UFS_UNIPRO_CFG;
		offset = 20;
		mask = 0xFFF;
		break;
	/*
	 * No need for a default case, since
	 * ufs_qcom_testbus_cfg_is_ok() checks that the configuration
	 * is legal
	 */
	}
	mask <<= offset;

	if (in_task())
		spin_unlock_irqrestore(hba->host->host_lock, flags);

	ufshcd_rmwl(host->hba, TEST_BUS_SEL,
		    (u32)host->testbus.select_major << 19,
		    REG_UFS_CFG1);
	ufshcd_rmwl(host->hba, mask,
		    (u32)host->testbus.select_minor << offset,
		    reg);
	ufs_qcom_enable_test_bus(host);
	/*
	 * Make sure the test bus configuration is
	 * committed before returning.
	 */
	mb();

	return 0;
}

static void ufs_qcom_testbus_read(struct ufs_hba *hba)
{
	ufshcd_dump_regs(hba, UFS_TEST_BUS, 4, "UFS_TEST_BUS ");
}

static void ufs_qcom_print_unipro_testbus(struct ufs_hba *hba)
{
	struct ufs_qcom_host *host = ufshcd_get_variant(hba);
	u32 *testbus = NULL;
	int i, nminor = 256, testbus_len = nminor * sizeof(u32);

	testbus = kmalloc(testbus_len, GFP_KERNEL);
	if (!testbus)
		return;

	host->testbus.select_major = TSTBUS_UNIPRO;
	for (i = 0; i < nminor; i++) {
		host->testbus.select_minor = i;
		ufs_qcom_testbus_config(host);
		testbus[i] = ufshcd_readl(hba, UFS_TEST_BUS);
	}
	print_hex_dump(KERN_ERR, "UNIPRO_TEST_BUS ", DUMP_PREFIX_OFFSET,
			16, 4, testbus, testbus_len, false);
	kfree(testbus);
}

static void ufs_qcom_print_utp_hci_testbus(struct ufs_hba *hba)
{
	struct ufs_qcom_host *host = ufshcd_get_variant(hba);
	u32 *testbus = NULL;
	int i, nminor = 32, testbus_len = nminor * sizeof(u32);

	testbus = kmalloc(testbus_len, GFP_KERNEL);
	if (!testbus)
		return;

	host->testbus.select_major = TSTBUS_UTP_HCI;
	for (i = 0; i < nminor; i++) {
		host->testbus.select_minor = i;
		ufs_qcom_testbus_config(host);
		testbus[i] = ufshcd_readl(hba, UFS_TEST_BUS);
	}
	print_hex_dump(KERN_ERR, "UTP_HCI_TEST_BUS ", DUMP_PREFIX_OFFSET,
			16, 4, testbus, testbus_len, false);
	kfree(testbus);
}

static void ufs_qcom_dump_dbg_regs(struct ufs_hba *hba)
{
	struct ufs_qcom_host *host = ufshcd_get_variant(hba);
	struct phy *phy = host->generic_phy;

	host->err_occurred = true;

	ufshcd_dump_regs(hba, REG_UFS_SYS1CLK_1US, 16 * 4,
			 "HCI Vendor Specific Registers ");

	ufshcd_dump_regs(hba, UFS_MEM_ICE, 29 * 4,
			 "HCI Shared ICE Registers ");

	/* sleep a bit intermittently as we are dumping too much data */
	ufs_qcom_print_hw_debug_reg_all(hba, NULL, ufs_qcom_dump_regs_wrapper);

	/* Dump ICE registers */
	ufs_qcom_ice_debug(host);

	if (in_task()) {
		usleep_range(1000, 1100);
		ufs_qcom_testbus_read(hba);
		usleep_range(1000, 1100);
		ufs_qcom_print_unipro_testbus(hba);
		usleep_range(1000, 1100);
		ufs_qcom_print_utp_hci_testbus(hba);
		usleep_range(1000, 1100);
		ufs_qcom_phy_dbg_register_dump(phy);
	}

	BUG_ON(host->crash_on_err);
}

/*
 * ufs_qcom_parse_limits - read limits from DTS
 */
static void ufs_qcom_parse_limits(struct ufs_qcom_host *host)
{
	struct device_node *np = host->hba->dev->of_node;
	u32 dev_major = 0, dev_minor = 0;
	u32 val;

	if (!np)
		return;

	host->limit_tx_hs_gear = host->max_hs_gear;
	host->limit_rx_hs_gear = host->max_hs_gear;
	host->limit_tx_pwm_gear = UFS_QCOM_LIMIT_PWMGEAR_TX;
	host->limit_rx_pwm_gear = UFS_QCOM_LIMIT_PWMGEAR_RX;
	host->limit_rate = UFS_QCOM_LIMIT_HS_RATE;
	host->limit_phy_submode = UFS_QCOM_LIMIT_PHY_SUBMODE;

	/*
	 * The bootloader passes the on board device
	 * information to the HLOS using the UFS host controller register's
	 * UFS_MEM_DEBUG_SPARE_CFG Bit[0:3] = device's minor revision
	 * UFS_MEM_DEBUG_SPARE_CFG Bit[4:7] = device's major revision
	 * For example, UFS 3.1 devices would have a 0x31, and UFS 4.0 devices
	 * would have a 0x40 as the content of the mentioned register.
	 * If the bootloader does not support this feature, the default
	 * hardcoded setting would be used. The DT settings can be used to
	 * override any other gear's and Rate's settings.
	 */
	if (host->hw_ver.major >= 0x5) {
		val = ufshcd_readl(host->hba, REG_UFS_DEBUG_SPARE_CFG);
		dev_major = FIELD_GET(GENMASK(7, 4), val);
		dev_minor = FIELD_GET(GENMASK(3, 0), val);
	}

	if (host->hw_ver.major == 0x5 && dev_major >= 0x4 && dev_minor >= 0) {
		host->limit_rate = PA_HS_MODE_A;
		host->limit_phy_submode = UFS_QCOM_PHY_SUBMODE_G5;
	} else if (host->hw_ver.major >= 0x6 && dev_major >= 0x4 && dev_minor >= 0) {
		host->limit_rate = PA_HS_MODE_B;
		host->limit_phy_submode = UFS_QCOM_PHY_SUBMODE_G5;
	}

	of_property_read_u32(np, "limit-tx-hs-gear", &host->limit_tx_hs_gear);
	of_property_read_u32(np, "limit-rx-hs-gear", &host->limit_rx_hs_gear);
	of_property_read_u32(np, "limit-tx-pwm-gear", &host->limit_tx_pwm_gear);
	of_property_read_u32(np, "limit-rx-pwm-gear", &host->limit_rx_pwm_gear);
	of_property_read_u32(np, "limit-rate", &host->limit_rate);
	of_property_read_u32(np, "limit-phy-submode", &host->limit_phy_submode);
}

/*
 * ufs_qcom_parse_g4_workaround_flag - read bypass-g4-cfgready entry from DT
 */
static void ufs_qcom_parse_g4_workaround_flag(struct ufs_qcom_host *host)
{
	struct device_node *np = host->hba->dev->of_node;
	const char *str  = "bypass-g4-cfgready";

	if (!np)
		return;

	host->bypass_g4_cfgready = of_property_read_bool(np, str);
}

/*
 * ufs_qcom_parse_lpm - read from DTS whether LPM modes should be disabled.
 */
static void ufs_qcom_parse_lpm(struct ufs_qcom_host *host)
{
	struct device_node *node = host->hba->dev->of_node;

	host->disable_lpm = of_property_read_bool(node, "qcom,disable-lpm");
	if (host->disable_lpm)
		dev_info(host->hba->dev, "(%s) All LPM is disabled\n",
			 __func__);
}

/*
 * ufs_qcom_parse_wb - read from DTS whether WB support should be enabled.
 */
static void ufs_qcom_parse_wb(struct ufs_qcom_host *host)
{
	struct device_node *node = host->hba->dev->of_node;

	host->disable_wb_support = of_property_read_bool(node,
			"qcom,disable-wb-support");
	if (host->disable_wb_support)
		pr_info("%s: WB support disabled\n", __func__);
}

/**
 * ufs_qcom_device_reset() - toggle the (optional) device reset line
 * @hba: per-adapter instance
 *
 * Toggles the (optional) reset line to reset the attached device.
 */
static int ufs_qcom_device_reset(struct ufs_hba *hba)
{
	struct ufs_qcom_host *host = ufshcd_get_variant(hba);
	int ret = 0;

	/* Reset UFS Host Controller and PHY */
	ret = ufs_qcom_host_reset(hba);
	if (ret)
		dev_warn(hba->dev, "%s: host reset returned %d\n",
				 __func__, ret);

	/* reset gpio is optional */
	if (!host->device_reset)
		return -EOPNOTSUPP;

	/*
	 * The UFS device shall detect reset pulses of 1us, sleep for 10us to
	 * be on the safe side.
	 */
	ufs_qcom_device_reset_ctrl(hba, true);
	usleep_range(10, 15);

	ufs_qcom_device_reset_ctrl(hba, false);
	usleep_range(10, 15);

	return 0;
}

#if IS_ENABLED(CONFIG_DEVFREQ_GOV_SIMPLE_ONDEMAND)
static void ufs_qcom_config_scaling_param(struct ufs_hba *hba,
					struct devfreq_dev_profile *p,
					struct devfreq_simple_ondemand_data *d)
{
	p->polling_ms = 60;
	p->timer = DEVFREQ_TIMER_DELAYED;
	d->upthreshold = 70;
	d->downdifferential = 65;
}

#else
static void ufs_qcom_config_scaling_param(struct ufs_hba *hba,
		struct devfreq_dev_profile *p,
		struct devfreq_simple_ondemand_data *data)

#endif

static struct ufs_dev_quirk ufs_qcom_dev_fixups[] = {
	{ .wmanufacturerid = UFS_VENDOR_SAMSUNG,
	  .model = UFS_ANY_MODEL,
	  .quirk = UFS_DEVICE_QUIRK_PA_HIBER8TIME |
			UFS_DEVICE_QUIRK_PA_TX_HSG1_SYNC_LENGTH},
	{ .wmanufacturerid = UFS_VENDOR_MICRON,
	  .model = UFS_ANY_MODEL,
	  .quirk = UFS_DEVICE_QUIRK_DELAY_BEFORE_LPM },
	{ .wmanufacturerid = UFS_VENDOR_SKHYNIX,
	  .model = UFS_ANY_MODEL,
	  .quirk = UFS_DEVICE_QUIRK_DELAY_BEFORE_LPM },
	{ .wmanufacturerid = UFS_VENDOR_WDC,
	  .model = UFS_ANY_MODEL,
	  .quirk = UFS_DEVICE_QUIRK_HOST_PA_TACTIVATE },
	{}
};

static void ufs_qcom_fixup_dev_quirks(struct ufs_hba *hba)
{
	ufshcd_fixup_dev_quirks(hba, ufs_qcom_dev_fixups);
}

/* Resources */
static const struct ufshcd_res_info ufs_res_info[RES_MAX] = {
	{.name = "ufs_mem",},
	{.name = "mcq",},
	/* Submission Queue DAO */
	{.name = "mcq_sqd",},
	/* Submission Queue Interrupt Status */
	{.name = "mcq_sqis",},
	/* Completion Queue DAO */
	{.name = "mcq_cqd",},
	/* Completion Queue Interrupt Status */
	{.name = "mcq_cqis",},
	/* MCQ vendor specific */
	{.name = "mcq_vs",},
};

static int ufs_qcom_mcq_config_resource(struct ufs_hba *hba)
{
	struct platform_device *pdev = to_platform_device(hba->dev);
	struct ufshcd_res_info *res;
	struct resource *res_mem, *res_mcq;
	int i, ret = 0;

	memcpy(hba->res, ufs_res_info, sizeof(ufs_res_info));

	for (i = 0; i < RES_MAX; i++) {
		res = &hba->res[i];
		res->resource = platform_get_resource_byname(pdev,
							     IORESOURCE_MEM,
							     res->name);
		if (!res->resource) {
			dev_info(hba->dev, "Resource %s not provided\n", res->name);
			if (i == RES_UFS)
				return -ENOMEM;
			continue;
		} else if (i == RES_UFS) {
			res_mem = res->resource;
			res->base = hba->mmio_base;
			continue;
		}

		res->base = devm_ioremap_resource(hba->dev, res->resource);
		if (IS_ERR(res->base)) {
			dev_err(hba->dev, "Failed to map res %s, err=%d\n",
					 res->name, (int)PTR_ERR(res->base));
			res->base = NULL;
			ret = PTR_ERR(res->base);
			return ret;
		}
	}

	/* MCQ resource provided in DT */
	res = &hba->res[RES_MCQ];
	/* Bail if MCQ resource is provided */
	if (res->base)
		goto out;

	/* Explicitly allocate MCQ resource from ufs_mem */
	res_mcq = devm_kzalloc(hba->dev, sizeof(*res_mcq), GFP_KERNEL);
	if (!res_mcq)
		return ret;

	res_mcq->start = res_mem->start +
			 MCQ_SQATTR_OFFSET(hba->mcq_capabilities);
	res_mcq->end = res_mcq->start + hba->nr_hw_queues * MCQ_QCFG_SIZE - 1;
	res_mcq->flags = res_mem->flags;
	res_mcq->name = "mcq";

	ret = insert_resource(&iomem_resource, res_mcq);
	if (ret) {
		dev_err(hba->dev, "Failed to insert MCQ resource, err=%d\n",
			ret);
		goto insert_res_err;
	}

	res->base = devm_ioremap_resource(hba->dev, res_mcq);
	if (IS_ERR(res->base)) {
		dev_err(hba->dev, "MCQ registers mapping failed, err=%d\n",
			(int)PTR_ERR(res->base));
		ret = PTR_ERR(res->base);
		goto ioremap_err;
	}

out:
	hba->mcq_base = res->base;
	return 0;
ioremap_err:
	res->base = NULL;
	remove_resource(res_mcq);
insert_res_err:
	devm_kfree(hba->dev, res_mcq);
	return ret;
}

static int ufs_qcom_op_runtime_config(struct ufs_hba *hba)
{
	struct ufshcd_res_info *mem_res, *sqdao_res;
	struct ufshcd_mcq_opr_info_t *opr;
	int i;

	mem_res = &hba->res[RES_UFS];
	sqdao_res = &hba->res[RES_MCQ_SQD];

	if (!mem_res->base || !sqdao_res->base)
		return -EINVAL;

	for (i = 0; i < OPR_MAX; i++) {
		opr = &hba->mcq_opr[i];
		opr->offset = sqdao_res->resource->start -
			      mem_res->resource->start + 0x40 * i;
		opr->stride = 0x100;
		opr->base = sqdao_res->base + 0x40 * i;
	}

	return 0;
}

static int ufs_qcom_get_hba_mac(struct ufs_hba *hba)
{
	/* Qualcomm HC supports up to 64 */
	return MAX_SUPP_MAC;
}

static int ufs_qcom_get_outstanding_cqs(struct ufs_hba *hba,
					unsigned long *ocqs)
{
	struct ufshcd_res_info *mcq_vs_res = &hba->res[RES_MCQ_VS];

	if (!mcq_vs_res->base)
		return -EINVAL;

	*ocqs = readl(mcq_vs_res->base + UFS_MEM_CQIS_VS);

	return 0;
}

static void ufs_qcom_write_msi_msg(struct msi_desc *desc, struct msi_msg *msg)
{
	struct device *dev = msi_desc_to_dev(desc);
	struct ufs_hba *hba = dev_get_drvdata(dev);

	ufshcd_mcq_config_esi(hba, msg);
}

static irqreturn_t ufs_qcom_mcq_esi_handler(int irq, void *__hba)
{
	struct ufs_hba *hba = __hba;
	struct ufs_qcom_host *host = ufshcd_get_variant(hba);
	u32 id = irq - host->esi_base;
	struct ufs_hw_queue *hwq = &hba->uhq[id];

	ufshcd_mcq_write_cqis(hba, 0x1, id);
	ufshcd_mcq_poll_cqe_nolock(hba, hwq);

	return IRQ_HANDLED;
}

static int ufs_qcom_config_esi(struct ufs_hba *hba)
{
	struct ufs_qcom_host *host = ufshcd_get_variant(hba);
	struct msi_desc *desc;
	struct msi_desc *failed_desc = NULL;
	int nr_irqs, ret;

	if (host->esi_enabled)
		return 0;
	else if (host->esi_base < 0)
		return -EINVAL;

	/*
	 * 1. We only handle CQs as of now.
	 * 2. Poll queues do not need ESI.
	 */
	nr_irqs = hba->nr_hw_queues - hba->nr_queues[HCTX_TYPE_POLL];
	ret = platform_msi_domain_alloc_irqs(hba->dev, nr_irqs,
					     ufs_qcom_write_msi_msg);
	if (ret)
		goto out;

	msi_for_each_desc(desc, hba->dev, MSI_DESC_ALL) {
		if (!desc->msi_index)
			host->esi_base = desc->irq;

		ret = devm_request_irq(hba->dev, desc->irq,
				       ufs_qcom_mcq_esi_handler,
				       IRQF_SHARED, "qcom-mcq-esi", hba);
		if (ret) {
			dev_err(hba->dev, "%s: Fail to request IRQ for %d, err = %d\n",
				__func__, desc->irq, ret);
			failed_desc = desc;
			break;
		}
	}

	if (ret) {
		/* Rewind */
		msi_for_each_desc(desc, hba->dev, MSI_DESC_ALL) {
			if (desc == failed_desc)
				break;
			devm_free_irq(hba->dev, desc->irq, hba);
		}
		platform_msi_domain_free_irqs(hba->dev);
	} else {
		if (host->hw_ver.major == 6 && host->hw_ver.minor == 0 &&
		    host->hw_ver.step == 0) {
			ufshcd_writel(hba,
				      ufshcd_readl(hba, REG_UFS_CFG3) | 0x1F000,
				      REG_UFS_CFG3);
		}
		ufshcd_mcq_enable_esi(hba);
	}

out:
	if (ret) {
		host->esi_base = -1;
		dev_warn(hba->dev, "Failed to request Platform MSI %d\n", ret);
	} else {
		host->esi_enabled = true;
	}

	return ret;
}

/*
 * struct ufs_hba_qcom_vops - UFS QCOM specific variant operations
 *
 * The variant operations configure the necessary controller and PHY
 * handshake during initialization.
 */
static const struct ufs_hba_variant_ops ufs_hba_qcom_vops = {
	.name                   = "qcom",
	.init                   = ufs_qcom_init,
	.exit                   = ufs_qcom_exit,
	.get_ufs_hci_version	= ufs_qcom_get_ufs_hci_version,
	.clk_scale_notify	= ufs_qcom_clk_scale_notify,
	.event_notify       = ufs_qcom_event_notify,
	.setup_clocks           = ufs_qcom_setup_clocks,
	.hce_enable_notify      = ufs_qcom_hce_enable_notify,
	.link_startup_notify    = ufs_qcom_link_startup_notify,
	.pwr_change_notify	= ufs_qcom_pwr_change_notify,
	.hibern8_notify		= ufs_qcom_hibern8_notify,
	.apply_dev_quirks	= ufs_qcom_apply_dev_quirks,
	.suspend		= ufs_qcom_suspend,
	.resume			= ufs_qcom_resume,
	.dbg_register_dump	= ufs_qcom_dump_dbg_regs,
	.device_reset		= ufs_qcom_device_reset,
	.config_scaling_param = ufs_qcom_config_scaling_param,
	.setup_xfer_req         = ufs_qcom_qos,
	.program_key		= ufs_qcom_ice_program_key,
<<<<<<< HEAD
	.fixup_dev_quirks       = ufs_qcom_fixup_dev_quirks,
	.reinit_notify		= ufs_qcom_reinit_notify,
=======
>>>>>>> 4ab56270
	.mcq_config_resource	= ufs_qcom_mcq_config_resource,
	.get_hba_mac		= ufs_qcom_get_hba_mac,
	.op_runtime_config	= ufs_qcom_op_runtime_config,
	.get_outstanding_cqs	= ufs_qcom_get_outstanding_cqs,
	.config_esi		= ufs_qcom_config_esi,
};

/**
 * QCOM specific sysfs group and nodes
 */
static ssize_t err_state_show(struct device *dev,
			struct device_attribute *attr, char *buf)
{
	struct ufs_hba *hba = dev_get_drvdata(dev);
	struct ufs_qcom_host *host = ufshcd_get_variant(hba);

	return scnprintf(buf, PAGE_SIZE, "%d\n", !!host->err_occurred);
}

static DEVICE_ATTR_RO(err_state);

static ssize_t power_mode_show(struct device *dev,
			struct device_attribute *attr, char *buf)
{
	struct ufs_hba *hba = dev_get_drvdata(dev);
	static const char * const names[] = {
		"INVALID MODE",
		"FAST MODE",
		"SLOW MODE",
		"INVALID MODE",
		"FASTAUTO MODE",
		"SLOWAUTO MODE",
		"INVALID MODE",
	};

	/* Print current power info */
	return scnprintf(buf, PAGE_SIZE,
		"[Rx,Tx]: Gear[%d,%d], Lane[%d,%d], PWR[%s,%s], Rate-%c\n",
		hba->pwr_info.gear_rx, hba->pwr_info.gear_tx,
		hba->pwr_info.lane_rx, hba->pwr_info.lane_tx,
		names[hba->pwr_info.pwr_rx],
		names[hba->pwr_info.pwr_tx],
		hba->pwr_info.hs_rate == PA_HS_MODE_B ? 'B' : 'A');
}

static DEVICE_ATTR_RO(power_mode);

static ssize_t bus_speed_mode_show(struct device *dev,
			struct device_attribute *attr, char *buf)
{
	struct ufs_hba *hba = dev_get_drvdata(dev);
	struct ufs_qcom_host *host = ufshcd_get_variant(hba);

	return scnprintf(buf, PAGE_SIZE, "%d\n",
			 !!atomic_read(&host->scale_up));
}

static DEVICE_ATTR_RO(bus_speed_mode);

static ssize_t clk_status_show(struct device *dev,
			struct device_attribute *attr, char *buf)
{
	struct ufs_hba *hba = dev_get_drvdata(dev);
	struct ufs_qcom_host *host = ufshcd_get_variant(hba);

	return scnprintf(buf, PAGE_SIZE, "%d\n",
			 !!atomic_read(&host->clks_on));
}

static DEVICE_ATTR_RO(clk_status);

static unsigned int ufs_qcom_gec(struct ufs_hba *hba, u32 id,
				 char *err_name)
{
	unsigned long flags;
	int i, cnt_err = 0;
	struct ufs_event_hist *e;

	if (id >= UFS_EVT_CNT)
		return -EINVAL;

	e = &hba->ufs_stats.event[id];

	spin_lock_irqsave(hba->host->host_lock, flags);
	for (i = 0; i < UFS_EVENT_HIST_LENGTH; i++) {
		int p = (i + e->pos) % UFS_EVENT_HIST_LENGTH;

		if (e->tstamp[p] == 0)
			continue;
		dev_err(hba->dev, "%s[%d] = 0x%x at %lld us\n", err_name, p,
			e->val[p], ktime_to_us(e->tstamp[p]));

		++cnt_err;
	}

	spin_unlock_irqrestore(hba->host->host_lock, flags);
	return cnt_err;
}

static ssize_t err_count_show(struct device *dev,
			struct device_attribute *attr, char *buf)
{
	struct ufs_hba *hba = dev_get_drvdata(dev);

	return scnprintf(buf, PAGE_SIZE,
			 "%s: %d\n%s: %d\n%s: %d\n%s: %d\n",
			 "pa_err_cnt_total",
			 ufs_qcom_gec(hba, UFS_EVT_PA_ERR,
				      "pa_err_cnt_total"),
			 "dl_err_cnt_total",
			 ufs_qcom_gec(hba, UFS_EVT_DL_ERR,
				      "dl_err_cnt_total"),
			 "dme_err_cnt",
			 ufs_qcom_gec(hba, UFS_EVT_DME_ERR,
				      "dme_err_cnt"),
			 "req_abort_cnt",
			  hba->req_abort_count);

}

static DEVICE_ATTR_RO(err_count);

static ssize_t dbg_state_store(struct device *dev,
			struct device_attribute *attr,
			const char *buf, size_t count)
{
	struct ufs_hba *hba = dev_get_drvdata(dev);
	struct ufs_qcom_host *host = ufshcd_get_variant(hba);
	bool v;

	if (!capable(CAP_SYS_ADMIN))
		return -EACCES;

	if (kstrtobool(buf, &v))
		return -EINVAL;

	host->dbg_en = v;

	return count;
}

static ssize_t dbg_state_show(struct device *dev,
			struct device_attribute *attr, char *buf)
{
	struct ufs_hba *hba = dev_get_drvdata(dev);
	struct ufs_qcom_host *host = ufshcd_get_variant(hba);

#if defined(CONFIG_UFS_DBG)
	host->dbg_en = true;
#endif

	return scnprintf(buf, PAGE_SIZE, "%d\n", host->dbg_en);
}


static DEVICE_ATTR_RW(dbg_state);

static ssize_t crash_on_err_show(struct device *dev,
			struct device_attribute *attr, char *buf)
{
	struct ufs_hba *hba = dev_get_drvdata(dev);
	struct ufs_qcom_host *host = ufshcd_get_variant(hba);

	return scnprintf(buf, PAGE_SIZE, "%d\n", !!host->crash_on_err);
}

static ssize_t crash_on_err_store(struct device *dev,
			struct device_attribute *attr,
			const char *buf, size_t count)
{
	struct ufs_hba *hba = dev_get_drvdata(dev);
	struct ufs_qcom_host *host = ufshcd_get_variant(hba);
	bool v;

	if (!capable(CAP_SYS_ADMIN))
		return -EACCES;

	if (kstrtobool(buf, &v))
		return -EINVAL;

	host->crash_on_err = v;

	return count;
}


static DEVICE_ATTR_RW(crash_on_err);

static ssize_t hibern8_count_show(struct device *dev,
			struct device_attribute *attr, char *buf)
{
	u32 hw_h8_enter;
	u32 sw_h8_enter;
	u32 sw_hw_h8_enter;
	u32 hw_h8_exit;
	u32	sw_h8_exit;
	struct ufs_hba *hba = dev_get_drvdata(dev);

	pm_runtime_get_sync(hba->dev);
	ufshcd_hold(hba, false);
	hw_h8_enter = ufshcd_readl(hba, REG_UFS_HW_H8_ENTER_CNT);
	sw_h8_enter = ufshcd_readl(hba, REG_UFS_SW_H8_ENTER_CNT);
	sw_hw_h8_enter = ufshcd_readl(hba, REG_UFS_SW_AFTER_HW_H8_ENTER_CNT);
	hw_h8_exit = ufshcd_readl(hba, REG_UFS_HW_H8_EXIT_CNT);
	sw_h8_exit = ufshcd_readl(hba, REG_UFS_SW_H8_EXIT_CNT);
	ufshcd_release(hba);
	pm_runtime_put_sync(hba->dev);

	return scnprintf(buf, PAGE_SIZE,
			 "%s: %d\n%s: %d\n%s: %d\n%s: %d\n%s: %d\n",
			 "hw_h8_enter", hw_h8_enter,
			 "sw_h8_enter", sw_h8_enter,
			 "sw_after_hw_h8_enter", sw_hw_h8_enter,
			 "hw_h8_exit", hw_h8_exit,
			 "sw_h8_exit", sw_h8_exit);
}

static DEVICE_ATTR_RO(hibern8_count);

static ssize_t ber_th_exceeded_show(struct device *dev,
			struct device_attribute *attr, char *buf)
{
	struct ufs_hba *hba = dev_get_drvdata(dev);
	struct ufs_qcom_host *host = ufshcd_get_variant(hba);

	return scnprintf(buf, PAGE_SIZE, "%d\n", host->ber_th_exceeded);
}

static DEVICE_ATTR_RO(ber_th_exceeded);

static struct attribute *ufs_qcom_sysfs_attrs[] = {
	&dev_attr_err_state.attr,
	&dev_attr_power_mode.attr,
	&dev_attr_bus_speed_mode.attr,
	&dev_attr_clk_status.attr,
	&dev_attr_err_count.attr,
	&dev_attr_dbg_state.attr,
	&dev_attr_crash_on_err.attr,
	&dev_attr_hibern8_count.attr,
	&dev_attr_ber_th_exceeded.attr,
	NULL
};

static const struct attribute_group ufs_qcom_sysfs_group = {
	.name = "qcom",
	.attrs = ufs_qcom_sysfs_attrs,
};

static int ufs_qcom_init_sysfs(struct ufs_hba *hba)
{
	int ret;

	ret = sysfs_create_group(&hba->dev->kobj, &ufs_qcom_sysfs_group);
	if (ret)
		dev_err(hba->dev, "%s: Failed to create qcom sysfs group (err = %d)\n",
				 __func__, ret);

	return ret;
}

static void ufs_qcom_hook_send_command(void *param, struct ufs_hba *hba,
				       struct ufshcd_lrb *lrbp)
{
	struct ufs_qcom_host *host = ufshcd_get_variant(hba);

	if (lrbp && lrbp->cmd && lrbp->cmd->cmnd[0]) {
		struct request *rq = scsi_cmd_to_rq(lrbp->cmd);
		int sz = rq ? blk_rq_sectors(rq) : 0;
		ufs_qcom_log_str(host, "<,%x,%d,%x,%d\n",
				lrbp->cmd->cmnd[0],
				lrbp->task_tag,
				ufshcd_readl(hba,
					REG_UTP_TRANSFER_REQ_DOOR_BELL),
				sz);
	}
}

static void ufs_qcom_hook_compl_command(void *param, struct ufs_hba *hba,
				       struct ufshcd_lrb *lrbp)
{

	struct ufs_qcom_host *host = ufshcd_get_variant(hba);

	if (lrbp && lrbp->cmd) {
		int sz = scsi_cmd_to_rq(lrbp->cmd) ?
				blk_rq_sectors(scsi_cmd_to_rq(lrbp->cmd)) : 0;
		ufs_qcom_log_str(host, ">,%x,%d,%x,%d\n",
				lrbp->cmd->cmnd[0],
				lrbp->task_tag,
				ufshcd_readl(hba,
					REG_UTP_TRANSFER_REQ_DOOR_BELL),
				sz);
	}
}

static void ufs_qcom_hook_send_uic_command(void *param, struct ufs_hba *hba,
					const struct uic_command *ucmd,
					int str_t)
{
	struct ufs_qcom_host *host = ufshcd_get_variant(hba);
	unsigned int a, b, c, cmd;
	char ch;

	if (str_t == UFS_CMD_SEND) {
		a = ucmd->argument1;
		b = ucmd->argument2;
		c = ucmd->argument3;
		cmd = ucmd->command;
		ch = '(';
	} else {
		a = ufshcd_readl(hba, REG_UIC_COMMAND_ARG_1),
		b = ufshcd_readl(hba, REG_UIC_COMMAND_ARG_2),
		c = ufshcd_readl(hba, REG_UIC_COMMAND_ARG_3);
		cmd = ufshcd_readl(hba, REG_UIC_COMMAND);
		ch = ')';
	}
	ufs_qcom_log_str(host, "%c,%x,%x,%x,%x\n",
				ch, cmd, a, b, c);
}

static void ufs_qcom_hook_send_tm_command(void *param, struct ufs_hba *hba,
					int tag, int str)
{

}

static void ufs_qcom_hook_check_int_errors(void *param, struct ufs_hba *hba,
					bool queue_eh_work)
{
	struct ufs_qcom_host *host = ufshcd_get_variant(hba);

	if (queue_eh_work)
		ufs_qcom_log_str(host, "_,%x,%x\n",
					hba->errors, hba->uic_error);
}

static void ufs_qcom_update_sdev(void *param, struct scsi_device *sdev)
{
	sdev->broken_fua = 1;
}

/*
 * Refer: common/include/trace/hooks/ufshcd.h for available hooks
 */
static void ufs_qcom_register_hooks(void)
{
	register_trace_android_vh_ufs_send_command(ufs_qcom_hook_send_command,
						NULL);
	register_trace_android_vh_ufs_compl_command(
				ufs_qcom_hook_compl_command, NULL);
	register_trace_android_vh_ufs_send_uic_command(
				ufs_qcom_hook_send_uic_command, NULL);
	register_trace_android_vh_ufs_send_tm_command(
				ufs_qcom_hook_send_tm_command, NULL);
	register_trace_android_vh_ufs_check_int_errors(
				ufs_qcom_hook_check_int_errors, NULL);
	register_trace_android_vh_ufs_update_sdev(ufs_qcom_update_sdev, NULL);
}

#ifdef CONFIG_ARM_QCOM_CPUFREQ_HW
static int ufs_cpufreq_status(void)
{
	struct cpufreq_policy *policy;

	policy = cpufreq_cpu_get(0);
	if (!policy) {
		pr_warn("cpufreq not probed yet, defer once\n");
		return -EPROBE_DEFER;
	}

	cpufreq_cpu_put(policy);

	return 0;
}
#else
static int ufs_cpufreq_status(void)
{
	return 0;
}
#endif


/**
 * ufs_qcom_probe - probe routine of the driver
 * @pdev: pointer to Platform device handle
 *
 * Return zero for success and non-zero for failure
 */
static int ufs_qcom_probe(struct platform_device *pdev)
{
	int err = 0;
	struct device *dev = &pdev->dev;
	struct device_node *np = dev->of_node;

	/**
	 * CPUFreq driver is needed for performance reasons.
	 * Assumption - cpufreq gets probed the second time.
	 * If cpufreq is not probed by the time the driver requests for cpu
	 * policy later on, cpufreq would be disabled and performance would be
	 * impacted adversly.
	 */
	err = ufs_cpufreq_status();
	if (err)
		return err;

	/*
	 * On qcom platforms, bootdevice is the primary storage
	 * device. This device can either be eMMC or UFS.
	 * The type of device connected is detected at runtime.
	 * So, if an eMMC device is connected, and this function
	 * is invoked, it would turn-off the regulator if it detects
	 * that the storage device is not ufs.
	 * These regulators are turned ON by the bootloaders & turning
	 * them off without sending PON may damage the connected device.
	 * Hence, check for the connected device early-on & don't turn-off
	 * the regulators.
	 */
	if (of_property_read_bool(np, "non-removable") &&
	    strlen(android_boot_dev) &&
	    strcmp(android_boot_dev, dev_name(dev)))
		return -ENODEV;

	/* Perform generic probe */
	err = ufshcd_pltfrm_init(pdev, &ufs_hba_qcom_vops);
	if (err)
		return dev_err_probe(dev, err, "ufshcd_pltfrm_init() failed\n");

	ufs_qcom_register_hooks();
	return err;
}

/**
 * ufs_qcom_remove - set driver_data of the device to NULL
 * @pdev: pointer to platform device handle
 *
 * Always returns 0
 */
static int ufs_qcom_remove(struct platform_device *pdev)
{
	struct ufs_hba *hba =  platform_get_drvdata(pdev);
	struct ufs_qcom_host *host = ufshcd_get_variant(hba);
	struct ufs_qcom_qos_req *r = host->ufs_qos;
	struct qos_cpu_group *qcg = r->qcg;
	int i;

	pm_runtime_get_sync(&(pdev)->dev);
	for (i = 0; i < r->num_groups; i++, qcg++)
		remove_group_qos(qcg);

	ufshcd_remove(hba);
	platform_msi_domain_free_irqs(hba->dev);
	return 0;
}

static void ufs_qcom_shutdown(struct platform_device *pdev)
{
	struct ufs_hba *hba =  platform_get_drvdata(pdev);
	struct ufs_qcom_host *host = ufshcd_get_variant(hba);

	ufs_qcom_log_str(host, "0xdead\n");
	ufshcd_pltfrm_shutdown(pdev);

	/* UFS_RESET TLMM register cannot reset to POR value '1' after warm
	 * reset, so deassert ufs device reset line after UFS device shutdown
	 * to ensure the UFS_RESET TLMM register value is POR value
	 */
	ufs_qcom_device_reset_ctrl(hba, false);
}

static const struct of_device_id ufs_qcom_of_match[] = {
	{ .compatible = "qcom,ufshc"},
	{},
};
MODULE_DEVICE_TABLE(of, ufs_qcom_of_match);

#ifdef CONFIG_ACPI
static const struct acpi_device_id ufs_qcom_acpi_match[] = {
	{ "QCOM24A5" },
	{ },
};
MODULE_DEVICE_TABLE(acpi, ufs_qcom_acpi_match);
#endif

static const struct dev_pm_ops ufs_qcom_pm_ops = {
	SET_RUNTIME_PM_OPS(ufshcd_runtime_suspend, ufshcd_runtime_resume, NULL)
	.prepare	 = ufshcd_suspend_prepare,
	.complete	 = ufshcd_resume_complete,
#ifdef CONFIG_PM_SLEEP
	.suspend         = ufshcd_system_suspend,
	.resume          = ufshcd_system_resume,
	.freeze          = ufshcd_system_freeze,
	.restore         = ufshcd_system_restore,
	.thaw            = ufshcd_system_thaw,
#endif
};

static struct platform_driver ufs_qcom_pltform = {
	.probe	= ufs_qcom_probe,
	.remove	= ufs_qcom_remove,
	.shutdown = ufs_qcom_shutdown,
	.driver	= {
		.name	= "ufshcd-qcom",
		.pm	= &ufs_qcom_pm_ops,
		.of_match_table = of_match_ptr(ufs_qcom_of_match),
		.acpi_match_table = ACPI_PTR(ufs_qcom_acpi_match),
	},
};
module_platform_driver(ufs_qcom_pltform);

MODULE_LICENSE("GPL v2");<|MERGE_RESOLUTION|>--- conflicted
+++ resolved
@@ -792,7 +792,6 @@
 	struct phy *phy = host->generic_phy;
 	int ret = 0;
 
-<<<<<<< HEAD
 	mutex_lock(&host->phy_mutex);
 	if (!host->is_phy_pwr_on) {
 		ret = phy_power_on(phy);
@@ -802,6 +801,7 @@
 		}
 		host->is_phy_pwr_on = true;
 	}
+
 	mutex_unlock(&host->phy_mutex);
 
 	return ret;
@@ -821,17 +821,6 @@
 			return ret;
 		}
 		host->is_phy_pwr_on = false;
-=======
-	if (host->hw_ver.major == 0x1) {
-		/*
-		 * HS-G3 operations may not reliably work on legacy QCOM
-		 * UFS host controller hardware even though capability
-		 * exchange during link startup phase may end up
-		 * negotiating maximum supported gear as G3.
-		 * Hence downgrade the maximum supported gear to HS-G2.
-		 */
-		return UFS_HS_G2;
->>>>>>> 4ab56270
 	}
 	mutex_unlock(&host->phy_mutex);
 
@@ -842,12 +831,7 @@
 {
 	struct ufs_qcom_host *host = ufshcd_get_variant(hba);
 	struct phy *phy = host->generic_phy;
-<<<<<<< HEAD
 	int ret = 0;
-=======
-	int ret;
-	bool is_rate_B = UFS_QCOM_LIMIT_HS_RATE == PA_HS_MODE_B;
->>>>>>> 4ab56270
 
 	enum phy_mode mode = (host->limit_rate == PA_HS_MODE_B) ?
 					PHY_MODE_UFS_HS_B : PHY_MODE_UFS_HS_A;
@@ -857,27 +841,14 @@
 		submode = UFS_QCOM_PHY_SUBMODE_NON_G4;
 	phy_set_mode_ext(phy, mode, submode);
 
-<<<<<<< HEAD
 	ret = ufs_qcom_phy_power_on(hba);
-=======
-	if (is_rate_B)
-		phy_set_mode(phy, PHY_MODE_UFS_HS_B);
-
-	/* phy initialization - calibrate the phy */
-	ret = phy_init(phy);
->>>>>>> 4ab56270
 	if (ret) {
 		dev_err(hba->dev, "%s: phy power on failed, ret = %d\n",
 				 __func__, ret);
 		goto out;
 	}
 
-<<<<<<< HEAD
 	ret = phy_calibrate(phy);
-=======
-	/* power on phy - start serdes and phy's power and clocks */
-	ret = phy_power_on(phy);
->>>>>>> 4ab56270
 	if (ret) {
 		dev_err(hba->dev, "%s: Failed to calibrate PHY %d\n",
 				  __func__, ret);
@@ -2405,7 +2376,6 @@
 				| UFSHCD_QUIRK_DME_PEER_ACCESS_AUTO_MODE
 				| UFSHCD_QUIRK_BROKEN_PA_RXHSUNTERMCAP);
 	}
-<<<<<<< HEAD
 
 	if (host->disable_lpm)
 		hba->quirks |= UFSHCD_QUIRK_BROKEN_AUTO_HIBERN8;
@@ -2413,8 +2383,6 @@
 #if IS_ENABLED(CONFIG_SCSI_UFS_CRYPTO_QTI)
 	hba->android_quirks |= UFSHCD_ANDROID_QUIRK_CUSTOM_CRYPTO_PROFILE;
 #endif
-=======
->>>>>>> 4ab56270
 }
 
 static void ufs_qcom_set_caps(struct ufs_hba *hba)
@@ -3501,13 +3469,6 @@
 		dev_warn(dev, "%s: failed to configure the testbus %d\n",
 				__func__, err);
 
-<<<<<<< HEAD
-	/*
-	 * Power up the PHY using the minimum supported gear (UFS_HS_G2).
-	 * Switching to max gear will be performed during reinit if supported.
-	 */
-	host->hs_gear = UFS_HS_G2;
-
 	ufs_qcom_init_sysfs(hba);
 
 	ut->tcd = devm_thermal_of_cooling_device_register(dev,
@@ -3540,8 +3501,7 @@
 		ufs_qcom_register_minidump((uintptr_t)hba->host,
 					sizeof(struct Scsi_Host), "UFS_SHOST", 0);
 	}
-=======
->>>>>>> 4ab56270
+
 	return 0;
 
 out_disable_vccq_parent:
@@ -4662,11 +4622,7 @@
 	.config_scaling_param = ufs_qcom_config_scaling_param,
 	.setup_xfer_req         = ufs_qcom_qos,
 	.program_key		= ufs_qcom_ice_program_key,
-<<<<<<< HEAD
 	.fixup_dev_quirks       = ufs_qcom_fixup_dev_quirks,
-	.reinit_notify		= ufs_qcom_reinit_notify,
-=======
->>>>>>> 4ab56270
 	.mcq_config_resource	= ufs_qcom_mcq_config_resource,
 	.get_hba_mac		= ufs_qcom_get_hba_mac,
 	.op_runtime_config	= ufs_qcom_op_runtime_config,
