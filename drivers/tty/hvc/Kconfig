# SPDX-License-Identifier: GPL-2.0

config HVC_DRIVER
	bool
	help
	  Generic "hypervisor virtual console" infrastructure for various
	  hypervisors (pSeries, iSeries, Xen).
	  It will automatically be selected if one of the back-end console drivers
	  is selected.

config HVC_IRQ
	bool

config HVC_CONSOLE
	bool "pSeries Hypervisor Virtual Console support"
	depends on PPC_PSERIES
	select HVC_DRIVER
	select HVC_IRQ
	help
	  pSeries machines when partitioned support a hypervisor virtual
	  console. This driver allows each pSeries partition to have a console
	  which is accessed via the HMC.

config HVC_OLD_HVSI
	bool "Old driver for pSeries serial port (/dev/hvsi*)"
	depends on HVC_CONSOLE

config HVC_OPAL
	bool "OPAL Console support"
	depends on PPC_POWERNV
	select HVC_DRIVER
	select HVC_IRQ
	default y
	help
	  PowerNV machines running under OPAL need that driver to get a console

config HVC_RTAS
	bool "IBM RTAS Console support"
	depends on PPC_RTAS
	select HVC_DRIVER
	help
	  IBM Console device driver which makes use of RTAS

config HVC_IUCV
	bool "z/VM IUCV Hypervisor console support (VM only)"
	depends on S390 && NET
	select HVC_DRIVER
	select IUCV
	default y
	help
	  This driver provides a Hypervisor console (HVC) back-end to access
	  a Linux (console) terminal via a z/VM IUCV communication path.

config HVC_XEN
	bool "Xen Hypervisor Console support"
	depends on XEN
	select HVC_DRIVER
	select HVC_IRQ
	default y
	help
	  Xen virtual console device driver

config HVC_XEN_FRONTEND
	bool "Xen Hypervisor Multiple Consoles support"
	depends on HVC_XEN
	select XEN_XENBUS_FRONTEND
	default y
	help
	  Xen driver for secondary virtual consoles

config HVC_UDBG
	bool "udbg based fake hypervisor console"
	depends on PPC
	select HVC_DRIVER
	help
	  This is meant to be used during HW bring up or debugging when
	  no other console mechanism exist but udbg, to get you a quick
	  console for userspace. Do NOT enable in production kernels.

config HVC_DCC
	bool "ARM JTAG DCC console"
	depends on ARM || ARM64
	select HVC_DRIVER
	select SERIAL_CORE_CONSOLE
	help
	  This console uses the JTAG DCC on ARM to create a console under the HVC
	  driver. This console is used through a JTAG only on ARM. If you don't have
	  a JTAG then you probably don't want this option.

config HVC_DCC_SERIALIZE_SMP
<<<<<<< HEAD
	bool "Use DCC only on core 0"
	depends on SMP && HVC_DCC
	help
	  Some debuggers, such as Trace32 from Lauterbach GmbH, do not handle
	  reads/writes from/to DCC on more than one core. Each core has its
	  own DCC device registers, so when a core reads or writes from/to DCC,
	  it only accesses its own DCC device. Since kernel code can run on
	  any core, every time the kernel wants to write to the console, it
	  might write to a different DCC.

	  In SMP mode, Trace32 only uses the DCC on core 0. In AMP mode, it
	  creates multiple windows, and each window shows the DCC output
	  only from that core's DCC. The result is that console output is
	  either lost or scattered across windows.

	  Selecting this option will enable code that serializes all console
	  input and output to core 0. The DCC driver will create input and
	  output FIFOs that all cores will use. Reads and writes from/to DCC
	  are handled by a workqueue that runs only core 0.
=======
	bool "Use DCC only on CPU core 0"
	depends on SMP && HVC_DCC
	help
	  This is a DEBUG option to serialize all console input and output to CPU 0.
	  Some external debuggers, do not handle reads/writes from/to DCC on more
	  than one CPU core. Each core has its own DCC device registers, so when a
	  CPU core reads or writes from/to DCC, it only accesses its own DCC device.
	  Since kernel code can run on any CPU core, every time the kernel wants to
	  write to the console, it might write to a different DCC.

	  In SMP mode, external debuggers create multiple windows, and each window
	  shows the DCC output only from that core's DCC. The result is that
	  console output is either lost or scattered across windows.

	  Enable this option only if you are sure that you do not need features like
	  CPU hotplug to work. For example, during early chipset bringups without
	  debug serial console support. If unsure, say N.
>>>>>>> ee4200d5

config HVC_RISCV_SBI
	bool "RISC-V SBI console support"
	depends on RISCV_SBI_V01
	select HVC_DRIVER
	help
	  This enables support for console output via RISC-V SBI calls, which
	  is normally used only during boot to output printk.

	  If you don't know what do to here, say Y.

config HVCS
	tristate "IBM Hypervisor Virtual Console Server support"
	depends on PPC_PSERIES && HVC_CONSOLE
	help
	  Partitionable IBM Power5 ppc64 machines allow hosting of
	  firmware virtual consoles from one Linux partition by
	  another Linux partition.  This driver allows console data
	  from Linux partitions to be accessed through TTY device
	  interfaces in the device tree of a Linux partition running
	  this driver.

	  To compile this driver as a module, choose M here: the
	  module will be called hvcs.  Additionally, this module
	  will depend on arch specific APIs exported from hvcserver.ko
	  which will also be compiled when this driver is built as a
	  module.<|MERGE_RESOLUTION|>--- conflicted
+++ resolved
@@ -88,27 +88,6 @@
 	  a JTAG then you probably don't want this option.
 
 config HVC_DCC_SERIALIZE_SMP
-<<<<<<< HEAD
-	bool "Use DCC only on core 0"
-	depends on SMP && HVC_DCC
-	help
-	  Some debuggers, such as Trace32 from Lauterbach GmbH, do not handle
-	  reads/writes from/to DCC on more than one core. Each core has its
-	  own DCC device registers, so when a core reads or writes from/to DCC,
-	  it only accesses its own DCC device. Since kernel code can run on
-	  any core, every time the kernel wants to write to the console, it
-	  might write to a different DCC.
-
-	  In SMP mode, Trace32 only uses the DCC on core 0. In AMP mode, it
-	  creates multiple windows, and each window shows the DCC output
-	  only from that core's DCC. The result is that console output is
-	  either lost or scattered across windows.
-
-	  Selecting this option will enable code that serializes all console
-	  input and output to core 0. The DCC driver will create input and
-	  output FIFOs that all cores will use. Reads and writes from/to DCC
-	  are handled by a workqueue that runs only core 0.
-=======
 	bool "Use DCC only on CPU core 0"
 	depends on SMP && HVC_DCC
 	help
@@ -126,7 +105,6 @@
 	  Enable this option only if you are sure that you do not need features like
 	  CPU hotplug to work. For example, during early chipset bringups without
 	  debug serial console support. If unsure, say N.
->>>>>>> ee4200d5
 
 config HVC_RISCV_SBI
 	bool "RISC-V SBI console support"
