// SPDX-License-Identifier: GPL-2.0-only
/*
 * Copyright (c) 2018-2020, The Linux Foundation. All rights reserved.
 */

#include <linux/bitfield.h>
#include <linux/interrupt.h>
#include <linux/irq.h>
#include <linux/irqdomain.h>
#include <linux/mailbox_controller.h>
#include <linux/module.h>
#include <linux/platform_device.h>

#include <dt-bindings/mailbox/qcom-ipcc.h>

/* IPCC Register offsets */
#define IPCC_REG_SEND_ID		0x0c
#define IPCC_REG_RECV_ID		0x10
#define IPCC_REG_RECV_SIGNAL_ENABLE	0x14
#define IPCC_REG_RECV_SIGNAL_DISABLE	0x18
#define IPCC_REG_RECV_SIGNAL_CLEAR	0x1c
#define IPCC_REG_CLIENT_CLEAR		0x38

#define IPCC_SIGNAL_ID_MASK		GENMASK(15, 0)
#define IPCC_CLIENT_ID_MASK		GENMASK(31, 16)

#define IPCC_NO_PENDING_IRQ		GENMASK(31, 0)

/**
 * struct qcom_ipcc_chan_info - Per-mailbox-channel info
 * @client_id:	The client-id to which the interrupt has to be triggered
 * @signal_id:	The signal-id to which the interrupt has to be triggered
 */
struct qcom_ipcc_chan_info {
	u16 client_id;
	u16 signal_id;
};

/**
 * struct qcom_ipcc - Holder for the mailbox driver
 * @dev:		Device associated with this instance
 * @base:		Base address of the IPCC frame associated to APSS
 * @irq_domain:		The irq_domain associated with this instance
 * @chans:		The mailbox channels array
 * @mchan:		The per-mailbox channel info array
 * @mbox:		The mailbox controller
 * @num_chans:		Number of @chans elements
 * @irq:		Summary irq
 */
struct qcom_ipcc {
	struct device *dev;
	void __iomem *base;
	struct irq_domain *irq_domain;
	struct mbox_chan *chans;
	struct qcom_ipcc_chan_info *mchan;
	struct mbox_controller mbox;
	int num_chans;
	int irq;
};

static inline struct qcom_ipcc *to_qcom_ipcc(struct mbox_controller *mbox)
{
	return container_of(mbox, struct qcom_ipcc, mbox);
}

static inline u32 qcom_ipcc_get_hwirq(u16 client_id, u16 signal_id)
{
	return FIELD_PREP(IPCC_CLIENT_ID_MASK, client_id) |
	       FIELD_PREP(IPCC_SIGNAL_ID_MASK, signal_id);
}

static irqreturn_t qcom_ipcc_irq_fn(int irq, void *data)
{
	struct qcom_ipcc *ipcc = data;
	u32 hwirq;
	int virq;

	for (;;) {
		hwirq = readl(ipcc->base + IPCC_REG_RECV_ID);
		if (hwirq == IPCC_NO_PENDING_IRQ)
			break;

		virq = irq_find_mapping(ipcc->irq_domain, hwirq);
		writel(hwirq, ipcc->base + IPCC_REG_RECV_SIGNAL_CLEAR);
		generic_handle_irq(virq);
	}

	return IRQ_HANDLED;
}

static void qcom_ipcc_mask_irq(struct irq_data *irqd)
{
	struct qcom_ipcc *ipcc = irq_data_get_irq_chip_data(irqd);
	irq_hw_number_t hwirq = irqd_to_hwirq(irqd);

	writel(hwirq, ipcc->base + IPCC_REG_RECV_SIGNAL_DISABLE);
}

static void qcom_ipcc_unmask_irq(struct irq_data *irqd)
{
	struct qcom_ipcc *ipcc = irq_data_get_irq_chip_data(irqd);
	irq_hw_number_t hwirq = irqd_to_hwirq(irqd);

	writel(hwirq, ipcc->base + IPCC_REG_RECV_SIGNAL_ENABLE);
}

static struct irq_chip qcom_ipcc_irq_chip = {
	.name = "ipcc",
	.irq_mask = qcom_ipcc_mask_irq,
	.irq_unmask = qcom_ipcc_unmask_irq,
	.flags = IRQCHIP_SKIP_SET_WAKE,
};

static int qcom_ipcc_domain_map(struct irq_domain *d, unsigned int irq,
				irq_hw_number_t hw)
{
	struct qcom_ipcc *ipcc = d->host_data;

	irq_set_chip_and_handler(irq, &qcom_ipcc_irq_chip, handle_level_irq);
	irq_set_chip_data(irq, ipcc);
	irq_set_noprobe(irq);

	return 0;
}

static int qcom_ipcc_domain_xlate(struct irq_domain *d,
				  struct device_node *node, const u32 *intspec,
				  unsigned int intsize,
				  unsigned long *out_hwirq,
				  unsigned int *out_type)
{
	if (intsize != 3)
		return -EINVAL;

	*out_hwirq = qcom_ipcc_get_hwirq(intspec[0], intspec[1]);
	*out_type = intspec[2] & IRQ_TYPE_SENSE_MASK;

	return 0;
}

static const struct irq_domain_ops qcom_ipcc_irq_ops = {
	.map = qcom_ipcc_domain_map,
	.xlate = qcom_ipcc_domain_xlate,
};

static int qcom_ipcc_mbox_send_data(struct mbox_chan *chan, void *data)
{
	struct qcom_ipcc *ipcc = to_qcom_ipcc(chan->mbox);
	struct qcom_ipcc_chan_info *mchan = chan->con_priv;
	u32 hwirq;

	hwirq = qcom_ipcc_get_hwirq(mchan->client_id, mchan->signal_id);
	writel(hwirq, ipcc->base + IPCC_REG_SEND_ID);

	return 0;
}

static void qcom_ipcc_mbox_shutdown(struct mbox_chan *chan)
{
	chan->con_priv = NULL;
}

static struct mbox_chan *qcom_ipcc_mbox_xlate(struct mbox_controller *mbox,
					const struct of_phandle_args *ph)
{
	struct qcom_ipcc *ipcc = to_qcom_ipcc(mbox);
	struct qcom_ipcc_chan_info *mchan;
	struct mbox_chan *chan;
	struct device *dev;
	int chan_id;

	dev = ipcc->dev;

	if (ph->args_count != 2)
		return ERR_PTR(-EINVAL);

	for (chan_id = 0; chan_id < mbox->num_chans; chan_id++) {
		chan = &ipcc->chans[chan_id];
		mchan = chan->con_priv;

		if (!mchan)
			break;
		else if (mchan->client_id == ph->args[0] &&
				mchan->signal_id == ph->args[1])
			return ERR_PTR(-EBUSY);
	}

	if (chan_id >= mbox->num_chans)
		return ERR_PTR(-EBUSY);

	mchan = devm_kzalloc(dev, sizeof(*mchan), GFP_KERNEL);
	if (!mchan)
		return ERR_PTR(-ENOMEM);

	mchan->client_id = ph->args[0];
	mchan->signal_id = ph->args[1];
	chan->con_priv = mchan;

	return chan;
}

static const struct mbox_chan_ops ipcc_mbox_chan_ops = {
	.send_data = qcom_ipcc_mbox_send_data,
	.shutdown = qcom_ipcc_mbox_shutdown,
};

static int qcom_ipcc_setup_mbox(struct qcom_ipcc *ipcc,
				struct device_node *controller_dn)
{
	struct of_phandle_args curr_ph;
	struct device_node *client_dn;
	struct mbox_controller *mbox;
	struct device *dev = ipcc->dev;
	int i, j, ret;

	/*
	 * Find out the number of clients interested in this mailbox
	 * and create channels accordingly.
	 */
	ipcc->num_chans = 0;
	for_each_node_with_property(client_dn, "mboxes") {
		if (!of_device_is_available(client_dn))
			continue;
		i = of_count_phandle_with_args(client_dn,
						"mboxes", "#mbox-cells");
		for (j = 0; j < i; j++) {
			ret = of_parse_phandle_with_args(client_dn, "mboxes",
						"#mbox-cells", j, &curr_ph);
<<<<<<< HEAD
			if (!ret && curr_ph.np == controller_dn)
				ipcc->num_chans++;
			of_node_put(curr_ph.np);
=======
			of_node_put(curr_ph.np);
			if (!ret && curr_ph.np == controller_dn)
				ipcc->num_chans++;
>>>>>>> 97abf173
		}
	}

	/* If no clients are found, skip registering as a mbox controller */
	if (!ipcc->num_chans)
		return 0;

	ipcc->chans = devm_kcalloc(dev, ipcc->num_chans,
					sizeof(struct mbox_chan), GFP_KERNEL);
	if (!ipcc->chans)
		return -ENOMEM;

	mbox = &ipcc->mbox;
	mbox->dev = dev;
	mbox->num_chans = ipcc->num_chans;
	mbox->chans = ipcc->chans;
	mbox->ops = &ipcc_mbox_chan_ops;
	mbox->of_xlate = qcom_ipcc_mbox_xlate;
	mbox->txdone_irq = false;
	mbox->txdone_poll = false;

	return devm_mbox_controller_register(dev, mbox);
}

static int qcom_ipcc_pm_resume(struct device *dev)
{
	struct qcom_ipcc *ipcc = dev_get_drvdata(dev);
	u32 hwirq;
	int virq;

	hwirq = readl(ipcc->base + IPCC_REG_RECV_ID);
	if (hwirq == IPCC_NO_PENDING_IRQ)
		return 0;

	virq = irq_find_mapping(ipcc->irq_domain, hwirq);

	dev_dbg(dev, "virq: %d triggered client-id: %ld; signal-id: %ld\n", virq,
		FIELD_GET(IPCC_CLIENT_ID_MASK, hwirq), FIELD_GET(IPCC_SIGNAL_ID_MASK, hwirq));

	return 0;
}

static int qcom_ipcc_probe(struct platform_device *pdev)
{
	struct qcom_ipcc *ipcc;
	static int id;
	char *name;
	int ret;

	ipcc = devm_kzalloc(&pdev->dev, sizeof(*ipcc), GFP_KERNEL);
	if (!ipcc)
		return -ENOMEM;

	ipcc->dev = &pdev->dev;

	ipcc->base = devm_platform_ioremap_resource(pdev, 0);
	if (IS_ERR(ipcc->base))
		return PTR_ERR(ipcc->base);

	ipcc->irq = platform_get_irq(pdev, 0);
	if (ipcc->irq < 0)
		return ipcc->irq;

	name = devm_kasprintf(&pdev->dev, GFP_KERNEL, "ipcc_%d", id++);
	if (!name)
		return -ENOMEM;

	ipcc->irq_domain = irq_domain_add_tree(pdev->dev.of_node,
					       &qcom_ipcc_irq_ops, ipcc);
	if (!ipcc->irq_domain)
		return -ENOMEM;

	ret = qcom_ipcc_setup_mbox(ipcc, pdev->dev.of_node);
	if (ret)
		goto err_mbox;

	ret = devm_request_irq(&pdev->dev, ipcc->irq, qcom_ipcc_irq_fn,
			       IRQF_TRIGGER_HIGH | IRQF_NO_SUSPEND |
			       IRQF_NO_THREAD, name, ipcc);
	if (ret < 0) {
		dev_err(&pdev->dev, "Failed to register the irq: %d\n", ret);
		goto err_req_irq;
	}

	platform_set_drvdata(pdev, ipcc);

	return 0;

err_req_irq:
	if (ipcc->num_chans)
		mbox_controller_unregister(&ipcc->mbox);
err_mbox:
	irq_domain_remove(ipcc->irq_domain);

	return ret;
}

static int qcom_ipcc_remove(struct platform_device *pdev)
{
	struct qcom_ipcc *ipcc = platform_get_drvdata(pdev);

	disable_irq_wake(ipcc->irq);
	irq_domain_remove(ipcc->irq_domain);

	return 0;
}

static const struct of_device_id qcom_ipcc_of_match[] = {
	{ .compatible = "qcom,ipcc"},
	{}
};
MODULE_DEVICE_TABLE(of, qcom_ipcc_of_match);

static const struct dev_pm_ops qcom_ipcc_dev_pm_ops = {
	NOIRQ_SYSTEM_SLEEP_PM_OPS(NULL, qcom_ipcc_pm_resume)
};

static struct platform_driver qcom_ipcc_driver = {
	.probe = qcom_ipcc_probe,
	.remove = qcom_ipcc_remove,
	.driver = {
		.name = "qcom-ipcc",
		.of_match_table = qcom_ipcc_of_match,
		.suppress_bind_attrs = true,
		.pm = pm_sleep_ptr(&qcom_ipcc_dev_pm_ops),
	},
};

static int __init qcom_ipcc_init(void)
{
	return platform_driver_register(&qcom_ipcc_driver);
}
arch_initcall(qcom_ipcc_init);

MODULE_AUTHOR("Venkata Narendra Kumar Gutta <vnkgutta@codeaurora.org>");
MODULE_AUTHOR("Manivannan Sadhasivam <manivannan.sadhasivam@linaro.org>");
MODULE_DESCRIPTION("Qualcomm Technologies, Inc. IPCC driver");
MODULE_LICENSE("GPL v2");<|MERGE_RESOLUTION|>--- conflicted
+++ resolved
@@ -226,15 +226,9 @@
 		for (j = 0; j < i; j++) {
 			ret = of_parse_phandle_with_args(client_dn, "mboxes",
 						"#mbox-cells", j, &curr_ph);
-<<<<<<< HEAD
-			if (!ret && curr_ph.np == controller_dn)
-				ipcc->num_chans++;
-			of_node_put(curr_ph.np);
-=======
 			of_node_put(curr_ph.np);
 			if (!ret && curr_ph.np == controller_dn)
 				ipcc->num_chans++;
->>>>>>> 97abf173
 		}
 	}
 
