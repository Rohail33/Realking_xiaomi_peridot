--- conflicted
+++ resolved
@@ -493,11 +493,7 @@
 	if (idata->flags & MMC_BLK_IOC_DROP)
 		return 0;
 
-<<<<<<< HEAD
-	if (idata->flags & MMC_BLK_IOC_SBC)
-=======
 	if (idata->flags & MMC_BLK_IOC_SBC && i > 0)
->>>>>>> 1dca1fea
 		prev_idata = idatas[i - 1];
 
 	/*
