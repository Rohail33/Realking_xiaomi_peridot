// SPDX-License-Identifier: GPL-2.0-only
/*
 * Copyright (c) 2013-2022, Linux Foundation. All rights reserved.
 */

#include <linux/acpi.h>
#include <linux/time.h>
#include <linux/clk.h>
#include <linux/delay.h>
#include <linux/module.h>
#include <linux/of.h>
#include <linux/bitfield.h>
#include <linux/platform_device.h>
#include <linux/phy/phy.h>
#include <linux/gpio/consumer.h>
#include <linux/reset-controller.h>
#include <linux/interconnect.h>
#include <linux/phy/phy-qcom-ufs.h>
#include <linux/clk/qcom.h>
#include <linux/devfreq.h>
#include <linux/cpu.h>
#include <linux/blk-mq.h>
#include <linux/thermal.h>
#include <linux/cpufreq.h>
#include <linux/debugfs.h>
#include <trace/hooks/ufshcd.h>

#include "ufshcd.h"
#include "ufshcd-pltfrm.h"
#include "unipro.h"
#include "ufs-qcom.h"
#include "ufshci.h"
#include "ufs_quirks.h"
<<<<<<< HEAD
#include "ufshcd-crypto-qti.h"

#define UFS_QCOM_DEFAULT_DBG_PRINT_EN	\
	(UFS_QCOM_DBG_PRINT_REGS_EN | UFS_QCOM_DBG_PRINT_TEST_BUS_EN)

#define UFS_DDR "ufs-ddr"
#define CPU_UFS "cpu-ufs"
#define MAX_PROP_SIZE		   32
#define VDDP_REF_CLK_MIN_UV        1200000
#define VDDP_REF_CLK_MAX_UV        1200000

#define UFS_QCOM_LOAD_MON_DLY_MS 30
=======

>>>>>>> 8b0a7fb0
#define UFS_QCOM_DEFAULT_DBG_PRINT_EN	\
	(UFS_QCOM_DBG_PRINT_REGS_EN | UFS_QCOM_DBG_PRINT_TEST_BUS_EN)

#define	ANDROID_BOOT_DEV_MAX	30

/* Max number of log pages */
#define UFS_QCOM_MAX_LOG_SZ	10
#define ufs_qcom_log_str(host, fmt, ...)	\
	do {	\
		if (host->ufs_ipc_log_ctx && host->dbg_en)	\
			ipc_log_string(host->ufs_ipc_log_ctx,	\
				       ",%d,"fmt, raw_smp_processor_id(), \
				       ##__VA_ARGS__);	\
	} while (0)

static char android_boot_dev[ANDROID_BOOT_DEV_MAX];

static DEFINE_PER_CPU(struct freq_qos_request, qos_min_req);

enum {
	TSTBUS_UAWM,
	TSTBUS_UARM,
	TSTBUS_TXUC,
	TSTBUS_RXUC,
	TSTBUS_DFC,
	TSTBUS_TRLUT,
	TSTBUS_TMRLUT,
	TSTBUS_OCSC,
	TSTBUS_UTP_HCI,
	TSTBUS_COMBINED,
	TSTBUS_WRAPPER,
	TSTBUS_UNIPRO,
	TSTBUS_MAX,
};

struct ufs_qcom_dev_params {
	u32 pwm_rx_gear;	/* pwm rx gear to work in */
	u32 pwm_tx_gear;	/* pwm tx gear to work in */
	u32 hs_rx_gear;		/* hs rx gear to work in */
	u32 hs_tx_gear;		/* hs tx gear to work in */
	u32 rx_lanes;		/* number of rx lanes */
	u32 tx_lanes;		/* number of tx lanes */
	u32 rx_pwr_pwm;		/* rx pwm working pwr */
	u32 tx_pwr_pwm;		/* tx pwm working pwr */
	u32 rx_pwr_hs;		/* rx hs working pwr */
	u32 tx_pwr_hs;		/* tx hs working pwr */
	u32 hs_rate;		/* rate A/B to work in HS */
	u32 desired_working_mode;
};

static struct ufs_qcom_host *ufs_qcom_hosts[MAX_UFS_QCOM_HOSTS];

static void ufs_qcom_get_default_testbus_cfg(struct ufs_qcom_host *host);
static int ufs_qcom_set_dme_vs_core_clk_ctrl_clear_div(struct ufs_hba *hba,
						       u32 clk_1us_cycles,
						       u32 clk_40ns_cycles);
static void ufs_qcom_parse_limits(struct ufs_qcom_host *host);
static void ufs_qcom_parse_lpm(struct ufs_qcom_host *host);
static int ufs_qcom_set_dme_vs_core_clk_ctrl_max_freq_mode(struct ufs_hba *hba);
static int ufs_qcom_init_sysfs(struct ufs_hba *hba);
static int ufs_qcom_update_qos_constraints(struct qos_cpu_group *qcg,
					   enum constraint type);
static int ufs_qcom_unvote_qos_all(struct ufs_hba *hba);
static void ufs_qcom_parse_g4_workaround_flag(struct ufs_qcom_host *host);
static int ufs_qcom_mod_min_cpufreq(unsigned int cpu, s32 new_val);
static int ufs_qcom_config_shared_ice(struct ufs_qcom_host *host);

static inline void cancel_dwork_unvote_cpufreq(struct ufs_hba *hba)
{
	struct ufs_qcom_host *host = ufshcd_get_variant(hba);
	int err;

	if (host->cpufreq_dis)
		return;

	cancel_delayed_work_sync(&host->fwork);
	if (!host->cur_freq_vote)
		return;
	atomic_set(&host->num_reqs_threshold, 0);

	err = ufs_qcom_mod_min_cpufreq(host->config_cpu,
				       host->min_cpu_scale_freq);
	if (err < 0)
		dev_err(hba->dev, "fail set cpufreq-fmin_def %d:\n",
				err);
	else
		host->cur_freq_vote = false;
	dev_dbg(hba->dev, "%s,err=%d\n", __func__, err);
}

static int ufs_qcom_get_pwr_dev_param(struct ufs_qcom_dev_params *qcom_param,
				      struct ufs_pa_layer_attr *dev_max,
				      struct ufs_pa_layer_attr *agreed_pwr)
{
	int min_qcom_gear;
	int min_dev_gear;
	bool is_dev_sup_hs = false;
	bool is_qcom_max_hs = false;

	if (dev_max->pwr_rx == FAST_MODE)
		is_dev_sup_hs = true;

	if (qcom_param->desired_working_mode == FAST) {
		is_qcom_max_hs = true;
		min_qcom_gear = min_t(u32, qcom_param->hs_rx_gear,
				      qcom_param->hs_tx_gear);
	} else {
		min_qcom_gear = min_t(u32, qcom_param->pwm_rx_gear,
				      qcom_param->pwm_tx_gear);
	}

	/*
	 * device doesn't support HS but qcom_param->desired_working_mode is
	 * HS, thus device and qcom_param don't agree
	 */
	if (!is_dev_sup_hs && is_qcom_max_hs) {
		pr_err("%s: failed to agree on power mode (device doesn't support HS but requested power is HS)\n",
			__func__);
		return -EOPNOTSUPP;
	} else if (is_dev_sup_hs && is_qcom_max_hs) {
		/*
		 * since device supports HS, it supports FAST_MODE.
		 * since qcom_param->desired_working_mode is also HS
		 * then final decision (FAST/FASTAUTO) is done according
		 * to qcom_params as it is the restricting factor
		 */
		agreed_pwr->pwr_rx = agreed_pwr->pwr_tx =
						qcom_param->rx_pwr_hs;
	} else {
		/*
		 * here qcom_param->desired_working_mode is PWM.
		 * it doesn't matter whether device supports HS or PWM,
		 * in both cases qcom_param->desired_working_mode will
		 * determine the mode
		 */
		agreed_pwr->pwr_rx = agreed_pwr->pwr_tx =
			qcom_param->rx_pwr_pwm;
	}

	/*
	 * we would like tx to work in the minimum number of lanes
	 * between device capability and vendor preferences.
	 * the same decision will be made for rx
	 */
	agreed_pwr->lane_tx = min_t(u32, dev_max->lane_tx,
						qcom_param->tx_lanes);
	agreed_pwr->lane_rx = min_t(u32, dev_max->lane_rx,
						qcom_param->rx_lanes);

	/* device maximum gear is the minimum between device rx and tx gears */
	min_dev_gear = min_t(u32, dev_max->gear_rx, dev_max->gear_tx);

	/*
	 * if both device capabilities and vendor pre-defined preferences are
	 * both HS or both PWM then set the minimum gear to be the chosen
	 * working gear.
	 * if one is PWM and one is HS then the one that is PWM get to decide
	 * what is the gear, as it is the one that also decided previously what
	 * pwr the device will be configured to.
	 */
	if ((is_dev_sup_hs && is_qcom_max_hs) ||
	    (!is_dev_sup_hs && !is_qcom_max_hs))
		agreed_pwr->gear_rx = agreed_pwr->gear_tx =
			min_t(u32, min_dev_gear, min_qcom_gear);
	else if (!is_dev_sup_hs)
		agreed_pwr->gear_rx = agreed_pwr->gear_tx = min_dev_gear;
	else
		agreed_pwr->gear_rx = agreed_pwr->gear_tx = min_qcom_gear;

	agreed_pwr->hs_rate = qcom_param->hs_rate;
	return 0;
}

static struct ufs_qcom_host *rcdev_to_ufs_host(struct reset_controller_dev *rcd)
{
	return container_of(rcd, struct ufs_qcom_host, rcdev);
}

static void ufs_qcom_dump_regs_wrapper(struct ufs_hba *hba, int offset, int len,
				       const char *prefix, void *priv)
{
	ufshcd_dump_regs(hba, offset, len * 4, prefix);
}

static int ufs_qcom_get_connected_tx_lanes(struct ufs_hba *hba, u32 *tx_lanes)
{
	int err = 0;

	err = ufshcd_dme_get(hba,
			UIC_ARG_MIB(PA_CONNECTEDTXDATALANES), tx_lanes);
	if (err)
		dev_err(hba->dev, "%s: couldn't read PA_CONNECTEDTXDATALANES %d\n",
				__func__, err);

	return err;
}

static int ufs_qcom_get_connected_rx_lanes(struct ufs_hba *hba, u32 *rx_lanes)
{
	int err = 0;

	err = ufshcd_dme_get(hba,
			UIC_ARG_MIB(PA_CONNECTEDRXDATALANES), rx_lanes);
	if (err)
		dev_err(hba->dev, "%s: couldn't read PA_CONNECTEDRXDATALANES %d\n",
				__func__, err);

	return err;
}

static int ufs_qcom_host_clk_get(struct device *dev,
		const char *name, struct clk **clk_out, bool optional)
{
	struct clk *clk;
	int err = 0;

	clk = devm_clk_get(dev, name);
	if (!IS_ERR(clk)) {
		*clk_out = clk;
		return 0;
	}

	err = PTR_ERR(clk);

	if (optional && err == -ENOENT) {
		*clk_out = NULL;
		return 0;
	}

	if (err != -EPROBE_DEFER)
		dev_err(dev, "failed to get %s err %d\n", name, err);

	return err;
}

static int ufs_qcom_host_clk_enable(struct device *dev,
		const char *name, struct clk *clk)
{
	int err = 0;

	err = clk_prepare_enable(clk);
	if (err)
		dev_err(dev, "%s: %s enable failed %d\n", __func__, name, err);

	return err;
}

static void ufs_qcom_disable_lane_clks(struct ufs_qcom_host *host)
{
	if (!host->is_lane_clks_enabled)
		return;

	if (host->tx_l1_sync_clk)
		clk_disable_unprepare(host->tx_l1_sync_clk);
	clk_disable_unprepare(host->tx_l0_sync_clk);
	if (host->rx_l1_sync_clk)
		clk_disable_unprepare(host->rx_l1_sync_clk);
	clk_disable_unprepare(host->rx_l0_sync_clk);

	host->is_lane_clks_enabled = false;
}

static int ufs_qcom_enable_lane_clks(struct ufs_qcom_host *host)
{
	int err = 0;
	struct device *dev = host->hba->dev;

	if (host->is_lane_clks_enabled)
		return 0;

	err = ufs_qcom_host_clk_enable(dev, "rx_lane0_sync_clk",
		host->rx_l0_sync_clk);
	if (err)
		goto out;

	err = ufs_qcom_host_clk_enable(dev, "tx_lane0_sync_clk",
		host->tx_l0_sync_clk);
	if (err)
		goto disable_rx_l0;

	if (host->hba->lanes_per_direction > 1) {
		err = ufs_qcom_host_clk_enable(dev, "rx_lane1_sync_clk",
			host->rx_l1_sync_clk);
		if (err)
			goto disable_tx_l0;

		/* The tx lane1 clk could be muxed, hence keep this optional */
		if (host->tx_l1_sync_clk) {
			err = ufs_qcom_host_clk_enable(dev, "tx_lane1_sync_clk",
					host->tx_l1_sync_clk);
			if (err)
				goto disable_rx_l1;
		}
	}

	host->is_lane_clks_enabled = true;
	goto out;

disable_rx_l1:
	clk_disable_unprepare(host->rx_l1_sync_clk);
disable_tx_l0:
	clk_disable_unprepare(host->tx_l0_sync_clk);
disable_rx_l0:
	clk_disable_unprepare(host->rx_l0_sync_clk);
out:
	return err;
}

static int ufs_qcom_init_lane_clks(struct ufs_qcom_host *host)
{
	int err = 0;
	struct device *dev = host->hba->dev;

	if (has_acpi_companion(dev))
		return 0;

	err = ufs_qcom_host_clk_get(dev, "rx_lane0_sync_clk",
					&host->rx_l0_sync_clk, false);
	if (err) {
		dev_err(dev, "%s: failed to get rx_lane0_sync_clk, err %d\n",
				__func__, err);
		goto out;
	}

	err = ufs_qcom_host_clk_get(dev, "tx_lane0_sync_clk",
					&host->tx_l0_sync_clk, false);
	if (err) {
		dev_err(dev, "%s: failed to get tx_lane0_sync_clk, err %d\n",
				__func__, err);
		goto out;
	}

	/* In case of single lane per direction, don't read lane1 clocks */
	if (host->hba->lanes_per_direction > 1) {
		err = ufs_qcom_host_clk_get(dev, "rx_lane1_sync_clk",
			&host->rx_l1_sync_clk, false);
		if (err) {
			dev_err(dev, "%s: failed to get rx_lane1_sync_clk, err %d\n",
					__func__, err);
			goto out;
		}

		err = ufs_qcom_host_clk_get(dev, "tx_lane1_sync_clk",
			&host->tx_l1_sync_clk, true);
	}
out:
	return err;
}

static int ufs_qcom_link_startup_post_change(struct ufs_hba *hba)
{
	u32 tx_lanes;
	int err = 0;
	struct ufs_qcom_host *host = ufshcd_get_variant(hba);
	struct phy *phy = host->generic_phy;

	err = ufs_qcom_get_connected_tx_lanes(hba, &tx_lanes);
	if (err)
		goto out;

	ufs_qcom_phy_set_tx_lane_enable(phy, tx_lanes);
	/*
	 * Some UFS devices send incorrect LineCfg data as part of power mode
	 * change sequence which may cause host PHY to go into bad state.
	 * Disabling Rx LineCfg of host PHY should help avoid this.
	 */
	if (ufshcd_get_local_unipro_ver(hba) == UFS_UNIPRO_VER_1_41)
		ufs_qcom_phy_ctrl_rx_linecfg(phy, false);

	/*
	 * UFS controller has *clk_req output to GCC, for each of the clocks
	 * entering it. When *clk_req for a specific clock is de-asserted,
	 * a corresponding clock from GCC is stopped. UFS controller de-asserts
	 * *clk_req outputs when it is in Auto Hibernate state only if the
	 * Clock request feature is enabled.
	 * Enable the Clock request feature:
	 * - Enable HW clock control for UFS clocks in GCC (handled by the
	 *   clock driver as part of clk_prepare_enable).
	 * - Set the AH8_CFG.*CLK_REQ register bits to 1.
	 */
	if (ufshcd_is_auto_hibern8_supported(hba))
		ufshcd_writel(hba, ufshcd_readl(hba, UFS_AH8_CFG) |
				   UFS_HW_CLK_CTRL_EN,
				   UFS_AH8_CFG);
	/*
	 * Make sure clock request feature gets enabled for HW clk gating
	 * before further operations.
	 */
	mb();

out:
	return err;
}

static int ufs_qcom_check_hibern8(struct ufs_hba *hba)
{
	int err;
	u32 tx_fsm_val = 0;
	unsigned long timeout = jiffies + msecs_to_jiffies(HBRN8_POLL_TOUT_MS);

	do {
		err = ufshcd_dme_get(hba,
				UIC_ARG_MIB_SEL(MPHY_TX_FSM_STATE,
					UIC_ARG_MPHY_TX_GEN_SEL_INDEX(0)),
				&tx_fsm_val);
		if (err || tx_fsm_val == TX_FSM_HIBERN8)
			break;

		/* sleep for max. 200us */
		usleep_range(100, 200);
	} while (time_before(jiffies, timeout));

	/*
	 * we might have scheduled out for long during polling so
	 * check the state again.
	 */
	if (time_after(jiffies, timeout))
		err = ufshcd_dme_get(hba,
				UIC_ARG_MIB_SEL(MPHY_TX_FSM_STATE,
					UIC_ARG_MPHY_TX_GEN_SEL_INDEX(0)),
				&tx_fsm_val);

	if (err) {
		dev_err(hba->dev, "%s: unable to get TX_FSM_STATE, err %d\n",
				__func__, err);
	} else if (tx_fsm_val != TX_FSM_HIBERN8) {
		err = tx_fsm_val;
		dev_err(hba->dev, "%s: invalid TX_FSM_STATE = %d\n",
				__func__, err);
	}

	return err;
}

static void ufs_qcom_select_unipro_mode(struct ufs_qcom_host *host)
{
	ufshcd_rmwl(host->hba, QUNIPRO_SEL,
		   ufs_qcom_cap_qunipro(host) ? QUNIPRO_SEL : 0,
		   REG_UFS_CFG1);

	if (host->hw_ver.major == 0x05)
		ufshcd_rmwl(host->hba, QUNIPRO_G4_SEL, 0, REG_UFS_CFG0);

	/* make sure above configuration is applied before we return */
	mb();
}

/*
 * ufs_qcom_host_reset - reset host controller and PHY
 */
static int ufs_qcom_host_reset(struct ufs_hba *hba)
{
	int ret = 0;
	struct ufs_qcom_host *host = ufshcd_get_variant(hba);
	bool reenable_intr = false;

	if (!host->core_reset) {
		dev_warn(hba->dev, "%s: reset control not set\n", __func__);
		goto out;
	}

	reenable_intr = hba->is_irq_enabled;
	disable_irq(hba->irq);
	hba->is_irq_enabled = false;

	ret = reset_control_assert(host->core_reset);
	if (ret) {
		dev_err(hba->dev, "%s: core_reset assert failed, err = %d\n",
				 __func__, ret);
		goto out;
	}

	/*
	 * The hardware requirement for delay between assert/deassert
	 * is at least 3-4 sleep clock (32.7KHz) cycles, which comes to
	 * ~125us (4/32768). To be on the safe side add 200us delay.
	 */
	usleep_range(200, 210);

	ret = reset_control_deassert(host->core_reset);
	if (ret)
		dev_err(hba->dev, "%s: core_reset deassert failed, err = %d\n",
				 __func__, ret);

	usleep_range(1000, 1100);
	/*
	 * The ice registers are also reset to default values after a ufs
	 * host controller reset. Reset the ice internal software flags here
	 * so that the ice hardware will be re-initialized properly in the
	 * later part of the UFS host controller reset.
	 */
	ufs_qcom_ice_disable(host);

	if (reenable_intr) {
		enable_irq(hba->irq);
		hba->is_irq_enabled = true;
	}

out:
	host->vdd_hba_pc = false;
	return ret;
}

static int ufs_qcom_phy_power_on(struct ufs_hba *hba)
{
	struct ufs_qcom_host *host = ufshcd_get_variant(hba);
	struct phy *phy = host->generic_phy;
	int ret = 0;

	mutex_lock(&host->phy_mutex);
	if (!host->is_phy_pwr_on) {
		ret = phy_power_on(phy);
		if (ret) {
			mutex_unlock(&host->phy_mutex);
			return ret;
		}
		host->is_phy_pwr_on = true;
	}
	mutex_unlock(&host->phy_mutex);

	return ret;
}

static int ufs_qcom_phy_power_off(struct ufs_hba *hba)
{
	struct ufs_qcom_host *host = ufshcd_get_variant(hba);
	struct phy *phy = host->generic_phy;
	int ret = 0;

	mutex_lock(&host->phy_mutex);
	if (host->is_phy_pwr_on) {
		ret = phy_power_off(phy);
		if (ret) {
			mutex_unlock(&host->phy_mutex);
			return ret;
		}
		host->is_phy_pwr_on = false;
	}
	mutex_unlock(&host->phy_mutex);

	return ret;
}

static int ufs_qcom_power_up_sequence(struct ufs_hba *hba)
{
	struct ufs_qcom_host *host = ufshcd_get_variant(hba);
	struct phy *phy = host->generic_phy;
	int ret = 0;
<<<<<<< HEAD
	enum phy_mode mode = (host->limit_rate == PA_HS_MODE_B) ?
					PHY_MODE_UFS_HS_B : PHY_MODE_UFS_HS_A;
	int submode = host->limit_phy_submode;
=======
	bool is_rate_B = UFS_QCOM_LIMIT_HS_RATE == PA_HS_MODE_B;
>>>>>>> 8b0a7fb0

	/* Reset UFS Host Controller and PHY */
	ret = ufs_qcom_host_reset(hba);
	if (ret)
		dev_warn(hba->dev, "%s: host reset returned %d\n",
				  __func__, ret);

	if (host->hw_ver.major < 0x4)
		submode = UFS_QCOM_PHY_SUBMODE_NON_G4;
	phy_set_mode_ext(phy, mode, submode);

	ret = ufs_qcom_phy_power_on(hba);
	if (ret) {
		dev_err(hba->dev, "%s: phy power on failed, ret = %d\n",
				 __func__, ret);
		goto out;
	}

	ret = phy_calibrate(phy);
	if (ret) {
		dev_err(hba->dev, "%s: Failed to calibrate PHY %d\n",
				  __func__, ret);
		goto out;
	}

	ufs_qcom_select_unipro_mode(host);

out:
	return ret;
}

/*
 * The UTP controller has a number of internal clock gating cells (CGCs).
 * Internal hardware sub-modules within the UTP controller control the CGCs.
 * Hardware CGCs disable the clock to inactivate UTP sub-modules not involved
 * in a specific operation, UTP controller CGCs are by default disabled and
 * this function enables them (after every UFS link startup) to save some power
 * leakage.
 *
 * UFS host controller v3.0.0 onwards has internal clock gating mechanism
 * in Qunipro, enable them to save additional power.
 */
static int ufs_qcom_enable_hw_clk_gating(struct ufs_hba *hba)
{
	struct ufs_qcom_host *host = ufshcd_get_variant(hba);
	int err = 0;

	/* Enable UTP internal clock gating */
	ufshcd_writel(hba,
		ufshcd_readl(hba, REG_UFS_CFG2) | REG_UFS_CFG2_CGC_EN_ALL,
		REG_UFS_CFG2);

	if (host->hw_ver.major == 0x05)
		/* Ensure unused Unipro block's clock is gated */
		ufshcd_rmwl(host->hba, UNUSED_UNIPRO_CLK_GATED,
			UNUSED_UNIPRO_CLK_GATED, UFS_AH8_CFG);

	/* Ensure that HW clock gating is enabled before next operations */
	mb();

	/* Enable Qunipro internal clock gating if supported */
	if (!ufs_qcom_cap_qunipro_clk_gating(host))
		goto out;

	/* Enable all the mask bits */
	err = ufshcd_dme_rmw(hba, DL_VS_CLK_CFG_MASK,
				DL_VS_CLK_CFG_MASK, DL_VS_CLK_CFG);
	if (err)
		goto out;

	err = ufshcd_dme_rmw(hba, PA_VS_CLK_CFG_REG_MASK,
				PA_VS_CLK_CFG_REG_MASK, PA_VS_CLK_CFG_REG);
	if (err)
		goto out;

	if (!((host->hw_ver.major == 4) && (host->hw_ver.minor == 0) &&
	     (host->hw_ver.step == 0))) {
		err = ufshcd_dme_rmw(hba, DME_VS_CORE_CLK_CTRL_DME_HW_CGC_EN,
					DME_VS_CORE_CLK_CTRL_DME_HW_CGC_EN,
					DME_VS_CORE_CLK_CTRL);
	} else {
		dev_err(hba->dev, "%s: skipping DME_HW_CGC_EN set\n",
			__func__);
	}
out:
	return err;
}

static void ufs_qcom_force_mem_config(struct ufs_hba *hba)
{
	struct ufs_clk_info *clki;

	/*
	 * Configure the behavior of ufs clocks core and peripheral
	 * memory state when they are turned off.
	 * This configuration is required to allow retaining
	 * ICE crypto configuration (including keys) when
	 * core_clk_ice is turned off, and powering down
	 * non-ICE RAMs of host controller.
	 *
	 * This is applicable only to gcc clocks.
	 */
	list_for_each_entry(clki, &hba->clk_list_head, list) {

		/* skip it for non-gcc (rpmh) clocks */
		if (!strcmp(clki->name, "ref_clk"))
			continue;

		if (!strcmp(clki->name, "core_clk_ice") ||
			!strcmp(clki->name, "core_clk_ice_hw_ctl"))
			qcom_clk_set_flags(clki->clk, CLKFLAG_RETAIN_MEM);
		else
			qcom_clk_set_flags(clki->clk, CLKFLAG_NORETAIN_MEM);
		qcom_clk_set_flags(clki->clk, CLKFLAG_NORETAIN_PERIPH);
		qcom_clk_set_flags(clki->clk, CLKFLAG_PERIPH_OFF_CLEAR);
	}
}

static int ufs_qcom_hce_enable_notify(struct ufs_hba *hba,
				      enum ufs_notify_change_status status)
{
	struct ufs_qcom_host *host = ufshcd_get_variant(hba);
	int err = 0;

	switch (status) {
	case PRE_CHANGE:
		ufs_qcom_force_mem_config(hba);
		ufs_qcom_power_up_sequence(hba);
		/*
		 * The PHY PLL output is the source of tx/rx lane symbol
		 * clocks, hence, enable the lane clocks only after PHY
		 * is initialized.
		 */
		err = ufs_qcom_enable_lane_clks(host);
		if (err)
			dev_err(hba->dev, "%s: enable lane clks failed,	ret=%d\n",
				__func__, err);
		/*
		 * ICE enable needs to be called before ufshcd_crypto_enable
		 * during resume as it is needed before reprogramming all
		 * keys. So moving it to PRE_CHANGE.
		 */
		ufs_qcom_ice_enable(host);
		break;
	case POST_CHANGE:
		err = ufs_qcom_config_shared_ice(host);
		if (err) {
			dev_err(hba->dev, "%s: config shared ice failed, ret=%d\n",
				__func__, err);
			break;
		}

		/* check if UFS PHY moved from DISABLED to HIBERN8 */
		err = ufs_qcom_check_hibern8(hba);
		ufs_qcom_enable_hw_clk_gating(hba);
		break;
	default:
		dev_err(hba->dev, "%s: invalid status %d\n", __func__, status);
		err = -EINVAL;
		break;
	}

	ufs_qcom_log_str(host, "-,%d,%d\n", status, err);
	return err;
}

/*
 * Returns zero for success and non-zero in case of a failure
 */
static int __ufs_qcom_cfg_timers(struct ufs_hba *hba, u32 gear,
			       u32 hs, u32 rate, bool update_link_startup_timer,
			       bool is_pre_scale_up)
{
	int ret = 0;
	struct ufs_qcom_host *host = ufshcd_get_variant(hba);
	struct ufs_clk_info *clki;
	u32 core_clk_period_in_ns;
	u32 tx_clk_cycles_per_us = 0;
	unsigned long core_clk_rate = 0;
	u32 core_clk_cycles_per_us = 0;

	static u32 pwm_fr_table[][2] = {
		{UFS_PWM_G1, 0x1},
		{UFS_PWM_G2, 0x1},
		{UFS_PWM_G3, 0x1},
		{UFS_PWM_G4, 0x1},
	};

	static u32 hs_fr_table_rA[][2] = {
		{UFS_HS_G1, 0x1F},
		{UFS_HS_G2, 0x3e},
		{UFS_HS_G3, 0x7D},
	};

	static u32 hs_fr_table_rB[][2] = {
		{UFS_HS_G1, 0x24},
		{UFS_HS_G2, 0x49},
		{UFS_HS_G3, 0x92},
	};

	/*
	 * The Qunipro controller does not use following registers:
	 * SYS1CLK_1US_REG, TX_SYMBOL_CLK_1US_REG, CLK_NS_REG &
	 * UFS_REG_PA_LINK_STARTUP_TIMER
	 * But UTP controller uses SYS1CLK_1US_REG register for Interrupt
	 * Aggregation logic / Auto hibern8 logic.
	 * It is mandatory to write SYS1CLK_1US_REG register on UFS host
	 * controller V4.0.0 onwards.
	*/
	if (ufs_qcom_cap_qunipro(host) &&
	    (!(ufshcd_is_intr_aggr_allowed(hba) ||
	       ufshcd_is_auto_hibern8_supported(hba) ||
	       host->hw_ver.major >= 4)))
		goto out;

	if (gear == 0) {
		dev_err(hba->dev, "%s: invalid gear = %d\n", __func__, gear);
		goto out_error;
	}

	list_for_each_entry(clki, &hba->clk_list_head, list) {
		if (!strcmp(clki->name, "core_clk")) {
			if (is_pre_scale_up)
				core_clk_rate = clki->max_freq;
			else
				core_clk_rate = clk_get_rate(clki->clk);
		}
	}

	/* If frequency is smaller than 1MHz, set to 1MHz */
	if (core_clk_rate < DEFAULT_CLK_RATE_HZ)
		core_clk_rate = DEFAULT_CLK_RATE_HZ;

	core_clk_cycles_per_us = core_clk_rate / USEC_PER_SEC;
	if (ufshcd_readl(hba, REG_UFS_SYS1CLK_1US) != core_clk_cycles_per_us) {
		ufshcd_writel(hba, core_clk_cycles_per_us, REG_UFS_SYS1CLK_1US);
		/*
		 * make sure above write gets applied before we return from
		 * this function.
		 */
		mb();
	}

	if (ufs_qcom_cap_qunipro(host))
		goto out;

	core_clk_period_in_ns = NSEC_PER_SEC / core_clk_rate;
	core_clk_period_in_ns <<= OFFSET_CLK_NS_REG;
	core_clk_period_in_ns &= MASK_CLK_NS_REG;

	switch (hs) {
	case FASTAUTO_MODE:
	case FAST_MODE:
		if (rate == PA_HS_MODE_A) {
			if (gear > ARRAY_SIZE(hs_fr_table_rA)) {
				dev_err(hba->dev,
					"%s: index %d exceeds table size %zu\n",
					__func__, gear,
					ARRAY_SIZE(hs_fr_table_rA));
				goto out_error;
			}
			tx_clk_cycles_per_us = hs_fr_table_rA[gear-1][1];
		} else if (rate == PA_HS_MODE_B) {
			if (gear > ARRAY_SIZE(hs_fr_table_rB)) {
				dev_err(hba->dev,
					"%s: index %d exceeds table size %zu\n",
					__func__, gear,
					ARRAY_SIZE(hs_fr_table_rB));
				goto out_error;
			}
			tx_clk_cycles_per_us = hs_fr_table_rB[gear-1][1];
		} else {
			dev_err(hba->dev, "%s: invalid rate = %d\n",
				__func__, rate);
			goto out_error;
		}
		break;
	case SLOWAUTO_MODE:
	case SLOW_MODE:
		if (gear > ARRAY_SIZE(pwm_fr_table)) {
			dev_err(hba->dev,
					"%s: index %d exceeds table size %zu\n",
					__func__, gear,
					ARRAY_SIZE(pwm_fr_table));
			goto out_error;
		}
		tx_clk_cycles_per_us = pwm_fr_table[gear-1][1];
		break;
	case UNCHANGED:
	default:
		dev_err(hba->dev, "%s: invalid mode = %d\n", __func__, hs);
		goto out_error;
	}

	if (ufshcd_readl(hba, REG_UFS_TX_SYMBOL_CLK_NS_US) !=
	    (core_clk_period_in_ns | tx_clk_cycles_per_us)) {
		/* this register 2 fields shall be written at once */
		ufshcd_writel(hba, core_clk_period_in_ns | tx_clk_cycles_per_us,
			      REG_UFS_TX_SYMBOL_CLK_NS_US);
		/*
		 * make sure above write gets applied before we return from
		 * this function.
		 */
		mb();
	}

	if (update_link_startup_timer) {
		ufshcd_writel(hba, ((core_clk_rate / MSEC_PER_SEC) * 100),
			      REG_UFS_PA_LINK_STARTUP_TIMER);
		/*
		 * make sure that this configuration is applied before
		 * we return
		 */
		mb();
	}
	goto out;

out_error:
	ret = -EINVAL;
out:
	return ret;
}

static int ufs_qcom_cfg_timers(struct ufs_hba *hba, u32 gear,
			       u32 hs, u32 rate, bool update_link_startup_timer)
{
	return  __ufs_qcom_cfg_timers(hba, gear, hs, rate,
				      update_link_startup_timer, false);
}

static int ufs_qcom_set_dme_vs_core_clk_ctrl_max_freq_mode(struct ufs_hba *hba)
{
	struct ufs_clk_info *clki;
	struct list_head *head = &hba->clk_list_head;
	u32 max_freq = 0;
	int err = 0;

	list_for_each_entry(clki, head, list) {
		if (!IS_ERR_OR_NULL(clki->clk) &&
		    (!strcmp(clki->name, "core_clk_unipro"))) {
			max_freq = clki->max_freq;
			break;
		}
	}

	switch (max_freq) {
	case 300000000:
		err = ufs_qcom_set_dme_vs_core_clk_ctrl_clear_div(hba, 300, 12);
		break;
	case 150000000:
		err = ufs_qcom_set_dme_vs_core_clk_ctrl_clear_div(hba, 150, 6);
		break;
	default:
		err = -EINVAL;
		break;
	}

	return err;
}

/**
 * ufs_qcom_bypass_cfgready_signal - Tunes PA_VS_CONFIG_REG1 and
 * PA_VS_CONFIG_REG2 vendor specific attributes of local unipro
 * to bypass CFGREADY signal on Config interface between UFS
 * controller and PHY.
 *
 * The issue is related to config signals sampling from PHY
 * to controller. The PHY signals which are driven by 150MHz
 * clock and sampled by 300MHz instead of 150MHZ.
 *
 * The issue will be seen when only one of tx_cfg_rdyn_0
 * and tx_cfg_rdyn_1 is 0 around sampling clock edge and
 * if timing is not met as timing margin for some devices is
 * very less in one of the corner.
 *
 * To workaround this issue, controller should bypass the Cfgready
 * signal(TX_CFGREADY and RX_CFGREDY) because controller still wait
 * for another signal tx_savestatusn which will serve same purpose.
 *
 * The corresponding HW CR: 'QCTDD06985523' UFS HSG4 test fails
 * in SDF MAX GLS is linked to this issue.
 */
static int ufs_qcom_bypass_cfgready_signal(struct ufs_hba *hba)
{
	int err = 0;
	u32 pa_vs_config_reg1;
	u32 pa_vs_config_reg2;
	u32 mask;

	err = ufshcd_dme_get(hba, UIC_ARG_MIB(PA_VS_CONFIG_REG1),
			&pa_vs_config_reg1);
	if (err)
		goto out;

	err = ufshcd_dme_set(hba, UIC_ARG_MIB(PA_VS_CONFIG_REG1),
			(pa_vs_config_reg1 | BIT_TX_EOB_COND));
	if (err)
		goto out;

	err = ufshcd_dme_get(hba, UIC_ARG_MIB(PA_VS_CONFIG_REG2),
			&pa_vs_config_reg2);
	if (err)
		goto out;

	mask = (BIT_RX_EOB_COND | BIT_LINKCFG_WAIT_LL1_RX_CFG_RDY |
					H8_ENTER_COND_MASK);
	pa_vs_config_reg2 = (pa_vs_config_reg2 & ~mask) |
				(0x2 << H8_ENTER_COND_OFFSET);

	err = ufshcd_dme_set(hba, UIC_ARG_MIB(PA_VS_CONFIG_REG2),
			(pa_vs_config_reg2));
out:
	return err;
}

static void ufs_qcom_dump_attribs(struct ufs_hba *hba)
{
	int ret;
	int attrs[] = {0x15a0, 0x1552, 0x1553, 0x1554,
		       0x1555, 0x1556, 0x1557, 0x155a,
		       0x155b, 0x155c, 0x155d, 0x155e,
		       0x155f, 0x1560, 0x1561, 0x1568,
		       0x1569, 0x156a, 0x1571, 0x1580,
		       0x1581, 0x1583, 0x1584, 0x1585,
		       0x1586, 0x1587, 0x1590, 0x1591,
		       0x15a1, 0x15a2, 0x15a3, 0x15a4,
		       0x15a5, 0x15a6, 0x15a7, 0x15a8,
		       0x15a9, 0x15aa, 0x15ab, 0x15c0,
		       0x15c1, 0x15c2, 0x15d0, 0x15d1,
		       0x15d2, 0x15d3, 0x15d4, 0x15d5,
	};
	int cnt = ARRAY_SIZE(attrs);
	int i = 0, val;

	for (; i < cnt; i++) {
		ret = ufshcd_dme_get(hba, UIC_ARG_MIB(attrs[i]), &val);
		if (ret) {
			dev_err(hba->dev, "Failed reading: 0x%04x, ret:%d\n",
				attrs[i], ret);
			continue;
		}
		dev_err(hba->dev, "0x%04x: %d\n", attrs[i], val);
	}
}

static void ufs_qcom_validate_link_params(struct ufs_hba *hba)
{
	int val = 0;
	bool err = false;

	WARN_ON(ufs_qcom_get_connected_tx_lanes(hba, &val));
	if (val != hba->lanes_per_direction) {
		dev_err(hba->dev, "%s: Tx lane mismatch [config,reported] [%d,%d]\n",
			__func__, hba->lanes_per_direction, val);
		WARN_ON(1);
		err = true;
	}

	val = 0;
	WARN_ON(ufs_qcom_get_connected_rx_lanes(hba, &val));
	if (val != hba->lanes_per_direction) {
		dev_err(hba->dev, "%s: Rx lane mismatch [config,reported] [%d,%d]\n",
			__func__, hba->lanes_per_direction, val);
		WARN_ON(1);
		err = true;
	}

	if (err)
		ufs_qcom_dump_attribs(hba);
}

static int ufs_qcom_link_startup_notify(struct ufs_hba *hba,
					enum ufs_notify_change_status status)
{
	int err = 0;
	struct ufs_qcom_host *host = ufshcd_get_variant(hba);
	struct phy *phy = host->generic_phy;
	struct device *dev = hba->dev;
	u32 temp;

	switch (status) {
	case PRE_CHANGE:
		if (strlen(android_boot_dev) && strcmp(android_boot_dev, dev_name(dev)))
			return -ENODEV;

		if (ufs_qcom_cfg_timers(hba, UFS_PWM_G1, SLOWAUTO_MODE,
					0, true)) {
			dev_err(hba->dev, "%s: ufs_qcom_cfg_timers() failed\n",
				__func__);
			err = -EINVAL;
			goto out;
		}

		ufs_qcom_phy_ctrl_rx_linecfg(phy, true);

		if (ufs_qcom_cap_qunipro(host)) {
			err = ufs_qcom_set_dme_vs_core_clk_ctrl_max_freq_mode(
				hba);
			if (err)
				goto out;
		}

		err = ufs_qcom_enable_hw_clk_gating(hba);
		if (err)
			goto out;

		/*
		 * Controller checks ICE configuration error without
		 * checking if the command is SCSI command
		 */
		temp = readl_relaxed(host->dev_ref_clk_ctrl_mmio);
		temp |= BIT(31);
		writel_relaxed(temp, host->dev_ref_clk_ctrl_mmio);
		/* ensure that UTP_SCASI_CHECK_DIS is enabled before link startup */
		wmb();

		/*
		 * Some UFS devices (and may be host) have issues if LCC is
		 * enabled. So we are setting PA_Local_TX_LCC_Enable to 0
		 * before link startup which will make sure that both host
		 * and device TX LCC are disabled once link startup is
		 * completed.
		 */
		if (ufshcd_get_local_unipro_ver(hba) != UFS_UNIPRO_VER_1_41)
			err = ufshcd_disable_host_tx_lcc(hba);
		if (err)
			goto out;

		if (host->bypass_g4_cfgready)
			err = ufs_qcom_bypass_cfgready_signal(hba);
		break;
	case POST_CHANGE:
		ufs_qcom_link_startup_post_change(hba);
		ufs_qcom_validate_link_params(hba);
		break;
	default:
		break;
	}

out:
	ufs_qcom_log_str(host, "*,%d,%d\n", status, err);
	return err;
}

static int ufs_qcom_config_vreg(struct device *dev,
		struct ufs_vreg *vreg, bool on)
{
	int ret = 0;
	struct regulator *reg;
	int min_uV, uA_load;

	if (!vreg) {
		WARN_ON(1);
		ret = -EINVAL;
		goto out;
	}

	reg = vreg->reg;
	if (regulator_count_voltages(reg) > 0) {
		uA_load = on ? vreg->max_uA : 0;
		ret = regulator_set_load(vreg->reg, uA_load);
		if (ret)
			goto out;
		if (vreg->min_uV && vreg->max_uV) {
			min_uV = on ? vreg->min_uV : 0;
			ret = regulator_set_voltage(reg, min_uV, vreg->max_uV);
			if (ret) {
				dev_err(dev, "%s: %s failed, err=%d\n",
					__func__, vreg->name, ret);
				goto out;
			}
		}
	}
out:
	return ret;
}

static int ufs_qcom_enable_vreg(struct device *dev, struct ufs_vreg *vreg)
{
	int ret = 0;

	if (vreg->enabled)
		return ret;

	ret = ufs_qcom_config_vreg(dev, vreg, true);
	if (ret)
		goto out;

	ret = regulator_enable(vreg->reg);
	if (ret)
		goto out;

	vreg->enabled = true;
out:
	return ret;
}

static int ufs_qcom_disable_vreg(struct device *dev, struct ufs_vreg *vreg)
{
	int ret = 0;

	if (!vreg->enabled)
		return ret;

	ret = regulator_disable(vreg->reg);
	if (ret)
		goto out;

	ret = ufs_qcom_config_vreg(dev, vreg, false);
	if (ret)
		goto out;

	vreg->enabled = false;
out:
	return ret;
}


static int ufs_qcom_mod_min_cpufreq(unsigned int cpu, s32 new_val)
{
	int ret = 0;
	struct freq_qos_request *qos_req;

	cpus_read_lock();
	if (cpu_online(cpu)) {
		qos_req = &per_cpu(qos_min_req, cpu);
		ret = freq_qos_update_request(qos_req, new_val);
	}
	cpus_read_unlock();
	return ret;
}

static int ufs_qcom_init_cpu_minfreq_req(struct ufs_qcom_host *host,
					unsigned int cpu)
{
	int ret;
	struct cpufreq_policy *policy;
	struct freq_qos_request *req;

	policy = cpufreq_cpu_get(cpu);
	if (!policy) {
		dev_err(host->hba->dev, "Failed to get cpu(%u)freq policy\n",
			cpu);
		return -EINVAL;
	}

	req = &per_cpu(qos_min_req, cpu);
	ret = freq_qos_add_request(&policy->constraints, req, FREQ_QOS_MIN,
				FREQ_QOS_MIN_DEFAULT_VALUE);
	if (ret < 0)
		dev_err(host->hba->dev, "Failed to add freq qos req\n");
	cpufreq_cpu_put(policy);

	return ret;
}

static void ufs_qcom_cpufreq_dwork(struct work_struct *work)
{
	struct ufs_qcom_host *host = container_of(to_delayed_work(work),
							struct ufs_qcom_host,
							fwork);
	unsigned long cur_thres = atomic_read(&host->num_reqs_threshold);
	unsigned int freq_val = -1;
	int err = -1;

	atomic_set(&host->num_reqs_threshold, 0);

	if (cur_thres > NUM_REQS_HIGH_THRESH && !host->cur_freq_vote)
		freq_val = host->max_cpu_scale_freq;
	else if (cur_thres < NUM_REQS_LOW_THRESH && host->cur_freq_vote)
		freq_val = host->min_cpu_scale_freq;

	if (freq_val == -1)
		goto out;

	err = ufs_qcom_mod_min_cpufreq(host->config_cpu, freq_val);
	if (err < 0)
		dev_err(host->hba->dev, "fail set cpufreq-fmin to %d: %u\n",
				err, freq_val);
	else if (freq_val == host->max_cpu_scale_freq)
		host->cur_freq_vote = true;
	else if (freq_val == host->min_cpu_scale_freq)
		host->cur_freq_vote = false;
	dev_dbg(host->hba->dev, "cur_freq_vote=%d,freq_val=%u,cth=%u\n",
		host->cur_freq_vote, freq_val, cur_thres);
out:
	queue_delayed_work(host->ufs_qos->workq, &host->fwork,
			   msecs_to_jiffies(UFS_QCOM_LOAD_MON_DLY_MS));
}

static int add_group_qos(struct qos_cpu_group *qcg, enum constraint type)
{
	int cpu, err;
	struct dev_pm_qos_request *qos_req = qcg->qos_req;

	for_each_cpu(cpu, &qcg->mask) {
		dev_dbg(qcg->host->hba->dev, "%s: cpu: %d | mask: 0x%08x | assoc-qos-req: 0x%08x\n",
			__func__, cpu, qcg->mask, qos_req);
		memset(qos_req, 0,
		       sizeof(struct dev_pm_qos_request));
		err = dev_pm_qos_add_request(get_cpu_device(cpu),
					     qos_req,
					     DEV_PM_QOS_RESUME_LATENCY,
					     type);
		if (err < 0)
			return err;
		qos_req++;
	}
	return 0;
}

static int remove_group_qos(struct qos_cpu_group *qcg)
{
	int err, cpu;
	struct dev_pm_qos_request *qos_req = qcg->qos_req;

	for_each_cpu(cpu, &qcg->mask) {
		if (!dev_pm_qos_request_active(qos_req)) {
			qos_req++;
			continue;
		}
		err = dev_pm_qos_remove_request(qos_req);
		if (err < 0)
			return err;
		qos_req++;
	}
	return 0;
}

static void ufs_qcom_device_reset_ctrl(struct ufs_hba *hba, bool asserted)
{
	struct ufs_qcom_host *host = ufshcd_get_variant(hba);

	/* reset gpio is optional */
	if (!host->device_reset)
		return;

	gpiod_set_value_cansleep(host->device_reset, asserted);
}

static int ufs_qcom_suspend(struct ufs_hba *hba, enum ufs_pm_op pm_op,
	enum ufs_notify_change_status status)
{
	struct ufs_qcom_host *host = ufshcd_get_variant(hba);
	int err = 0;

	if (status == PRE_CHANGE)
		return 0;

	/*
	 * If UniPro link is not active or OFF, PHY ref_clk, main PHY analog
	 * power rail and low noise analog power rail for PLL can be
	 * switched off.
	 */
	if (!ufs_qcom_is_link_active(hba)) {
		ufs_qcom_disable_lane_clks(host);
		if (host->vddp_ref_clk && ufs_qcom_is_link_off(hba))
			err = ufs_qcom_disable_vreg(hba->dev,
					host->vddp_ref_clk);
		if (host->vccq_parent && !hba->auto_bkops_enabled)
			ufs_qcom_disable_vreg(hba->dev, host->vccq_parent);
		if (!err)
			err = ufs_qcom_unvote_qos_all(hba);
	}

	if (!err && ufs_qcom_is_link_off(hba) && host->device_reset)
		ufs_qcom_device_reset_ctrl(hba, true);

	ufs_qcom_log_str(host, "&,%d,%d,%d,%d,%d,%d\n",
			pm_op, hba->rpm_lvl, hba->spm_lvl, hba->uic_link_state,
			hba->curr_dev_pwr_mode, err);
	ufs_qcom_ice_disable(host);

	cancel_dwork_unvote_cpufreq(hba);
	return err;
}

static int ufs_qcom_resume(struct ufs_hba *hba, enum ufs_pm_op pm_op)
{
	struct ufs_qcom_host *host = ufshcd_get_variant(hba);
	int err;

	if (host->vddp_ref_clk && (hba->rpm_lvl > UFS_PM_LVL_3 ||
				   hba->spm_lvl > UFS_PM_LVL_3))
		ufs_qcom_enable_vreg(hba->dev,
				      host->vddp_ref_clk);

	if (host->vccq_parent)
		ufs_qcom_enable_vreg(hba->dev, host->vccq_parent);

	err = ufs_qcom_enable_lane_clks(host);
	if (err)
		return err;

	ufs_qcom_log_str(host, "$,%d,%d,%d,%d,%d,%d\n",
			pm_op, hba->rpm_lvl, hba->spm_lvl, hba->uic_link_state,
			hba->curr_dev_pwr_mode, err);
	return 0;
}

static int ufs_qcom_get_bus_vote(struct ufs_qcom_host *host,
		const char *speed_mode)
{
	struct device *dev = host->hba->dev;
	struct device_node *np = dev->of_node;
	int err;
	const char *key = "qcom,bus-vector-names";

	if (!speed_mode) {
		err = -EINVAL;
		goto out;
	}

<<<<<<< HEAD
	if (host->bus_vote.is_max_bw_needed && !!strcmp(speed_mode, "MIN"))
		err = of_property_match_string(np, key, "MAX");
	else
		err = of_property_match_string(np, key, speed_mode);

out:
	if (err < 0)
		dev_err(dev, "%s: Invalid %s mode %d\n",
				__func__, speed_mode, err);
	return err;
}

static void ufs_qcom_get_speed_mode(struct ufs_pa_layer_attr *p, char *result)
{
	int gear = max_t(u32, p->gear_rx, p->gear_tx);
	int lanes = max_t(u32, p->lane_rx, p->lane_tx);
	int pwr;

	/* default to PWM Gear 1, Lane 1 if power mode is not initialized */
	if (!gear)
		gear = 1;

	if (!lanes)
		lanes = 1;

	if (!p->pwr_rx && !p->pwr_tx) {
		pwr = SLOWAUTO_MODE;
		snprintf(result, BUS_VECTOR_NAME_LEN, "MIN");
	} else if (p->pwr_rx == FAST_MODE || p->pwr_rx == FASTAUTO_MODE ||
		 p->pwr_tx == FAST_MODE || p->pwr_tx == FASTAUTO_MODE) {
		pwr = FAST_MODE;
		snprintf(result, BUS_VECTOR_NAME_LEN, "%s_R%s_G%d_L%d", "HS",
			 p->hs_rate == PA_HS_MODE_B ? "B" : "A", gear, lanes);
	} else {
		pwr = SLOW_MODE;
		snprintf(result, BUS_VECTOR_NAME_LEN, "%s_G%d_L%d",
			 "PWM", gear, lanes);
	}
}

static int ufs_qcom_get_ib_ab(struct ufs_qcom_host *host, int index,
			      struct qcom_bus_vectors *ufs_ddr_vec,
			      struct qcom_bus_vectors *cpu_ufs_vec)
{
	struct qcom_bus_path *usecase;

	if (!host->qbsd)
		return -EINVAL;

	if (index > host->qbsd->num_usecase)
		return -EINVAL;

	usecase = host->qbsd->usecase;

	/*
	 *
	 * usecase:0  usecase:0
	 * ufs->ddr   cpu->ufs
	 * |vec[0&1] | vec[2&3]|
	 * +----+----+----+----+
	 * | ab | ib | ab | ib |
	 * |----+----+----+----+
	 * .
	 * .
	 * .
	 * usecase:n  usecase:n
	 * ufs->ddr   cpu->ufs
	 * |vec[0&1] | vec[2&3]|
	 * +----+----+----+----+
	 * | ab | ib | ab | ib |
	 * |----+----+----+----+
	 */

	/* index refers to offset in usecase */
	ufs_ddr_vec->ab = usecase[index].vec[0].ab;
	ufs_ddr_vec->ib = usecase[index].vec[0].ib;

	cpu_ufs_vec->ab = usecase[index].vec[1].ab;
	cpu_ufs_vec->ib = usecase[index].vec[1].ib;

	return 0;
}

static int __ufs_qcom_set_bus_vote(struct ufs_qcom_host *host, int vote)
{
	int err = 0;
	struct qcom_bus_scale_data *d = host->qbsd;
	struct qcom_bus_vectors path0, path1;
	struct device *dev = host->hba->dev;

	err = ufs_qcom_get_ib_ab(host, vote, &path0, &path1);
	if (err) {
		dev_err(dev, "Error: failed (%d) to get ib/ab\n",
			err);
		return err;
	}

	dev_dbg(dev, "Setting vote: %d: ufs-ddr: ab: %llu ib: %llu\n", vote,
		path0.ab, path0.ib);
	err = icc_set_bw(d->ufs_ddr, path0.ab, path0.ib);
	if (err) {
		dev_err(dev, "Error: failed setting (%s) bus vote\n", err,
			UFS_DDR);
		return err;
	}

	dev_dbg(dev, "Setting: cpu-ufs: ab: %llu ib: %llu\n", path1.ab,
		path1.ib);
	err = icc_set_bw(d->cpu_ufs, path1.ab, path1.ib);
	if (err) {
		dev_err(dev, "Error: failed setting (%s) bus vote\n", err,
			CPU_UFS);
		return err;
	}

	host->bus_vote.curr_vote = vote;

	return err;
}

static int ufs_qcom_update_bus_bw_vote(struct ufs_qcom_host *host)
{
	int vote;
	int err = 0;
	char mode[BUS_VECTOR_NAME_LEN];

	ufs_qcom_get_speed_mode(&host->dev_req_params, mode);

	vote = ufs_qcom_get_bus_vote(host, mode);
	if (vote >= 0)
		err = __ufs_qcom_set_bus_vote(host, vote);
	else
		err = vote;

	if (err)
		dev_err(host->hba->dev, "%s: failed %d\n", __func__, err);
	else
		host->bus_vote.saved_vote = vote;
	return err;
}

static int ufs_qcom_set_bus_vote(struct ufs_hba *hba, bool on)
{
	struct ufs_qcom_host *host = ufshcd_get_variant(hba);
	int vote, err;

	/*
	 * In case ufs_qcom_init() is not yet done, simply ignore.
	 * This ufs_qcom_set_bus_vote() shall be called from
	 * ufs_qcom_init() after init is done.
	 */
	if (!host)
		return 0;

	if (on) {
		vote = host->bus_vote.saved_vote;
		if (vote == host->bus_vote.min_bw_vote)
			ufs_qcom_update_bus_bw_vote(host);
	} else {
		vote = host->bus_vote.min_bw_vote;
	}

	err = __ufs_qcom_set_bus_vote(host, vote);
	if (err)
		dev_err(hba->dev, "%s: set bus vote failed %d\n",
				 __func__, err);

	return err;
}

static ssize_t
show_ufs_to_mem_max_bus_bw(struct device *dev, struct device_attribute *attr,
			char *buf)
{
	struct ufs_hba *hba = dev_get_drvdata(dev);
	struct ufs_qcom_host *host = ufshcd_get_variant(hba);

	return scnprintf(buf, PAGE_SIZE, "%u\n",
			host->bus_vote.is_max_bw_needed);
}

static ssize_t
store_ufs_to_mem_max_bus_bw(struct device *dev, struct device_attribute *attr,
		const char *buf, size_t count)
{
	struct ufs_hba *hba = dev_get_drvdata(dev);
	struct ufs_qcom_host *host = ufshcd_get_variant(hba);
	uint32_t value;

	if (!kstrtou32(buf, 0, &value)) {
		host->bus_vote.is_max_bw_needed = !!value;
		ufs_qcom_update_bus_bw_vote(host);
	}

	return count;
}

static struct qcom_bus_scale_data *ufs_qcom_get_bus_scale_data(struct device
							       *dev)

{
	struct platform_device *pdev = to_platform_device(dev);
	struct device_node *of_node = dev->of_node;
	struct qcom_bus_scale_data *qsd;
	struct qcom_bus_path *usecase = NULL;
	int ret = 0, i = 0, j, num_paths, len;
	const uint32_t *vec_arr = NULL;
	bool mem_err = false;

	if (!pdev) {
		dev_err(dev, "Null platform device!\n");
		return NULL;
	}

	qsd = devm_kzalloc(dev, sizeof(struct qcom_bus_scale_data), GFP_KERNEL);
	if (!qsd)
		return NULL;

	ret = of_property_read_string(of_node, "qcom,ufs-bus-bw,name",
				      &qsd->name);
	if (ret) {
		dev_err(dev, "Error: (%d) Bus name missing!\n", ret);
		return NULL;
	}

	ret = of_property_read_u32(of_node, "qcom,ufs-bus-bw,num-cases",
		&qsd->num_usecase);
	if (ret) {
		pr_err("Error: num-usecases not found\n");
		goto err;
	}

	usecase = devm_kzalloc(dev, (sizeof(struct qcom_bus_path) *
				   qsd->num_usecase), GFP_KERNEL);
	if (!usecase)
		return NULL;

	ret = of_property_read_u32(of_node, "qcom,ufs-bus-bw,num-paths",
				   &num_paths);
	if (ret) {
		pr_err("Error: num_paths not found\n");
		return NULL;
	}

	vec_arr = of_get_property(of_node, "qcom,ufs-bus-bw,vectors-KBps",
				  &len);
	if (vec_arr == NULL) {
		pr_err("Error: Vector array not found\n");
		return NULL;
	}

	for (i = 0; i < qsd->num_usecase; i++) {
		usecase[i].num_paths = num_paths;
		usecase[i].vec = devm_kzalloc(dev, num_paths *
					      sizeof(struct qcom_bus_vectors),
					      GFP_KERNEL);
		if (!usecase[i].vec) {
			mem_err = true;
			dev_err(dev, "Error: Failed to alloc mem for vectors\n");
			goto err;
		}

		for (j = 0; j < num_paths; j++) {
			uint32_t tab;
			int idx = ((i * num_paths) + j) * 2;

			tab = vec_arr[idx];
			usecase[i].vec[j].ab = ((tab & 0xff000000) >> 24) |
				((tab & 0x00ff0000) >> 8) |
				((tab & 0x0000ff00) << 8) | (tab << 24);

			tab = vec_arr[idx + 1];
			usecase[i].vec[j].ib = ((tab & 0xff000000) >> 24) |
				((tab & 0x00ff0000) >> 8) |
				((tab & 0x0000ff00) << 8) | (tab << 24);

			dev_dbg(dev, "ab: %llu ib:%llu [i]: %d [j]: %d\n",
				usecase[i].vec[j].ab, usecase[i].vec[j].ib, i,
				j);
		}
	}

	qsd->usecase = usecase;
	return qsd;
err:
	return NULL;
}

static int ufs_qcom_bus_register(struct ufs_qcom_host *host)
{
	int err = 0;
	struct device *dev = host->hba->dev;
	struct qcom_bus_scale_data *qsd;

	qsd = ufs_qcom_get_bus_scale_data(dev);
	if (!qsd) {
		dev_err(dev, "Failed: getting bus_scale data\n");
		return 0;
	}
	host->qbsd = qsd;

	qsd->ufs_ddr = of_icc_get(dev, UFS_DDR);
	if (IS_ERR(qsd->ufs_ddr)) {
		dev_err(dev, "Error: (%d) failed getting %s path\n",
			PTR_ERR(qsd->ufs_ddr), UFS_DDR);
		return PTR_ERR(qsd->ufs_ddr);
	}

	qsd->cpu_ufs = of_icc_get(dev, CPU_UFS);
	if (IS_ERR(qsd->cpu_ufs)) {
		dev_err(dev, "Error: (%d) failed getting %s path\n",
			PTR_ERR(qsd->cpu_ufs), CPU_UFS);
		return PTR_ERR(qsd->cpu_ufs);
	}

	/* cache the vote index for minimum and maximum bandwidth */
	host->bus_vote.min_bw_vote = ufs_qcom_get_bus_vote(host, "MIN");
	host->bus_vote.max_bw_vote = ufs_qcom_get_bus_vote(host, "MAX");

	host->bus_vote.max_bus_bw.show = show_ufs_to_mem_max_bus_bw;
	host->bus_vote.max_bus_bw.store = store_ufs_to_mem_max_bus_bw;
	sysfs_attr_init(&host->bus_vote.max_bus_bw.attr);
	host->bus_vote.max_bus_bw.attr.name = "max_bus_bw";
	host->bus_vote.max_bus_bw.attr.mode = 0644;
	err = device_create_file(dev, &host->bus_vote.max_bus_bw);
	if (err)
		dev_err(dev, "Error: (%d) Failed to create sysfs entries\n",
			err);
	return 0;
=======
	return ufs_qcom_ice_resume(host);
>>>>>>> 8b0a7fb0
}

static void ufs_qcom_dev_ref_clk_ctrl(struct ufs_qcom_host *host, bool enable)
{
	if (host->dev_ref_clk_ctrl_mmio &&
	    (enable ^ host->is_dev_ref_clk_enabled)) {
		u32 temp = readl_relaxed(host->dev_ref_clk_ctrl_mmio);

		if (enable)
			temp |= host->dev_ref_clk_en_mask;
		else
			temp &= ~host->dev_ref_clk_en_mask;

		/*
		 * If we are here to disable this clock it might be immediately
		 * after entering into hibern8 in which case we need to make
		 * sure that device ref_clk is active for specific time after
		 * hibern8 enter.
		 */
		if (!enable) {
			unsigned long gating_wait;

			gating_wait = host->hba->dev_info.clk_gating_wait_us;
			if (!gating_wait) {
				udelay(1);
			} else {
				/*
				 * bRefClkGatingWaitTime defines the minimum
				 * time for which the reference clock is
				 * required by device during transition from
				 * HS-MODE to LS-MODE or HIBERN8 state. Give it
				 * more delay to be on the safe side.
				 */
				gating_wait += 10;
				usleep_range(gating_wait, gating_wait + 10);
			}
		}

		writel_relaxed(temp, host->dev_ref_clk_ctrl_mmio);

		/*
		 * Make sure the write to ref_clk reaches the destination and
		 * not stored in a Write Buffer (WB).
		 */
		readl(host->dev_ref_clk_ctrl_mmio);

		/*
		 * If we call hibern8 exit after this, we need to make sure that
		 * device ref_clk is stable for a given time before the hibern8
		 * exit command.
		 */
		if (enable)
			usleep_range(50, 60);

		host->is_dev_ref_clk_enabled = enable;
	}
}

static int ufs_qcom_pwr_change_notify(struct ufs_hba *hba,
				enum ufs_notify_change_status status,
				struct ufs_pa_layer_attr *dev_max_params,
				struct ufs_pa_layer_attr *dev_req_params)
{
	u32 val;
	struct ufs_qcom_host *host = ufshcd_get_variant(hba);
	struct phy *phy = host->generic_phy;
	struct ufs_qcom_dev_params ufs_qcom_cap;
	int ret = 0;

	if (!dev_req_params) {
		pr_err("%s: incoming dev_req_params is NULL\n", __func__);
		ret = -EINVAL;
		goto out;
	}

	switch (status) {
	case PRE_CHANGE:
		ufs_qcom_cap.hs_rx_gear = host->limit_rx_hs_gear;
		ufs_qcom_cap.hs_tx_gear = host->limit_tx_hs_gear;
		ufs_qcom_cap.pwm_tx_gear = host->limit_tx_pwm_gear;
		ufs_qcom_cap.pwm_rx_gear = host->limit_rx_pwm_gear;

		ufs_qcom_cap.tx_lanes = UFS_QCOM_LIMIT_NUM_LANES_TX;
		ufs_qcom_cap.rx_lanes = UFS_QCOM_LIMIT_NUM_LANES_RX;

		ufs_qcom_cap.rx_pwr_pwm = UFS_QCOM_LIMIT_RX_PWR_PWM;
		ufs_qcom_cap.tx_pwr_pwm = UFS_QCOM_LIMIT_TX_PWR_PWM;
		ufs_qcom_cap.rx_pwr_hs = UFS_QCOM_LIMIT_RX_PWR_HS;
		ufs_qcom_cap.tx_pwr_hs = UFS_QCOM_LIMIT_TX_PWR_HS;

		ufs_qcom_cap.hs_rate = host->limit_rate;

		ufs_qcom_cap.desired_working_mode =
					UFS_QCOM_LIMIT_DESIRED_MODE;

		ret = ufs_qcom_get_pwr_dev_param(&ufs_qcom_cap,
						 dev_max_params,
						 dev_req_params);
		if (ret) {
			pr_err("%s: failed to determine capabilities\n",
					__func__);
			goto out;
		}

		/* enable the device ref clock before changing to HS mode */
		if (!ufshcd_is_hs_mode(&hba->pwr_info) &&
			ufshcd_is_hs_mode(dev_req_params))
			ufs_qcom_dev_ref_clk_ctrl(host, true);

		if (host->hw_ver.major >= 0x4) {
			if (dev_req_params->gear_tx >= UFS_HS_G4) {
				/* INITIAL ADAPT */
				ufshcd_dme_set(hba,
					       UIC_ARG_MIB(PA_TXHSADAPTTYPE),
					       PA_INITIAL_ADAPT);
			} else {
				/* NO ADAPT */
				ufshcd_dme_set(hba,
					       UIC_ARG_MIB(PA_TXHSADAPTTYPE),
					       PA_NO_ADAPT);
			}
		}
		break;
	case POST_CHANGE:
		if (ufs_qcom_cfg_timers(hba, dev_req_params->gear_rx,
					dev_req_params->pwr_rx,
					dev_req_params->hs_rate, false)) {
			dev_err(hba->dev, "%s: ufs_qcom_cfg_timers() failed\n",
				__func__);
			/*
			 * we return error code at the end of the routine,
			 * but continue to configure UFS_PHY_TX_LANE_ENABLE
			 * and bus voting as usual
			 */
			ret = -EINVAL;
		}

		val = ~(MAX_U32 << dev_req_params->lane_tx);
		ufs_qcom_phy_set_tx_lane_enable(phy, val);

		/* cache the power mode parameters to use internally */
		memcpy(&host->dev_req_params,
				dev_req_params, sizeof(*dev_req_params));
		ufs_qcom_update_bus_bw_vote(host);

		/* disable the device ref clock if entered PWM mode */
		if (ufshcd_is_hs_mode(&hba->pwr_info) &&
			!ufshcd_is_hs_mode(dev_req_params))
			ufs_qcom_dev_ref_clk_ctrl(host, false);
		break;
	default:
		ret = -EINVAL;
		break;
	}
out:
	if (dev_req_params)
		ufs_qcom_log_str(host, "@,%d,%d,%d,%d,%d\n", status,
			dev_req_params->gear_rx, dev_req_params->pwr_rx,
			dev_req_params->hs_rate, ret);
	else
		ufs_qcom_log_str(host, "@,%d,%d,%d,%d,%d\n", status,
			0, 0, 0, ret);
	return ret;
}

static int ufs_qcom_vdd_hba_reg_notifier(struct notifier_block *nb,
					 unsigned long event, void *data)
{
	struct ufs_qcom_host *host = container_of(nb, struct ufs_qcom_host,
						  vdd_hba_reg_nb);

	switch (event) {
	case REGULATOR_EVENT_DISABLE:
		/* The flag will be cleared during h8 exit post change */
		if (ufs_qcom_is_link_hibern8(host->hba) &&
		    (host->chosen_algo != STATIC_ALLOC_ALG1))
			host->vdd_hba_pc = true;
		break;
	default:
		break;
	}

	return NOTIFY_OK;
}

static void ufs_qcom_hibern8_notify(struct ufs_hba *hba,
				    enum uic_cmd_dme uic_cmd,
				    enum ufs_notify_change_status status)
{
	struct ufs_qcom_host *host = ufshcd_get_variant(hba);

	/* Apply shared ICE WA */
	if (uic_cmd == UIC_CMD_DME_HIBER_EXIT && status == POST_CHANGE &&
	    host->vdd_hba_pc) {
		WARN_ON(host->chosen_algo == STATIC_ALLOC_ALG1);
		host->vdd_hba_pc = false;
		ufshcd_writel(hba, 0x18, UFS_MEM_ICE);
		ufshcd_writel(hba, 0x0, UFS_MEM_ICE);
	}
}

static int ufs_qcom_quirk_host_pa_saveconfigtime(struct ufs_hba *hba)
{
	int err;
	u32 pa_vs_config_reg1;

	err = ufshcd_dme_get(hba, UIC_ARG_MIB(PA_VS_CONFIG_REG1),
			     &pa_vs_config_reg1);
	if (err)
		goto out;

	/* Allow extension of MSB bits of PA_SaveConfigTime attribute */
	err = ufshcd_dme_set(hba, UIC_ARG_MIB(PA_VS_CONFIG_REG1),
			    (pa_vs_config_reg1 | (1 << 12)));

out:
	return err;
}

static void ufs_qcom_override_pa_h8time(struct ufs_hba *hba)
{
	int ret;
	u32 pa_h8time = 0;

	ret = ufshcd_dme_get(hba, UIC_ARG_MIB(PA_HIBERN8TIME),
				&pa_h8time);
	if (ret) {
		dev_err(hba->dev, "Failed getting PA_HIBERN8TIME: %d\n", ret);
		return;
	}


	/* 1 implies 100 us */
	ret = ufshcd_dme_set(hba, UIC_ARG_MIB(PA_HIBERN8TIME),
				pa_h8time + 1);
	if (ret)
		dev_err(hba->dev, "Failed updating PA_HIBERN8TIME: %d\n", ret);

}

static inline bool
ufshcd_is_valid_pm_lvl(enum ufs_pm_level lvl)
{
	return lvl >= 0 && lvl < UFS_PM_LVL_MAX;
}

static void ufshcd_parse_pm_levels(struct ufs_hba *hba)
{
	struct device *dev = hba->dev;
	struct device_node *np = dev->of_node;
	struct ufs_qcom_host *host = ufshcd_get_variant(hba);
	enum ufs_pm_level rpm_lvl = UFS_PM_LVL_MAX, spm_lvl = UFS_PM_LVL_MAX;

	if (!np)
		return;

	if (host->is_dt_pm_level_read)
		return;

	if (!of_property_read_u32(np, "rpm-level", &rpm_lvl) &&
		ufshcd_is_valid_pm_lvl(rpm_lvl))
		hba->rpm_lvl = rpm_lvl;
	if (!of_property_read_u32(np, "spm-level", &spm_lvl) &&
		ufshcd_is_valid_pm_lvl(spm_lvl))
		hba->spm_lvl = spm_lvl;
	host->is_dt_pm_level_read = true;
}

static int ufs_qcom_apply_dev_quirks(struct ufs_hba *hba)
{
	unsigned long flags;
	int err = 0;

	spin_lock_irqsave(hba->host->host_lock, flags);
	/* Set the rpm auto suspend delay to 3s */
	hba->host->hostt->rpm_autosuspend_delay = UFS_QCOM_AUTO_SUSPEND_DELAY;
	/* Set the default auto-hiberate idle timer value to 5ms */
	hba->ahit = FIELD_PREP(UFSHCI_AHIBERN8_TIMER_MASK, 5) |
		    FIELD_PREP(UFSHCI_AHIBERN8_SCALE_MASK, 3);
	/* Set the clock gating delay to performance mode */
	hba->clk_gating.delay_ms = UFS_QCOM_CLK_GATING_DELAY_MS_PERF;
	spin_unlock_irqrestore(hba->host->host_lock, flags);

	if (hba->dev_quirks & UFS_DEVICE_QUIRK_HOST_PA_SAVECONFIGTIME)
		err = ufs_qcom_quirk_host_pa_saveconfigtime(hba);

	if (hba->dev_info.wmanufacturerid == UFS_VENDOR_WDC)
		hba->dev_quirks |= UFS_DEVICE_QUIRK_HOST_PA_TACTIVATE;

	if (hba->dev_quirks & UFS_DEVICE_QUIRK_PA_HIBER8TIME)
		ufs_qcom_override_pa_h8time(hba);

	ufshcd_parse_pm_levels(hba);

	if (hba->dev_info.wmanufacturerid == UFS_VENDOR_MICRON)
		hba->dev_quirks |= UFS_DEVICE_QUIRK_DELAY_BEFORE_LPM;

	return err;
}

static u32 ufs_qcom_get_ufs_hci_version(struct ufs_hba *hba)
{
	struct ufs_qcom_host *host = ufshcd_get_variant(hba);

	if (host->hw_ver.major == 0x1)
		return ufshci_version(1, 1);
	else
		return ufshci_version(2, 0);
}

/**
 * ufs_qcom_advertise_quirks - advertise the known QCOM UFS controller quirks
 * @hba: host controller instance
 *
 * QCOM UFS host controller might have some non standard behaviours (quirks)
 * than what is specified by UFSHCI specification. Advertise all such
 * quirks to standard UFS host controller driver so standard takes them into
 * account.
 */
static void ufs_qcom_advertise_quirks(struct ufs_hba *hba)
{
	struct ufs_qcom_host *host = ufshcd_get_variant(hba);

	if (host->hw_ver.major == 0x01) {
		hba->quirks |= UFSHCD_QUIRK_DELAY_BEFORE_DME_CMDS
			    | UFSHCD_QUIRK_BROKEN_PA_RXHSUNTERMCAP
			    | UFSHCD_QUIRK_DME_PEER_ACCESS_AUTO_MODE;

		if (host->hw_ver.minor == 0x0001 && host->hw_ver.step == 0x0001)
			hba->quirks |= UFSHCD_QUIRK_BROKEN_INTR_AGGR;

		hba->quirks |= UFSHCD_QUIRK_BROKEN_LCC;
	}

	if (host->hw_ver.major == 0x2) {
		hba->quirks |= UFSHCD_QUIRK_BROKEN_UFS_HCI_VERSION;

		if (!ufs_qcom_cap_qunipro(host))
			/* Legacy UniPro mode still need following quirks */
			hba->quirks |= (UFSHCD_QUIRK_DELAY_BEFORE_DME_CMDS
				| UFSHCD_QUIRK_DME_PEER_ACCESS_AUTO_MODE
				| UFSHCD_QUIRK_BROKEN_PA_RXHSUNTERMCAP);
	}

	if (host->disable_lpm)
		hba->quirks |= UFSHCD_QUIRK_BROKEN_AUTO_HIBERN8;

#if IS_ENABLED(CONFIG_SCSI_UFS_CRYPTO_QTI)
	hba->quirks |= UFSHCD_QUIRK_CUSTOM_KEYSLOT_MANAGER;
#endif
}

static void ufs_qcom_set_caps(struct ufs_hba *hba)
{
	struct ufs_qcom_host *host = ufshcd_get_variant(hba);

	if (!host->disable_lpm) {
		hba->caps |= UFSHCD_CAP_CLK_GATING |
		UFSHCD_CAP_HIBERN8_WITH_CLK_GATING |
		UFSHCD_CAP_CLK_SCALING | UFSHCD_CAP_AUTO_BKOPS_SUSPEND |
		UFSHCD_CAP_RPM_AUTOSUSPEND;
		hba->caps |= UFSHCD_CAP_WB_EN;
		hba->caps |= UFSHCD_CAP_AGGR_POWER_COLLAPSE;
	}

	hba->caps |= UFSHCD_CAP_CRYPTO;

	if (host->hw_ver.major >= 0x2)
		host->caps = UFS_QCOM_CAP_QUNIPRO |
			     UFS_QCOM_CAP_RETAIN_SEC_CFG_AFTER_PWR_COLLAPSE;

	if (host->hw_ver.major >= 0x3) {
		host->caps |= UFS_QCOM_CAP_QUNIPRO_CLK_GATING;
		/*
		 * The UFS PHY attached to v3.0.0 controller supports entering
		 * deeper low power state of SVS2. This lets the controller
		 * run at much lower clock frequencies for saving power.
		 * Assuming this and any future revisions of the controller
		 * support this capability. Need to revist this assumption if
		 * any future platform with this core doesn't support the
		 * capability, as there will be no benefit running at lower
		 * frequencies then.
		 */
		host->caps |= UFS_QCOM_CAP_SVS2;
	}

	if (host->hw_ver.major >= 0x5)
		host->caps |= UFS_QCOM_CAP_SHARED_ICE;
}

static int ufs_qcom_unvote_qos_all(struct ufs_hba *hba)
{
	struct ufs_qcom_host *host = ufshcd_get_variant(hba);
	struct ufs_qcom_qos_req *ufs_qos_req = host->ufs_qos;
	struct qos_cpu_group *qcg;
	int err = 0, i;

	if (!host->ufs_qos)
		return 0;

	qcg = ufs_qos_req->qcg;
	for (i = 0; i < ufs_qos_req->num_groups; i++, qcg++) {
		flush_work(&qcg->vwork);
		if (!qcg->voted)
			continue;
		err = ufs_qcom_update_qos_constraints(qcg, QOS_MAX);
		if (err)
			dev_err(hba->dev, "Failed (%d) removing qos grp(%d)\n",
				err, i);
	}
	return err;
}

/**
 * ufs_qcom_setup_clocks - enables/disable clocks
 * @hba: host controller instance
 * @on: If true, enable clocks else disable them.
 * @status: PRE_CHANGE or POST_CHANGE notify
 *
 * Returns 0 on success, non-zero on failure.
 */
static int ufs_qcom_setup_clocks(struct ufs_hba *hba, bool on,
				 enum ufs_notify_change_status status)
{
	struct ufs_qcom_host *host = ufshcd_get_variant(hba);
	int err = 0;
	struct phy *phy;

	/*
	 * In case ufs_qcom_init() is not yet done, simply ignore.
	 * This ufs_qcom_setup_clocks() shall be called from
	 * ufs_qcom_init() after init is done.
	 */
	if (!host)
		return 0;

	phy =  host->generic_phy;
	switch (status) {
	case PRE_CHANGE:
		if (on) {
			err = ufs_qcom_set_bus_vote(hba, true);
			if (ufs_qcom_is_link_hibern8(hba))
				ufs_qcom_phy_set_src_clk_h8_exit(phy);
			err = ufs_qcom_phy_power_on(hba);
			if (err) {
				dev_err(hba->dev, "%s: phy power on failed, ret = %d\n",
						 __func__, err);
				return err;
			}

			/* enable the device ref clock for HS mode*/
			if (ufshcd_is_hs_mode(&hba->pwr_info))
				ufs_qcom_dev_ref_clk_ctrl(host, true);
			/* Device ref clk should be enabled before Unipro clock */
			err = clk_prepare_enable(host->ref_clki->clk);
			if (!err)
				host->ref_clki->enabled = on;
			else
				dev_err(hba->dev, "%s: Fail dev-ref-clk enabled, ret=%d\n",
					__func__, err);
		} else {
			if (!ufs_qcom_is_link_active(hba)) {
				/*
				 * Dont turn off dev ref-clk before unipro clk.
				 * Setting ref_clki state to requested state of
				 * 'on' would prevent toggling of this clock by
				 * ufshcd core. Refer ufshcd_setup_clocks()
				 */
				host->ref_clki->enabled = on;
			}
		}
		break;
	case POST_CHANGE:
		if (!on) {
			if (!ufs_qcom_is_link_active(hba)) {
				err = ufs_qcom_phy_power_off(hba);
				if (err) {
					dev_err(hba->dev, "%s: phy power off failed, ret=%d\n",
						__func__, err);
					return err;
				}
				ufs_qcom_dev_ref_clk_ctrl(host, false);
				/* ref_clk state is already changed in PRE_CHANGE */
				clk_disable_unprepare(host->ref_clki->clk);
			}
			if (ufs_qcom_is_link_hibern8(hba))
				ufs_qcom_phy_set_src_clk_h8_enter(phy);
			err = ufs_qcom_set_bus_vote(hba, false);
			if (err)
				return err;
			err = ufs_qcom_unvote_qos_all(hba);
		}
		if (!err)
			atomic_set(&host->clks_on, on);
		break;
	}
	ufs_qcom_log_str(host, "#,%d,%d,%d\n", status, on, err);

	return err;
}

static int
ufs_qcom_reset_assert(struct reset_controller_dev *rcdev, unsigned long id)
{
	struct ufs_qcom_host *host = rcdev_to_ufs_host(rcdev);

	/* Currently this code only knows about a single reset. */
	WARN_ON(id);
	ufs_qcom_assert_reset(host->hba);
	/* provide 1ms delay to let the reset pulse propagate. */
	usleep_range(1000, 1100);
	return 0;
}

static int
ufs_qcom_reset_deassert(struct reset_controller_dev *rcdev, unsigned long id)
{
	struct ufs_qcom_host *host = rcdev_to_ufs_host(rcdev);

	/* Currently this code only knows about a single reset. */
	WARN_ON(id);
	ufs_qcom_deassert_reset(host->hba);

	/*
	 * after reset deassertion, phy will need all ref clocks,
	 * voltage, current to settle down before starting serdes.
	 */
	usleep_range(1000, 1100);
	return 0;
}

static const struct reset_control_ops ufs_qcom_reset_ops = {
	.assert = ufs_qcom_reset_assert,
	.deassert = ufs_qcom_reset_deassert,
};

#ifndef MODULE
static int __init get_android_boot_dev(char *str)
{
	strscpy(android_boot_dev, str, ANDROID_BOOT_DEV_MAX);
	return 1;
}
__setup("androidboot.bootdevice=", get_android_boot_dev);
#endif

static int ufs_qcom_parse_reg_info(struct ufs_qcom_host *host, char *name,
				   struct ufs_vreg **out_vreg)
{
	int ret = 0;
	char prop_name[MAX_PROP_SIZE];
	struct ufs_vreg *vreg = NULL;
	struct device *dev = host->hba->dev;
	struct device_node *np = dev->of_node;

	if (!np) {
		dev_err(dev, "%s: non DT initialization\n", __func__);
		goto out;
	}

	snprintf(prop_name, MAX_PROP_SIZE, "%s-supply", name);
	if (!of_parse_phandle(np, prop_name, 0)) {
		dev_info(dev, "%s: Unable to find %s regulator, assuming enabled\n",
			 __func__, prop_name);
		ret = -ENODEV;
		goto out;
	}

	vreg = devm_kzalloc(dev, sizeof(*vreg), GFP_KERNEL);
	if (!vreg)
		return -ENOMEM;

	vreg->name = name;

	snprintf(prop_name, MAX_PROP_SIZE, "%s-max-microamp", name);
	ret = of_property_read_u32(np, prop_name, &vreg->max_uA);
	if (ret) {
		dev_err(dev, "%s: unable to find %s err %d\n",
			__func__, prop_name, ret);
		goto out;
	}

	vreg->reg = devm_regulator_get(dev, vreg->name);
	if (IS_ERR(vreg->reg)) {
		ret = PTR_ERR(vreg->reg);
		dev_err(dev, "%s: %s get failed, err=%d\n",
			__func__, vreg->name, ret);
	}

	snprintf(prop_name, MAX_PROP_SIZE, "%s-min-uV", name);
	ret = of_property_read_u32(np, prop_name, &vreg->min_uV);
	if (ret) {
		dev_dbg(dev, "%s: unable to find %s err %d, using default\n",
			__func__, prop_name, ret);
		if (!strcmp(name, "qcom,vddp-ref-clk"))
			vreg->min_uV = VDDP_REF_CLK_MIN_UV;
		else if (!strcmp(name, "qcom,vccq-parent"))
			vreg->min_uV = 0;
		ret = 0;
	}

	snprintf(prop_name, MAX_PROP_SIZE, "%s-max-uV", name);
	ret = of_property_read_u32(np, prop_name, &vreg->max_uV);
	if (ret) {
		dev_dbg(dev, "%s: unable to find %s err %d, using default\n",
			__func__, prop_name, ret);
		if (!strcmp(name, "qcom,vddp-ref-clk"))
			vreg->max_uV = VDDP_REF_CLK_MAX_UV;
		else if (!strcmp(name, "qcom,vccq-parent"))
			vreg->max_uV = 0;
		ret = 0;
	}

out:
	if (!ret)
		*out_vreg = vreg;
	return ret;
}

static void ufs_qcom_save_host_ptr(struct ufs_hba *hba)
{
	struct ufs_qcom_host *host = ufshcd_get_variant(hba);
	int id;

	if (!hba->dev->of_node)
		return;

	/* Extract platform data */
	id = of_alias_get_id(hba->dev->of_node, "ufshc");
	if (id <= 0)
		dev_err(hba->dev, "Failed to get host index %d\n", id);
	else if (id <= MAX_UFS_QCOM_HOSTS)
		ufs_qcom_hosts[id - 1] = host;
	else
		dev_err(hba->dev, "invalid host index %d\n", id);
}

/**
 * ufs_qcom_query_ioctl - perform user read queries
 * @hba: per-adapter instance
 * @lun: used for lun specific queries
 * @buffer: user space buffer for reading and submitting query data and params
 * @return: 0 for success negative error code otherwise
 *
 * Expected/Submitted buffer structure is struct ufs_ioctl_query_data.
 * It will read the opcode, idn and buf_length parameters, and, put the
 * response in the buffer field while updating the used size in buf_length.
 */
static int
ufs_qcom_query_ioctl(struct ufs_hba *hba, u8 lun, void __user *buffer)
{
	struct ufs_ioctl_query_data *ioctl_data;
	int err = 0;
	int length = 0;
	void *data_ptr;
	bool flag;
	u32 att;
	u8 index;
	u8 *desc = NULL;

	ioctl_data = kzalloc(sizeof(*ioctl_data), GFP_KERNEL);
	if (!ioctl_data) {
		err = -ENOMEM;
		goto out;
	}

	/* extract params from user buffer */
	err = copy_from_user(ioctl_data, buffer,
			     sizeof(struct ufs_ioctl_query_data));
	if (err) {
		dev_err(hba->dev,
			"%s: Failed copying buffer from user, err %d\n",
			__func__, err);
		goto out_release_mem;
	}

	/* verify legal parameters & send query */
	switch (ioctl_data->opcode) {
	case UPIU_QUERY_OPCODE_READ_DESC:
		switch (ioctl_data->idn) {
		case QUERY_DESC_IDN_DEVICE:
		case QUERY_DESC_IDN_CONFIGURATION:
		case QUERY_DESC_IDN_INTERCONNECT:
		case QUERY_DESC_IDN_GEOMETRY:
		case QUERY_DESC_IDN_POWER:
			index = 0;
			break;
		case QUERY_DESC_IDN_UNIT:
			if (!ufs_is_valid_unit_desc_lun(&hba->dev_info, lun, 0)) {
				dev_err(hba->dev,
					"%s: No unit descriptor for lun 0x%x\n",
					__func__, lun);
				err = -EINVAL;
				goto out_release_mem;
			}
			index = lun;
			break;
		default:
			goto out_einval;
		}
		length = min_t(int, QUERY_DESC_MAX_SIZE,
			       ioctl_data->buf_size);
		desc = kzalloc(length, GFP_KERNEL);
		if (!desc) {
			dev_err(hba->dev, "%s: Failed allocating %d bytes\n",
				__func__, length);
			err = -ENOMEM;
			goto out_release_mem;
		}
		err = ufshcd_query_descriptor_retry(hba, ioctl_data->opcode,
						    ioctl_data->idn, index, 0,
						    desc, &length);
		break;
	case UPIU_QUERY_OPCODE_READ_ATTR:
		switch (ioctl_data->idn) {
		case QUERY_ATTR_IDN_BOOT_LU_EN:
		case QUERY_ATTR_IDN_POWER_MODE:
		case QUERY_ATTR_IDN_ACTIVE_ICC_LVL:
		case QUERY_ATTR_IDN_OOO_DATA_EN:
		case QUERY_ATTR_IDN_BKOPS_STATUS:
		case QUERY_ATTR_IDN_PURGE_STATUS:
		case QUERY_ATTR_IDN_MAX_DATA_IN:
		case QUERY_ATTR_IDN_MAX_DATA_OUT:
		case QUERY_ATTR_IDN_REF_CLK_FREQ:
		case QUERY_ATTR_IDN_CONF_DESC_LOCK:
		case QUERY_ATTR_IDN_MAX_NUM_OF_RTT:
		case QUERY_ATTR_IDN_EE_CONTROL:
		case QUERY_ATTR_IDN_EE_STATUS:
		case QUERY_ATTR_IDN_SECONDS_PASSED:
			index = 0;
			break;
		case QUERY_ATTR_IDN_DYN_CAP_NEEDED:
		case QUERY_ATTR_IDN_CORR_PRG_BLK_NUM:
			index = lun;
			break;
		default:
			goto out_einval;
		}
		err = ufshcd_query_attr(hba, ioctl_data->opcode,
					ioctl_data->idn, index, 0, &att);
		break;

	case UPIU_QUERY_OPCODE_WRITE_ATTR:
		err = copy_from_user(&att,
				     buffer +
				     sizeof(struct ufs_ioctl_query_data),
				     sizeof(u32));
		if (err) {
			dev_err(hba->dev,
				"%s: Failed copying buffer from user, err %d\n",
				__func__, err);
			goto out_release_mem;
		}

		switch (ioctl_data->idn) {
		case QUERY_ATTR_IDN_BOOT_LU_EN:
			index = 0;
			if (!att) {
				dev_err(hba->dev,
					"%s: Illegal ufs query ioctl data, opcode 0x%x, idn 0x%x, att 0x%x\n",
					__func__, ioctl_data->opcode,
					(unsigned int)ioctl_data->idn, att);
				err = -EINVAL;
				goto out_release_mem;
			}
			break;
		default:
			goto out_einval;
		}
		err = ufshcd_query_attr(hba, ioctl_data->opcode,
					ioctl_data->idn, index, 0, &att);
		break;

	case UPIU_QUERY_OPCODE_READ_FLAG:
		switch (ioctl_data->idn) {
		case QUERY_FLAG_IDN_FDEVICEINIT:
		case QUERY_FLAG_IDN_PERMANENT_WPE:
		case QUERY_FLAG_IDN_PWR_ON_WPE:
		case QUERY_FLAG_IDN_BKOPS_EN:
		case QUERY_FLAG_IDN_PURGE_ENABLE:
		case QUERY_FLAG_IDN_FPHYRESOURCEREMOVAL:
		case QUERY_FLAG_IDN_BUSY_RTC:
			break;
		default:
			goto out_einval;
		}
		err = ufshcd_query_flag(hba, ioctl_data->opcode,
					ioctl_data->idn, 0, &flag);
		break;
	default:
		goto out_einval;
	}

	if (err) {
		dev_err(hba->dev, "%s: Query for idn %d failed\n", __func__,
			ioctl_data->idn);
		goto out_release_mem;
	}

	/*
	 * copy response data
	 * As we might end up reading less data than what is specified in
	 * "ioctl_data->buf_size". So we are updating "ioctl_data->
	 * buf_size" to what exactly we have read.
	 */
	switch (ioctl_data->opcode) {
	case UPIU_QUERY_OPCODE_READ_DESC:
		ioctl_data->buf_size = min_t(int, ioctl_data->buf_size, length);
		data_ptr = desc;
		break;
	case UPIU_QUERY_OPCODE_READ_ATTR:
		ioctl_data->buf_size = sizeof(u32);
		data_ptr = &att;
		break;
	case UPIU_QUERY_OPCODE_READ_FLAG:
		ioctl_data->buf_size = 1;
		data_ptr = &flag;
		break;
	case UPIU_QUERY_OPCODE_WRITE_ATTR:
		goto out_release_mem;
	default:
		goto out_einval;
	}

	/* copy to user */
	err = copy_to_user(buffer, ioctl_data,
			   sizeof(struct ufs_ioctl_query_data));
	if (err)
		dev_err(hba->dev, "%s: Failed copying back to user.\n",
			__func__);
	err = copy_to_user(buffer + sizeof(struct ufs_ioctl_query_data),
			   data_ptr, ioctl_data->buf_size);
	if (err)
		dev_err(hba->dev, "%s: err %d copying back to user.\n",
			__func__, err);
	goto out_release_mem;

out_einval:
	dev_err(hba->dev,
		"%s: illegal ufs query ioctl data, opcode 0x%x, idn 0x%x\n",
		__func__, ioctl_data->opcode, (unsigned int)ioctl_data->idn);
	err = -EINVAL;
out_release_mem:
	kfree(ioctl_data);
	kfree(desc);
out:
	return err;
}

/**
 * ufs_qcom_ioctl - ufs ioctl callback registered in scsi_host
 * @dev: scsi device required for per LUN queries
 * @cmd: command opcode
 * @buffer: user space buffer for transferring data
 *
 * Supported commands:
 * UFS_IOCTL_QUERY
 */
static int
ufs_qcom_ioctl(struct scsi_device *dev, unsigned int cmd, void __user *buffer)
{
	struct ufs_hba *hba = shost_priv(dev->host);
	int err = 0;

	BUG_ON(!hba);
	if (!buffer) {
		dev_err(hba->dev, "%s: User buffer is NULL!\n", __func__);
		return -EINVAL;
	}

	switch (cmd) {
	case UFS_IOCTL_QUERY:
		pm_runtime_get_sync(hba->dev);
		err = ufs_qcom_query_ioctl(hba,
					   ufshcd_scsi_to_upiu_lun(dev->lun),
					   buffer);
		pm_runtime_put_sync(hba->dev);
		break;
	default:
		err = -ENOIOCTLCMD;
		dev_dbg(hba->dev, "%s: Unsupported ioctl cmd %d\n", __func__,
			cmd);
		break;
	}

	return err;
}

static int tag_to_cpu(struct ufs_hba *hba, unsigned int tag)
{
	struct ufshcd_lrb *lrbp = &hba->lrb[tag];

	if (lrbp && lrbp->cmd && scsi_cmd_to_rq(lrbp->cmd))
		return blk_mq_rq_cpu(scsi_cmd_to_rq(lrbp->cmd));
	return -EINVAL;
}

static struct qos_cpu_group *cpu_to_group(struct ufs_qcom_qos_req *r,
					  unsigned int cpu)
{
	int i;
	struct qos_cpu_group *g = r->qcg;

	if (cpu > num_possible_cpus())
		return NULL;
	for (i = 0; i < r->num_groups; i++, g++) {
		if (cpumask_test_cpu(cpu, &g->mask))
			return &r->qcg[i];
	}
	return NULL;
}

static int ufs_qcom_update_qos_constraints(struct qos_cpu_group *qcg,
					   enum constraint type)
{
	unsigned int vote;
	int cpu, err;
	struct dev_pm_qos_request *qos_req = qcg->qos_req;

	if (type == QOS_MAX)
		vote = S32_MAX;
	else
		vote = qcg->votes[type];

	dev_dbg(qcg->host->hba->dev, "%s: qcg: 0x%08x | const: %d\n",
		__func__, qcg, type);
	if (qcg->curr_vote == vote)
		return 0;
	for_each_cpu(cpu, &qcg->mask) {
		err = dev_pm_qos_update_request(qos_req, vote);
		dev_dbg(qcg->host->hba->dev, "%s: vote: %d | cpu: %d | qos_req: 0x%08x\n",
			__func__, vote, cpu, qos_req);
		if (err < 0)
			return err;
		++qos_req;
	}
	if (type == QOS_MAX)
		qcg->voted = false;
	else
		qcg->voted = true;
	qcg->curr_vote = vote;
	return 0;
}

static void ufs_qcom_qos(struct ufs_hba *hba, int tag, bool is_scsi_cmd)
{
	struct ufs_qcom_host *host = ufshcd_get_variant(hba);
	struct qos_cpu_group *qcg;
	int cpu;

	if (!host->ufs_qos)
		return;
	cpu = tag_to_cpu(hba, tag);
	if (cpu < 0)
		return;
	qcg = cpu_to_group(host->ufs_qos, cpu);
	if (!qcg)
		return;

	if (qcg->perf_core && !host->cpufreq_dis &&
					!!atomic_read(&host->scale_up))
		atomic_inc(&host->num_reqs_threshold);

	if (qcg->voted) {
		dev_dbg(qcg->host->hba->dev, "%s: qcg: 0x%08x | Mask: 0x%08x - Already voted - return\n",
			__func__, qcg, qcg->mask);
		return;
	}
	queue_work(host->ufs_qos->workq, &qcg->vwork);
	dev_dbg(hba->dev, "Queued QoS work- cpu: %d\n", cpu);
}

static void ufs_qcom_vote_work(struct work_struct *work)
{
	int err;
	struct qos_cpu_group *qcg = container_of(work, struct qos_cpu_group,
						 vwork);

	err = ufs_qcom_update_qos_constraints(qcg, QOS_PERF);
	if (err)
		dev_err(qcg->host->hba->dev, "%s: update qos - failed: %d\n",
			__func__, err);
}

static int ufs_qcom_setup_qos(struct ufs_hba *hba)
{
	struct ufs_qcom_host *host = ufshcd_get_variant(hba);
	struct device *dev = hba->dev;
	struct ufs_qcom_qos_req *qr = host->ufs_qos;
	struct qos_cpu_group *qcg = qr->qcg;
	struct cpufreq_policy *policy;
	unsigned int cpu;
	int i, err;

	for (i = 0; i < qr->num_groups; i++, qcg++) {
		qcg->qos_req = kcalloc(cpumask_weight(&qcg->mask),
					sizeof(struct dev_pm_qos_request),
					GFP_KERNEL);
		if (!qcg->qos_req) {
			err = -ENOMEM;
			if (!i)
				return err;
			goto free_mem;
		}
		dev_dbg(dev, "%s: qcg: 0x%08x | mask: 0x%08x | mask-wt: %d | qos_req: 0x%08x\n",
			__func__, qcg, qcg->mask, cpumask_weight(&qcg->mask),
			qcg->qos_req);
		err = add_group_qos(qcg, S32_MAX);
		if (err < 0) {
			dev_err(dev, "Fail (%d) add qos-req: grp-%d\n",
				err, i);
			if (!i) {
				kfree(qcg->qos_req);
				return err;
			}
			goto free_mem;
		}
		INIT_WORK(&qcg->vwork, ufs_qcom_vote_work);

		if (host->cpufreq_dis || qcg->perf_core)
			continue;
		/* Bump up the cpufreq of the non-perf group */
		cpu = cpumask_first((const struct cpumask *)&qcg->mask);
		policy = cpufreq_cpu_get(cpu);
		if (!policy) {
			dev_err(dev, "Failed cpufreq policy,cpu=%d,mask=0x%08x\n",
				__func__, cpu, qcg->mask);
			host->cpufreq_dis = true;
			host->config_cpu = -1;
			continue;
		}
		host->config_cpu = cpu;
		host->min_cpu_scale_freq = policy->cpuinfo.min_freq;
		host->max_cpu_scale_freq = policy->cpuinfo.max_freq;
		cpufreq_cpu_put(policy);
	}

	if (!host->cpufreq_dis) {
		err = ufs_qcom_init_cpu_minfreq_req(host, host->config_cpu);
		if (err) {
			dev_err(dev, "Failed to register for freq_qos: %d\n",
				err);
			host->cpufreq_dis = true;
		} else {
			INIT_DELAYED_WORK(&host->fwork, ufs_qcom_cpufreq_dwork);
		}
	}
	qr->workq = create_singlethread_workqueue("qc_ufs_qos_swq");
	if (qr->workq)
		return 0;
	err = -1;
free_mem:
	while (i--) {
		kfree(qcg->qos_req);
		qcg--;
	}
	return err;
}

static void ufs_qcom_qos_init(struct ufs_hba *hba)
{
	struct device *dev = hba->dev;
	struct device_node *np = dev->of_node;
	struct device_node *group_node;
	struct ufs_qcom_qos_req *qr;
	struct qos_cpu_group *qcg;
	int i, err, mask = 0;
	struct ufs_qcom_host *host = ufshcd_get_variant(hba);

	host->cpufreq_dis = true;
	qr = kzalloc(sizeof(*qr), GFP_KERNEL);
	if (!qr)
		return;

	host->ufs_qos = qr;
	qr->num_groups = of_get_available_child_count(np);
	dev_dbg(hba->dev, "num-groups: %d\n", qr->num_groups);
	if (!qr->num_groups) {
		dev_err(dev, "QoS groups undefined\n");
		kfree(qr);
		host->ufs_qos = NULL;
		return;
	}
	qcg = kzalloc(sizeof(*qcg) * qr->num_groups, GFP_KERNEL);
	if (!qcg) {
		kfree(qr);
		host->ufs_qos = NULL;
		return;
	}
	qr->qcg = qcg;
	for_each_available_child_of_node(np, group_node) {
		of_property_read_u32(group_node, "mask", &mask);
		qcg->mask.bits[0] = mask;
		if (!cpumask_subset(&qcg->mask, cpu_possible_mask)) {
			dev_err(dev, "Invalid group mask\n");
			goto out_err;
		}

		if (of_property_read_bool(group_node, "perf")) {
			qcg->perf_core = true;
			host->cpufreq_dis = false;
		} else {
			qcg->perf_core = false;
		}

		err = of_property_count_u32_elems(group_node, "vote");
		if (err <= 0) {
			dev_err(dev, "1 vote is needed, bailing out: %d\n",
				err);
			goto out_err;
		}
		qcg->votes = kmalloc(sizeof(*qcg->votes) * err, GFP_KERNEL);
		if (!qcg->votes)
			goto out_err;
		for (i = 0; i < err; i++) {
			if (of_property_read_u32_index(group_node, "vote", i,
						       &qcg->votes[i]))
				goto out_vote_err;
		}
		dev_dbg(dev, "%s: qcg: 0x%08x\n", __func__, qcg);
		qcg->host = host;
		++qcg;
	}
	if (ufs_qcom_setup_qos(hba))
		goto out_vote_err;
	return;
out_vote_err:
	for (i = 0, qcg = qr->qcg; i < qr->num_groups; i++, qcg++)
		kfree(qcg->votes);
out_err:
	kfree(qr->qcg);
	kfree(qr);
	host->ufs_qos = NULL;
}


static void ufs_qcom_parse_pm_level(struct ufs_hba *hba)
{
	struct device *dev = hba->dev;
	struct device_node *np = dev->of_node;

	if (np) {
		if (of_property_read_u32(np, "rpm-level",
					 &hba->rpm_lvl))
			hba->rpm_lvl = -1;
		if (of_property_read_u32(np, "spm-level",
					 &hba->spm_lvl))
			hba->spm_lvl = -1;
	}
}

/* Returns the max mitigation level supported */
static int ufs_qcom_get_max_therm_state(struct thermal_cooling_device *tcd,
				  unsigned long *data)
{
	*data = UFS_QCOM_LVL_MAX_THERM;

	return 0;
}

/* Returns the current mitigation level */
static int ufs_qcom_get_cur_therm_state(struct thermal_cooling_device *tcd,
				  unsigned long *data)
{
	struct ufs_hba *hba = dev_get_drvdata(tcd->devdata);
	struct ufs_qcom_host *host = ufshcd_get_variant(hba);

	*data = host->uqt.curr_state;

	return 0;
}

/* Convert microseconds to Auto-Hibernate Idle Timer register value */
static u32 ufs_qcom_us_to_ahit(unsigned int timer)
{
	unsigned int scale;

	for (scale = 0; timer > UFSHCI_AHIBERN8_TIMER_MASK; ++scale)
		timer /= UFSHCI_AHIBERN8_SCALE_FACTOR;

	return FIELD_PREP(UFSHCI_AHIBERN8_TIMER_MASK, timer) |
	       FIELD_PREP(UFSHCI_AHIBERN8_SCALE_MASK, scale);
}

/* Sets the mitigation level to requested level */
static int ufs_qcom_set_cur_therm_state(struct thermal_cooling_device *tcd,
				  unsigned long data)
{
	struct ufs_hba *hba = dev_get_drvdata(tcd->devdata);
	struct ufs_qcom_host *host = ufshcd_get_variant(hba);
	struct scsi_device *sdev;

	if (data == host->uqt.curr_state)
		return 0;

	switch (data) {
	case UFS_QCOM_LVL_NO_THERM:
		dev_warn(tcd->devdata, "UFS host thermal mitigation stops\n");
		/* Set the default auto-hiberate idle timer to 5 ms */
		ufshcd_auto_hibern8_update(hba, ufs_qcom_us_to_ahit(5000));

		/* Set the default auto suspend delay to 3000 ms */
		shost_for_each_device(sdev, hba->host)
			pm_runtime_set_autosuspend_delay(&sdev->sdev_gendev,
						UFS_QCOM_AUTO_SUSPEND_DELAY);
		break;
	case UFS_QCOM_LVL_AGGR_THERM:
	case UFS_QCOM_LVL_MAX_THERM:
		dev_warn(tcd->devdata, "Going into UFS host thermal mitigation state, performance may be impacted before UFS host thermal mitigation stops\n");
		/* Set the default auto-hiberate idle timer to 1 ms */
		ufshcd_auto_hibern8_update(hba, ufs_qcom_us_to_ahit(1000));

		/* Set the default auto suspend delay to 100 ms */
		shost_for_each_device(sdev, hba->host)
			pm_runtime_set_autosuspend_delay(&sdev->sdev_gendev,
							 100);
		break;
	default:
		dev_err(tcd->devdata, "Invalid UFS thermal state (%d)\n", data);
		return -EINVAL;
	}

	host->uqt.curr_state = data;

	return 0;
}

struct thermal_cooling_device_ops ufs_thermal_ops = {
	.get_max_state = ufs_qcom_get_max_therm_state,
	.get_cur_state = ufs_qcom_get_cur_therm_state,
	.set_cur_state = ufs_qcom_set_cur_therm_state,
};

/* Static Algorithm */
static int ufs_qcom_config_alg1(struct ufs_hba *hba)
{
	int ret;
	unsigned int val, rx_aes;
	struct ufs_qcom_host *host = ufshcd_get_variant(hba);
	unsigned int num_aes_cores;

	ret = of_property_read_u32(host->np, "rx-alloc-percent", &val);
	if (ret < 0)
		return ret;

	num_aes_cores = ufshcd_readl(hba, REG_UFS_MEM_ICE_NUM_AES_CORES);
	ufshcd_writel(hba, STATIC_ALLOC_ALG1, REG_UFS_MEM_SHARED_ICE_CONFIG);
	/*
	 * DTS specifies the percent allocation to rx stream
	 * Calculation -
	 *  Num Tx stream = N_TOT - (N_TOT * percent of rx stream allocation)
	 */
	rx_aes = DIV_ROUND_CLOSEST(num_aes_cores * val, 100);
	val = rx_aes | ((num_aes_cores - rx_aes) << 8);
	ufshcd_writel(hba, val, REG_UFS_MEM_SHARED_ICE_ALG1_NUM_CORE);

	return 0;
}

/* Floor based algorithm */
static int ufs_qcom_config_alg2(struct ufs_hba *hba)
{
	int i, ret;
	unsigned int reg = REG_UFS_MEM_SHARED_ICE_ALG2_NUM_CORE_0;
	/* 6 values for each group, refer struct shared_ice_alg2_config */
	unsigned int override_val[6];
	struct ufs_qcom_host *host = ufshcd_get_variant(hba);
	char name[8];

	memset(name, 0, sizeof(name));
	ufshcd_writel(hba, FLOOR_BASED_ALG2, REG_UFS_MEM_SHARED_ICE_CONFIG);
	for (i = 0; i < ARRAY_SIZE(alg2_config); i++) {
		int core = 0, task = 0;

		if (host->np) {
			snprintf(name, sizeof(name), "%s%d", "g", i);
			ret = of_property_read_variable_u32_array(host->np,
								  name,
								  override_val,
								  6, 6);
			/* Some/All parameters may be overwritten */
			if (ret > 0)
				__get_alg2_grp_params(override_val, &core,
						      &task);
			else
				get_alg2_grp_params(i, &core, &task);
		} else {
			get_alg2_grp_params(i, &core, &task);
		}
		/* Num Core and Num task are contiguous & configured for a group together */
		ufshcd_writel(hba, core, reg);
		reg += 4;
		ufshcd_writel(hba, task, reg);
		reg += 4;
	}

	return 0;
}

/* Instantaneous algorithm */
static int ufs_qcom_config_alg3(struct ufs_hba *hba)
{
	unsigned int val[4];
	int ret;
	unsigned int config;
	struct ufs_qcom_host *host = ufshcd_get_variant(hba);

<<<<<<< HEAD
	ret = of_property_read_variable_u32_array(host->np, "num-core", val,
						  4, 4);
	if (ret < 0)
		return ret;
=======
	hba->caps |= UFSHCD_CAP_CLK_GATING | UFSHCD_CAP_HIBERN8_WITH_CLK_GATING;
	hba->caps |= UFSHCD_CAP_CLK_SCALING;
	hba->caps |= UFSHCD_CAP_AUTO_BKOPS_SUSPEND;
	hba->caps |= UFSHCD_CAP_WB_EN;
	hba->caps |= UFSHCD_CAP_CRYPTO;
	hba->caps |= UFSHCD_CAP_AGGR_POWER_COLLAPSE;
	hba->caps |= UFSHCD_CAP_RPM_AUTOSUSPEND;
>>>>>>> 8b0a7fb0

	ufshcd_writel(hba, INSTANTANEOUS_ALG3, REG_UFS_MEM_SHARED_ICE_CONFIG);
	config = val[0] | (val[1] << 8) | (val[2] << 16) | (val[3] << 24);
	ufshcd_writel(hba, config, REG_UFS_MEM_SHARED_ICE_ALG3_NUM_CORE);

	return 0;
}

static int ufs_qcom_parse_shared_ice_config(struct ufs_hba *hba)
{
	struct device_node *np;
	int ret;
	const char *alg_name;
	struct ufs_qcom_host *host = ufshcd_get_variant(hba);

	np = of_parse_phandle(hba->dev->of_node, "shared-ice-cfg", 0);
	if (!np)
		return -ENOENT;

	/* Only 1 algo can be enabled, pick the first */
	host->np = of_get_next_available_child(np, NULL);
	if (!host->np) {
		dev_err(hba->dev, "Resort to default alg2\n");
		/* No overrides, use floor based as default */
		host->chosen_algo = FLOOR_BASED_ALG2;
		return 0;
	}

	ret = of_property_read_string(host->np, "alg-name", &alg_name);
	if (ret < 0)
		return ret;

	if (!strcmp(alg_name, "alg1"))
		host->chosen_algo = STATIC_ALLOC_ALG1;
	else if (!strcmp(alg_name, "alg2"))
		host->chosen_algo = FLOOR_BASED_ALG2;
	else if (!strcmp(alg_name, "alg3"))
		host->chosen_algo = INSTANTANEOUS_ALG3;
	else
		/* Absurd condition */
		return -ENODATA;
	return ret;
}

static int ufs_qcom_config_shared_ice(struct ufs_qcom_host *host)
{
	if (!is_shared_ice_supported(host))
		return 0;

	switch (host->chosen_algo) {
	case STATIC_ALLOC_ALG1:
		return ufs_qcom_config_alg1(host->hba);
	case FLOOR_BASED_ALG2:
		return ufs_qcom_config_alg2(host->hba);
	case INSTANTANEOUS_ALG3:
		return ufs_qcom_config_alg3(host->hba);
	default:
		dev_err(host->hba->dev, "Unknown shared ICE algo (%d)\n",
			host->chosen_algo);
	}
	return -EINVAL;
}

static int ufs_qcom_shared_ice_init(struct ufs_hba *hba)
{
	struct ufs_qcom_host *host = ufshcd_get_variant(hba);

	if (!is_shared_ice_supported(host))
		return 0;

	/* Shared ICE is enabled by default */
	return ufs_qcom_parse_shared_ice_config(hba);
}

static int ufs_qcom_populate_ref_clk_ctrl(struct ufs_hba *hba)
{
	struct device *dev = hba->dev;
	struct platform_device *pdev = to_platform_device(dev);
	struct ufs_qcom_host *host = ufshcd_get_variant(hba);
	struct resource *res;

	/*
	 * for newer controllers, device reference clock control bit has
	 * moved inside UFS controller register address space itself.
	 */
	if (host->hw_ver.major >= 0x02) {
		host->dev_ref_clk_ctrl_mmio = hba->mmio_base + REG_UFS_CFG1;
		host->dev_ref_clk_en_mask = BIT(26);
		return 0;
	}

	/* "dev_ref_clk_ctrl_mem" is optional resource */
	res = platform_get_resource_byname(pdev, IORESOURCE_MEM,
					   "dev_ref_clk_ctrl_mem");
	if (res) {
		host->dev_ref_clk_ctrl_mmio =
			devm_ioremap_resource(dev, res);
		if (IS_ERR(host->dev_ref_clk_ctrl_mmio)) {
			dev_warn(dev,
			"%s: could not map dev_ref_clk_ctrl_mmio, err %ld\n",
			__func__, PTR_ERR(host->dev_ref_clk_ctrl_mmio));
			host->dev_ref_clk_ctrl_mmio = NULL;
		}
		host->dev_ref_clk_en_mask = BIT(5);
	}
	return 0;
}

static void ufs_qcom_setup_max_hs_gear(struct ufs_qcom_host *host)
{
	u32 param0;

	if (host->hw_ver.major == 0x1) {
		/*
		 * HS-G3 operations may not reliably work on legacy QCOM UFS
		 * host controller hardware even though capability exchange
		 * during link startup phase may end up negotiating maximum
		 * supported gear as G3. Hence, downgrade the maximum supported
		 * gear to HS-G2.
		 */
		host->max_hs_gear = UFS_HS_G2;
	} else if (host->hw_ver.major < 0x4) {
		host->max_hs_gear = UFS_HS_G3;
	} else {
		param0 = ufshcd_readl(host->hba, REG_UFS_PARAM0);
		host->max_hs_gear = UFS_QCOM_MAX_HS_GEAR(param0);
	}
}

/**
 * ufs_qcom_init - bind phy with controller
 * @hba: host controller instance
 *
 * Binds PHY with controller and powers up PHY enabling clocks
 * and regulators.
 *
 * Returns -EPROBE_DEFER if binding fails, returns negative error
 * on phy power up failure and returns zero on success.
 */
static int ufs_qcom_init(struct ufs_hba *hba)
{
	int err;
	struct device *dev = hba->dev;
	struct ufs_qcom_host *host;
	struct ufs_qcom_thermal *ut;
	struct ufs_clk_info *clki;

	host = devm_kzalloc(dev, sizeof(*host), GFP_KERNEL);
	if (!host) {
		err = -ENOMEM;
		dev_err(dev, "%s: no memory for qcom ufs host\n", __func__);
		goto out;
	}

	/* Make a two way bind between the qcom host and the hba */
	host->hba = hba;
	ufshcd_set_variant(hba, host);
	ut = &host->uqt;
#if defined(CONFIG_UFS_DBG)
	host->dbg_en = true;
#endif

	/* Setup the optional reset control of HCI */
	host->core_reset = devm_reset_control_get_optional(hba->dev, "rst");
	if (IS_ERR(host->core_reset)) {
		err = dev_err_probe(dev, PTR_ERR(host->core_reset),
				    "Failed to get reset control\n");
		goto out_variant_clear;
	}

	/* Fire up the reset controller. Failure here is non-fatal. */
	host->rcdev.of_node = dev->of_node;
	host->rcdev.ops = &ufs_qcom_reset_ops;
	host->rcdev.owner = dev->driver->owner;
	host->rcdev.nr_resets = 1;
	err = devm_reset_controller_register(dev, &host->rcdev);
	if (err) {
		dev_warn(dev, "Failed to register reset controller\n");
		err = 0;
	}

	if (!has_acpi_companion(dev)) {
		host->generic_phy = devm_phy_get(dev, "ufsphy");
		if (IS_ERR(host->generic_phy)) {
			err = dev_err_probe(dev, PTR_ERR(host->generic_phy), "Failed to get PHY\n");
			goto out_variant_clear;
		}
	}

	host->device_reset = devm_gpiod_get_optional(dev, "reset",
						     GPIOD_OUT_HIGH);
	if (IS_ERR(host->device_reset)) {
		err = PTR_ERR(host->device_reset);
		if (err != -EPROBE_DEFER)
			dev_err(dev, "failed to acquire reset gpio: %d\n", err);
		goto out_variant_clear;
	}

	err = ufs_qcom_bus_register(host);
	if (err)
		goto out_variant_clear;

	ufs_qcom_get_controller_revision(hba, &host->hw_ver.major,
		&host->hw_ver.minor, &host->hw_ver.step);

	ufs_qcom_populate_ref_clk_ctrl(hba);

	ufs_qcom_setup_max_hs_gear(host);

	/* Register vdd_hba vreg callback */
	host->vdd_hba_reg_nb.notifier_call = ufs_qcom_vdd_hba_reg_notifier;
	devm_regulator_register_notifier(hba->vreg_info.vdd_hba->reg,
					 &host->vdd_hba_reg_nb);

	/* update phy revision information before calling phy_init() */
	/*
	 * FIXME:
	 * ufs_qcom_phy_save_controller_version(host->generic_phy,
	 *	host->hw_ver.major, host->hw_ver.minor, host->hw_ver.step);
	 */
	err = ufs_qcom_parse_reg_info(host, "qcom,vddp-ref-clk",
				      &host->vddp_ref_clk);

	err = phy_init(host->generic_phy);
	if (err) {
		dev_err(hba->dev, "%s: phy init failed, err %d\n",
				__func__, err);
		goto out_variant_clear;
	}
	mutex_init(&host->phy_mutex);

	if (host->vddp_ref_clk) {
		err = ufs_qcom_enable_vreg(dev, host->vddp_ref_clk);
		if (err) {
			dev_err(dev, "%s: failed enabling ref clk supply: %d\n",
				__func__, err);
			goto out_phy_exit;
		}
	}

	err = ufs_qcom_parse_reg_info(host, "qcom,vccq-parent",
				      &host->vccq_parent);
	if (host->vccq_parent) {
		err = ufs_qcom_enable_vreg(dev, host->vccq_parent);
		if (err) {
			dev_err(dev, "%s: failed enable vccq-parent err=%d\n",
				__func__, err);
			goto out_disable_vddp;
		}
	}

	list_for_each_entry(clki, &hba->clk_list_head, list) {
		if (!strcmp(clki->name, "core_clk_unipro"))
			clki->keep_link_active = true;
		else if (!strcmp(clki->name, "ref_clk"))
			host->ref_clki = clki;
	}

	err = ufs_qcom_init_lane_clks(host);
	if (err)
		goto out_disable_vccq_parent;

	ufs_qcom_parse_pm_level(hba);
	ufs_qcom_parse_limits(host);
	ufs_qcom_parse_g4_workaround_flag(host);
	ufs_qcom_parse_lpm(host);
	if (host->disable_lpm)
		pm_runtime_forbid(host->hba->dev);

	ufs_qcom_set_caps(hba);
	ufs_qcom_advertise_quirks(hba);

	err = ufs_qcom_shared_ice_init(hba);
	if (err)
		dev_err(hba->dev, "Shared ICE Init failed, ret=%d\n", err);

	err = ufs_qcom_ice_init(host);
	if (err)
		goto out_variant_clear;

	/*
	 * Instantiate crypto capabilities for wrapped keys.
	 * It is controlled by CONFIG_SCSI_UFS_CRYPTO_QTI.
	 * If this is not defined, this API would return zero and
	 * non-wrapped crypto capabilities will be instantiated.
	 */
	ufshcd_qti_hba_init_crypto_capabilities(hba);

	ufs_qcom_set_bus_vote(hba, true);
	/* enable the device ref clock for HS mode*/
	if (ufshcd_is_hs_mode(&hba->pwr_info))
		ufs_qcom_dev_ref_clk_ctrl(host, true);

	if (hba->dev->id < MAX_UFS_QCOM_HOSTS)
		ufs_qcom_hosts[hba->dev->id] = host;

	host->dbg_print_en |= UFS_QCOM_DEFAULT_DBG_PRINT_EN;
	ufs_qcom_get_default_testbus_cfg(host);
	err = ufs_qcom_testbus_config(host);
	if (err) {
		dev_warn(dev, "%s: failed to configure the testbus %d\n",
				__func__, err);
		err = 0;
	}

	ufs_qcom_init_sysfs(hba);

	/* Provide SCSI host ioctl API */
	hba->host->hostt->ioctl = (int (*)(struct scsi_device *, unsigned int,
				   void __user *))ufs_qcom_ioctl;
#ifdef CONFIG_COMPAT
	hba->host->hostt->compat_ioctl = (int (*)(struct scsi_device *,
					  unsigned int,
					  void __user *))ufs_qcom_ioctl;
#endif

	ut->tcd = devm_thermal_of_cooling_device_register(dev,
							  dev->of_node,
							  "ufs",
							  dev,
							  &ufs_thermal_ops);
	if (IS_ERR(ut->tcd))
		dev_warn(dev, "Thermal mitigation registration failed: %d\n",
			 PTR_ERR(ut->tcd));
	else
		host->uqt.curr_state = UFS_QCOM_LVL_NO_THERM;

	ufs_qcom_save_host_ptr(hba);

	ufs_qcom_qos_init(hba);
	host->ufs_ipc_log_ctx = ipc_log_context_create(UFS_QCOM_MAX_LOG_SZ,
							"ufs-qcom", 0);
	if (!host->ufs_ipc_log_ctx)
		dev_warn(dev, "IPC Log init - failed\n");

	goto out;

out_disable_vccq_parent:
	if (host->vccq_parent)
		ufs_qcom_disable_vreg(dev, host->vccq_parent);
out_disable_vddp:
	if (host->vddp_ref_clk)
		ufs_qcom_disable_vreg(dev, host->vddp_ref_clk);
out_phy_exit:
	phy_exit(host->generic_phy);
out_variant_clear:
	ufshcd_set_variant(hba, NULL);
out:
	return err;
}

static void ufs_qcom_exit(struct ufs_hba *hba)
{
	struct ufs_qcom_host *host = ufshcd_get_variant(hba);

	ufs_qcom_disable_lane_clks(host);
	ufs_qcom_phy_power_off(hba);
	phy_exit(host->generic_phy);
}

static int ufs_qcom_set_dme_vs_core_clk_ctrl_clear_div(struct ufs_hba *hba,
						       u32 clk_1us_cycles,
						       u32 clk_40ns_cycles)
{
	struct ufs_qcom_host *host = ufshcd_get_variant(hba);
	int err;
	u32 core_clk_ctrl_reg, clk_cycles;
	u32 mask = DME_VS_CORE_CLK_CTRL_MAX_CORE_CLK_1US_CYCLES_MASK;
	u32 offset = 0;

	/* Bits mask and offset changed on UFS host controller V4.0.0 onwards */
	if (host->hw_ver.major >= 4) {
		mask = DME_VS_CORE_CLK_CTRL_MAX_CORE_CLK_1US_CYCLES_MASK_V4;
		offset = DME_VS_CORE_CLK_CTRL_MAX_CORE_CLK_1US_CYCLES_OFFSET_V4;
	}

	if (clk_1us_cycles > mask)
		return -EINVAL;

	err = ufshcd_dme_get(hba,
			     UIC_ARG_MIB(DME_VS_CORE_CLK_CTRL),
			     &core_clk_ctrl_reg);
	if (err)
		goto out;

	core_clk_ctrl_reg &= ~mask;
	core_clk_ctrl_reg |= clk_1us_cycles;
	core_clk_ctrl_reg <<= offset;

	/* Clear CORE_CLK_DIV_EN */
	core_clk_ctrl_reg &= ~DME_VS_CORE_CLK_CTRL_CORE_CLK_DIV_EN_BIT;

	err = ufshcd_dme_set(hba,
			     UIC_ARG_MIB(DME_VS_CORE_CLK_CTRL),
			     core_clk_ctrl_reg);

	/* UFS host controller V4.0.0 onwards needs to program
	 * PA_VS_CORE_CLK_40NS_CYCLES attribute per programmed frequency of
	 * unipro core clk of UFS host controller.
	 */
	if (!err && (host->hw_ver.major >= 4)) {
		if (clk_40ns_cycles > PA_VS_CORE_CLK_40NS_CYCLES_MASK)
			return -EINVAL;

		err = ufshcd_dme_get(hba,
				     UIC_ARG_MIB(PA_VS_CORE_CLK_40NS_CYCLES),
				     &clk_cycles);
		if (err)
			goto out;

		clk_cycles &= ~PA_VS_CORE_CLK_40NS_CYCLES_MASK;
		clk_cycles |= clk_40ns_cycles;

		err = ufshcd_dme_set(hba,
				     UIC_ARG_MIB(PA_VS_CORE_CLK_40NS_CYCLES),
				     clk_cycles);
	}
out:
	return err;
}

static int ufs_qcom_clk_scale_up_pre_change(struct ufs_hba *hba)
{
	struct ufs_qcom_host *host = ufshcd_get_variant(hba);
	struct ufs_pa_layer_attr *attr = &host->dev_req_params;
	int err = 0;

	if (!ufs_qcom_cap_qunipro(host))
		goto out;

	if (attr)
		__ufs_qcom_cfg_timers(hba, attr->gear_rx, attr->pwr_rx,
				      attr->hs_rate, false, true);

	err = ufs_qcom_set_dme_vs_core_clk_ctrl_max_freq_mode(hba);
out:
	return err;
}

static int ufs_qcom_clk_scale_up_post_change(struct ufs_hba *hba)
{
	unsigned long flags;

	spin_lock_irqsave(hba->host->host_lock, flags);
	hba->clk_gating.delay_ms = UFS_QCOM_CLK_GATING_DELAY_MS_PERF;
	spin_unlock_irqrestore(hba->host->host_lock, flags);

	return 0;
}

static int ufs_qcom_clk_scale_down_pre_change(struct ufs_hba *hba)
{
	struct ufs_qcom_host *host = ufshcd_get_variant(hba);
	int err;
	u32 core_clk_ctrl_reg;

	if (!ufs_qcom_cap_qunipro(host))
		return 0;

	err = ufshcd_dme_get(hba,
			    UIC_ARG_MIB(DME_VS_CORE_CLK_CTRL),
			    &core_clk_ctrl_reg);

	/* make sure CORE_CLK_DIV_EN is cleared */
	if (!err &&
	    (core_clk_ctrl_reg & DME_VS_CORE_CLK_CTRL_CORE_CLK_DIV_EN_BIT)) {
		core_clk_ctrl_reg &= ~DME_VS_CORE_CLK_CTRL_CORE_CLK_DIV_EN_BIT;
		err = ufshcd_dme_set(hba,
				    UIC_ARG_MIB(DME_VS_CORE_CLK_CTRL),
				    core_clk_ctrl_reg);
	}

	return err;
}

static int ufs_qcom_clk_scale_down_post_change(struct ufs_hba *hba)
{
	struct ufs_qcom_host *host = ufshcd_get_variant(hba);
	struct ufs_pa_layer_attr *attr = &host->dev_req_params;
	int err = 0;
	struct ufs_clk_info *clki;
	struct list_head *head = &hba->clk_list_head;
	u32 curr_freq = 0;
	unsigned long flags;

	spin_lock_irqsave(hba->host->host_lock, flags);
	hba->clk_gating.delay_ms = UFS_QCOM_CLK_GATING_DELAY_MS_PWR_SAVE;
	spin_unlock_irqrestore(hba->host->host_lock, flags);

	if (!ufs_qcom_cap_qunipro(host))
		return 0;

	if (attr)
		ufs_qcom_cfg_timers(hba, attr->gear_rx, attr->pwr_rx,
				    attr->hs_rate, false);

	list_for_each_entry(clki, head, list) {
		if (!IS_ERR_OR_NULL(clki->clk) &&
		    (!strcmp(clki->name, "core_clk_unipro"))) {
			curr_freq = clk_get_rate(clki->clk);
			break;
		}
	}

	switch (curr_freq) {
	case 37500000:
		err = ufs_qcom_set_dme_vs_core_clk_ctrl_clear_div(hba, 38, 2);
		break;
	case 75000000:
		err = ufs_qcom_set_dme_vs_core_clk_ctrl_clear_div(hba, 75, 3);
		break;
	default:
		err = -EINVAL;
		break;
	}

	return err;
}

static int ufs_qcom_clk_scale_notify(struct ufs_hba *hba,
		bool scale_up, enum ufs_notify_change_status status)
{
	struct ufs_qcom_host *host = ufshcd_get_variant(hba);
	struct ufs_pa_layer_attr *dev_req_params = &host->dev_req_params;
	int err = 0;

	if (status == PRE_CHANGE) {
		err = ufshcd_uic_hibern8_enter(hba);
		if (err)
			return err;
		if (scale_up) {
			err = ufs_qcom_clk_scale_up_pre_change(hba);
			if (!host->cpufreq_dis) {
				atomic_set(&host->num_reqs_threshold, 0);
				queue_delayed_work(host->ufs_qos->workq,
						  &host->fwork,
					msecs_to_jiffies(
						UFS_QCOM_LOAD_MON_DLY_MS));
			}
		} else {
			err = ufs_qcom_clk_scale_down_pre_change(hba);
			cancel_dwork_unvote_cpufreq(hba);
		}
		if (err)
			ufshcd_uic_hibern8_exit(hba);
	} else {
		if (scale_up)
			err = ufs_qcom_clk_scale_up_post_change(hba);
		else
			err = ufs_qcom_clk_scale_down_post_change(hba);


		if (err || !dev_req_params) {
			ufshcd_uic_hibern8_exit(hba);
			goto out;
		}
		ufs_qcom_cfg_timers(hba,
				    dev_req_params->gear_rx,
				    dev_req_params->pwr_rx,
				    dev_req_params->hs_rate,
				    false);
		ufs_qcom_update_bus_bw_vote(host);
		ufshcd_uic_hibern8_exit(hba);
	}

	if (!err)
		atomic_set(&host->scale_up, scale_up);
out:
	if (scale_up)
		ufs_qcom_log_str(host, "^,%d,%d\n", status, err);
	else
		ufs_qcom_log_str(host, "v,%d,%d\n", status, err);
	return err;
}

void ufs_qcom_print_hw_debug_reg_all(struct ufs_hba *hba,
		void *priv, void (*print_fn)(struct ufs_hba *hba,
		int offset, int num_regs, const char *str, void *priv))
{
	u32 reg;
	struct ufs_qcom_host *host;

	if (unlikely(!hba)) {
		pr_err("%s: hba is NULL\n", __func__);
		return;
	}
	if (unlikely(!print_fn)) {
		dev_err(hba->dev, "%s: print_fn is NULL\n", __func__);
		return;
	}

	host = ufshcd_get_variant(hba);
	if (!(host->dbg_print_en & UFS_QCOM_DBG_PRINT_REGS_EN))
		return;

	reg = ufs_qcom_get_debug_reg_offset(host, UFS_UFS_DBG_RD_REG_OCSC);
	print_fn(hba, reg, 44, "UFS_UFS_DBG_RD_REG_OCSC ", priv);

	reg = ufshcd_readl(hba, REG_UFS_CFG1);
	reg |= UTP_DBG_RAMS_EN;
	ufshcd_writel(hba, reg, REG_UFS_CFG1);

	reg = ufs_qcom_get_debug_reg_offset(host, UFS_UFS_DBG_RD_EDTL_RAM);
	print_fn(hba, reg, 32, "UFS_UFS_DBG_RD_EDTL_RAM ", priv);

	reg = ufs_qcom_get_debug_reg_offset(host, UFS_UFS_DBG_RD_DESC_RAM);
	print_fn(hba, reg, 128, "UFS_UFS_DBG_RD_DESC_RAM ", priv);

	reg = ufs_qcom_get_debug_reg_offset(host, UFS_UFS_DBG_RD_PRDT_RAM);
	print_fn(hba, reg, 64, "UFS_UFS_DBG_RD_PRDT_RAM ", priv);

	/* clear bit 17 - UTP_DBG_RAMS_EN */
	ufshcd_rmwl(hba, UTP_DBG_RAMS_EN, 0, REG_UFS_CFG1);

	reg = ufs_qcom_get_debug_reg_offset(host, UFS_DBG_RD_REG_UAWM);
	print_fn(hba, reg, 4, "UFS_DBG_RD_REG_UAWM ", priv);

	reg = ufs_qcom_get_debug_reg_offset(host, UFS_DBG_RD_REG_UARM);
	print_fn(hba, reg, 4, "UFS_DBG_RD_REG_UARM ", priv);

	reg = ufs_qcom_get_debug_reg_offset(host, UFS_DBG_RD_REG_TXUC);
	print_fn(hba, reg, 48, "UFS_DBG_RD_REG_TXUC ", priv);

	reg = ufs_qcom_get_debug_reg_offset(host, UFS_DBG_RD_REG_RXUC);
	print_fn(hba, reg, 27, "UFS_DBG_RD_REG_RXUC ", priv);

	reg = ufs_qcom_get_debug_reg_offset(host, UFS_DBG_RD_REG_DFC);
	print_fn(hba, reg, 19, "UFS_DBG_RD_REG_DFC ", priv);

	reg = ufs_qcom_get_debug_reg_offset(host, UFS_DBG_RD_REG_TRLUT);
	print_fn(hba, reg, 34, "UFS_DBG_RD_REG_TRLUT ", priv);

	reg = ufs_qcom_get_debug_reg_offset(host, UFS_DBG_RD_REG_TMRLUT);
	print_fn(hba, reg, 9, "UFS_DBG_RD_REG_TMRLUT ", priv);
}

static void ufs_qcom_enable_test_bus(struct ufs_qcom_host *host)
{
	if (host->dbg_print_en & UFS_QCOM_DBG_PRINT_TEST_BUS_EN) {
		ufshcd_rmwl(host->hba, UFS_REG_TEST_BUS_EN,
				UFS_REG_TEST_BUS_EN, REG_UFS_CFG1);
		ufshcd_rmwl(host->hba, TEST_BUS_EN, TEST_BUS_EN, REG_UFS_CFG1);
	} else {
		ufshcd_rmwl(host->hba, UFS_REG_TEST_BUS_EN, 0, REG_UFS_CFG1);
		ufshcd_rmwl(host->hba, TEST_BUS_EN, 0, REG_UFS_CFG1);
	}
}

static void ufs_qcom_get_default_testbus_cfg(struct ufs_qcom_host *host)
{
	/* provide a legal default configuration */
	host->testbus.select_major = TSTBUS_UNIPRO;
	host->testbus.select_minor = 37;
}

static bool ufs_qcom_testbus_cfg_is_ok(struct ufs_qcom_host *host)
{
	if (host->testbus.select_major >= TSTBUS_MAX) {
		dev_err(host->hba->dev,
			"%s: UFS_CFG1[TEST_BUS_SEL} may not equal 0x%05X\n",
			__func__, host->testbus.select_major);
		return false;
	}

	return true;
}

/*
 * The caller of this function must make sure that the controller
 * is out of runtime suspend and appropriate clocks are enabled
 * before accessing.
 */
int ufs_qcom_testbus_config(struct ufs_qcom_host *host)
{
	int reg;
	int offset;
	u32 mask = TEST_BUS_SUB_SEL_MASK;
	unsigned long flags;
	struct ufs_hba *hba;

	if (!host)
		return -EINVAL;
	hba = host->hba;
	spin_lock_irqsave(hba->host->host_lock, flags);
	if (!ufs_qcom_testbus_cfg_is_ok(host))
		return -EPERM;

	switch (host->testbus.select_major) {
	case TSTBUS_UAWM:
		reg = UFS_TEST_BUS_CTRL_0;
		offset = 24;
		break;
	case TSTBUS_UARM:
		reg = UFS_TEST_BUS_CTRL_0;
		offset = 16;
		break;
	case TSTBUS_TXUC:
		reg = UFS_TEST_BUS_CTRL_0;
		offset = 8;
		break;
	case TSTBUS_RXUC:
		reg = UFS_TEST_BUS_CTRL_0;
		offset = 0;
		break;
	case TSTBUS_DFC:
		reg = UFS_TEST_BUS_CTRL_1;
		offset = 24;
		break;
	case TSTBUS_TRLUT:
		reg = UFS_TEST_BUS_CTRL_1;
		offset = 16;
		break;
	case TSTBUS_TMRLUT:
		reg = UFS_TEST_BUS_CTRL_1;
		offset = 8;
		break;
	case TSTBUS_OCSC:
		reg = UFS_TEST_BUS_CTRL_1;
		offset = 0;
		break;
	case TSTBUS_WRAPPER:
		reg = UFS_TEST_BUS_CTRL_2;
		offset = 16;
		break;
	case TSTBUS_COMBINED:
		reg = UFS_TEST_BUS_CTRL_2;
		offset = 8;
		break;
	case TSTBUS_UTP_HCI:
		reg = UFS_TEST_BUS_CTRL_2;
		offset = 0;
		break;
	case TSTBUS_UNIPRO:
		reg = UFS_UNIPRO_CFG;
		offset = 20;
		mask = 0xFFF;
		break;
	/*
	 * No need for a default case, since
	 * ufs_qcom_testbus_cfg_is_ok() checks that the configuration
	 * is legal
	 */
	}
	mask <<= offset;

	spin_unlock_irqrestore(hba->host->host_lock, flags);
	ufshcd_rmwl(host->hba, TEST_BUS_SEL,
		    (u32)host->testbus.select_major << 19,
		    REG_UFS_CFG1);
	ufshcd_rmwl(host->hba, mask,
		    (u32)host->testbus.select_minor << offset,
		    reg);
	ufs_qcom_enable_test_bus(host);
	/*
	 * Make sure the test bus configuration is
	 * committed before returning.
	 */
	mb();

	return 0;
}

static void ufs_qcom_testbus_read(struct ufs_hba *hba)
{
	ufshcd_dump_regs(hba, UFS_TEST_BUS, 4, "UFS_TEST_BUS ");
}

static void ufs_qcom_print_unipro_testbus(struct ufs_hba *hba)
{
	struct ufs_qcom_host *host = ufshcd_get_variant(hba);
	u32 *testbus = NULL;
	int i, nminor = 256, testbus_len = nminor * sizeof(u32);

	testbus = kmalloc(testbus_len, GFP_KERNEL);
	if (!testbus)
		return;

	host->testbus.select_major = TSTBUS_UNIPRO;
	for (i = 0; i < nminor; i++) {
		host->testbus.select_minor = i;
		ufs_qcom_testbus_config(host);
		testbus[i] = ufshcd_readl(hba, UFS_TEST_BUS);
	}
	print_hex_dump(KERN_ERR, "UNIPRO_TEST_BUS ", DUMP_PREFIX_OFFSET,
			16, 4, testbus, testbus_len, false);
	kfree(testbus);
}

static void ufs_qcom_print_utp_hci_testbus(struct ufs_hba *hba)
{
	struct ufs_qcom_host *host = ufshcd_get_variant(hba);
	u32 *testbus = NULL;
	int i, nminor = 32, testbus_len = nminor * sizeof(u32);

	testbus = kmalloc(testbus_len, GFP_KERNEL);
	if (!testbus)
		return;

	host->testbus.select_major = TSTBUS_UTP_HCI;
	for (i = 0; i < nminor; i++) {
		host->testbus.select_minor = i;
		ufs_qcom_testbus_config(host);
		testbus[i] = ufshcd_readl(hba, UFS_TEST_BUS);
	}
	print_hex_dump(KERN_ERR, "UTP_HCI_TEST_BUS ", DUMP_PREFIX_OFFSET,
			16, 4, testbus, testbus_len, false);
	kfree(testbus);
}

static void ufs_qcom_dump_dbg_regs(struct ufs_hba *hba)
{
	struct ufs_qcom_host *host = ufshcd_get_variant(hba);
	struct phy *phy = host->generic_phy;

	host->err_occurred = true;

	ufshcd_dump_regs(hba, REG_UFS_SYS1CLK_1US, 16 * 4,
			 "HCI Vendor Specific Registers ");

	ufshcd_dump_regs(hba, UFS_MEM_ICE, 29 * 4,
			 "HCI Shared ICE Registers ");

	/* sleep a bit intermittently as we are dumping too much data */
	ufs_qcom_print_hw_debug_reg_all(hba, NULL, ufs_qcom_dump_regs_wrapper);

	if (in_task()) {
		usleep_range(1000, 1100);
		ufs_qcom_testbus_read(hba);
		usleep_range(1000, 1100);
		ufs_qcom_print_unipro_testbus(hba);
		usleep_range(1000, 1100);
		ufs_qcom_print_utp_hci_testbus(hba);
		usleep_range(1000, 1100);
		ufs_qcom_phy_dbg_register_dump(phy);
	}

	BUG_ON(host->crash_on_err);
}

/*
 * ufs_qcom_parse_limits - read limits from DTS
 */
static void ufs_qcom_parse_limits(struct ufs_qcom_host *host)
{
	struct device_node *np = host->hba->dev->of_node;

	if (!np)
		return;

	host->limit_tx_hs_gear = host->max_hs_gear;
	host->limit_rx_hs_gear = host->max_hs_gear;
	host->limit_tx_pwm_gear = UFS_QCOM_LIMIT_PWMGEAR_TX;
	host->limit_rx_pwm_gear = UFS_QCOM_LIMIT_PWMGEAR_RX;
	host->limit_rate = UFS_QCOM_LIMIT_HS_RATE;
	host->limit_phy_submode = UFS_QCOM_LIMIT_PHY_SUBMODE;

	of_property_read_u32(np, "limit-tx-hs-gear", &host->limit_tx_hs_gear);
	of_property_read_u32(np, "limit-rx-hs-gear", &host->limit_rx_hs_gear);
	of_property_read_u32(np, "limit-tx-pwm-gear", &host->limit_tx_pwm_gear);
	of_property_read_u32(np, "limit-rx-pwm-gear", &host->limit_rx_pwm_gear);
	of_property_read_u32(np, "limit-rate", &host->limit_rate);
	of_property_read_u32(np, "limit-phy-submode", &host->limit_phy_submode);
}

/*
 * ufs_qcom_parse_g4_workaround_flag - read bypass-g4-cfgready entry from DT
 */
static void ufs_qcom_parse_g4_workaround_flag(struct ufs_qcom_host *host)
{
	struct device_node *np = host->hba->dev->of_node;
	const char *str  = "bypass-g4-cfgready";

	if (!np)
		return;

	host->bypass_g4_cfgready = of_property_read_bool(np, str);
}

/*
 * ufs_qcom_parse_lpm - read from DTS whether LPM modes should be disabled.
 */
static void ufs_qcom_parse_lpm(struct ufs_qcom_host *host)
{
	struct device_node *node = host->hba->dev->of_node;

	host->disable_lpm = of_property_read_bool(node, "qcom,disable-lpm");
	if (host->disable_lpm)
		dev_info(host->hba->dev, "(%s) All LPM is disabled\n",
			 __func__);
}

/**
 * ufs_qcom_device_reset() - toggle the (optional) device reset line
 * @hba: per-adapter instance
 *
 * Toggles the (optional) reset line to reset the attached device.
 */
static int ufs_qcom_device_reset(struct ufs_hba *hba)
{
	struct ufs_qcom_host *host = ufshcd_get_variant(hba);

	/* reset gpio is optional */
	if (!host->device_reset)
		return -EOPNOTSUPP;

	/*
	 * If Host Tx keeps bursting during and after H/W reset,
	 * some UFS devices may fail the next following link startup,
	 * hence disable hba before reset the device.
	 */
	ufshcd_hba_stop(hba);

	/*
	 * The UFS device shall detect reset pulses of 1us, sleep for 10us to
	 * be on the safe side.
	 */
	ufs_qcom_device_reset_ctrl(hba, true);
	usleep_range(10, 15);

	ufs_qcom_device_reset_ctrl(hba, false);
	usleep_range(10, 15);

	return 0;
}

static void ufs_qcom_config_scaling_param(struct ufs_hba *hba,
					struct devfreq_dev_profile *p,
					struct devfreq_simple_ondemand_data *d)
{
	p->polling_ms = 60;
	p->timer = DEVFREQ_TIMER_DELAYED;
	d->upthreshold = 70;
	d->downdifferential = 65;
}
<<<<<<< HEAD

static struct ufs_dev_fix ufs_qcom_dev_fixups[] = {
	UFS_FIX(UFS_VENDOR_SAMSUNG, UFS_ANY_MODEL,
		UFS_DEVICE_QUIRK_PA_HIBER8TIME),
	UFS_FIX(UFS_VENDOR_MICRON, UFS_ANY_MODEL,
		UFS_DEVICE_QUIRK_DELAY_BEFORE_LPM),
	UFS_FIX(UFS_VENDOR_SKHYNIX, UFS_ANY_MODEL,
		UFS_DEVICE_QUIRK_DELAY_BEFORE_LPM),
	UFS_FIX(UFS_VENDOR_WDC, UFS_ANY_MODEL,
		UFS_DEVICE_QUIRK_HOST_PA_TACTIVATE),
	END_FIX
};

static void ufs_qcom_fixup_dev_quirks(struct ufs_hba *hba)
=======
#else
static void ufs_qcom_config_scaling_param(struct ufs_hba *hba,
		struct devfreq_dev_profile *p,
		struct devfreq_simple_ondemand_data *data)
>>>>>>> 8b0a7fb0
{
	ufshcd_fixup_dev_quirks(hba, ufs_qcom_dev_fixups);
}

/*
 * struct ufs_hba_qcom_vops - UFS QCOM specific variant operations
 *
 * The variant operations configure the necessary controller and PHY
 * handshake during initialization.
 */
static const struct ufs_hba_variant_ops ufs_hba_qcom_vops = {
	.name                   = "qcom",
	.init                   = ufs_qcom_init,
	.exit                   = ufs_qcom_exit,
	.get_ufs_hci_version	= ufs_qcom_get_ufs_hci_version,
	.clk_scale_notify	= ufs_qcom_clk_scale_notify,
	.setup_clocks           = ufs_qcom_setup_clocks,
	.hce_enable_notify      = ufs_qcom_hce_enable_notify,
	.link_startup_notify    = ufs_qcom_link_startup_notify,
	.pwr_change_notify	= ufs_qcom_pwr_change_notify,
	.hibern8_notify		= ufs_qcom_hibern8_notify,
	.apply_dev_quirks	= ufs_qcom_apply_dev_quirks,
	.suspend		= ufs_qcom_suspend,
	.resume			= ufs_qcom_resume,
	.dbg_register_dump	= ufs_qcom_dump_dbg_regs,
	.device_reset		= ufs_qcom_device_reset,
	.config_scaling_param = ufs_qcom_config_scaling_param,
	.setup_xfer_req         = ufs_qcom_qos,
	.program_key		= ufs_qcom_ice_program_key,
	.fixup_dev_quirks       = ufs_qcom_fixup_dev_quirks,
};

/**
 * QCOM specific sysfs group and nodes
 */
static ssize_t err_state_show(struct device *dev,
			struct device_attribute *attr, char *buf)
{
	struct ufs_hba *hba = dev_get_drvdata(dev);
	struct ufs_qcom_host *host = ufshcd_get_variant(hba);

	return scnprintf(buf, PAGE_SIZE, "%d\n", !!host->err_occurred);
}

static DEVICE_ATTR_RO(err_state);

static ssize_t power_mode_show(struct device *dev,
			struct device_attribute *attr, char *buf)
{
	struct ufs_hba *hba = dev_get_drvdata(dev);
	static const char * const names[] = {
		"INVALID MODE",
		"FAST MODE",
		"SLOW MODE",
		"INVALID MODE",
		"FASTAUTO MODE",
		"SLOWAUTO MODE",
		"INVALID MODE",
	};

	/* Print current power info */
	return scnprintf(buf, PAGE_SIZE,
		"[Rx,Tx]: Gear[%d,%d], Lane[%d,%d], PWR[%s,%s], Rate-%c\n",
		hba->pwr_info.gear_rx, hba->pwr_info.gear_tx,
		hba->pwr_info.lane_rx, hba->pwr_info.lane_tx,
		names[hba->pwr_info.pwr_rx],
		names[hba->pwr_info.pwr_tx],
		hba->pwr_info.hs_rate == PA_HS_MODE_B ? 'B' : 'A');
}

static DEVICE_ATTR_RO(power_mode);

static ssize_t bus_speed_mode_show(struct device *dev,
			struct device_attribute *attr, char *buf)
{
	struct ufs_hba *hba = dev_get_drvdata(dev);
	struct ufs_qcom_host *host = ufshcd_get_variant(hba);

	return scnprintf(buf, PAGE_SIZE, "%d\n",
			 !!atomic_read(&host->scale_up));
}

static DEVICE_ATTR_RO(bus_speed_mode);

static ssize_t clk_status_show(struct device *dev,
			struct device_attribute *attr, char *buf)
{
	struct ufs_hba *hba = dev_get_drvdata(dev);
	struct ufs_qcom_host *host = ufshcd_get_variant(hba);

	return scnprintf(buf, PAGE_SIZE, "%d\n",
			 !!atomic_read(&host->clks_on));
}

static DEVICE_ATTR_RO(clk_status);

static unsigned int ufs_qcom_gec(struct ufs_hba *hba, u32 id,
				 char *err_name)
{
	unsigned long flags;
	int i, cnt_err = 0;
	struct ufs_event_hist *e;

	if (id >= UFS_EVT_CNT)
		return -EINVAL;

	e = &hba->ufs_stats.event[id];

	spin_lock_irqsave(hba->host->host_lock, flags);
	for (i = 0; i < UFS_EVENT_HIST_LENGTH; i++) {
		int p = (i + e->pos) % UFS_EVENT_HIST_LENGTH;

		if (e->tstamp[p] == 0)
			continue;
		dev_err(hba->dev, "%s[%d] = 0x%x at %lld us\n", err_name, p,
			e->val[p], ktime_to_us(e->tstamp[p]));

		++cnt_err;
	}

	spin_unlock_irqrestore(hba->host->host_lock, flags);
	return cnt_err;
}

static ssize_t err_count_show(struct device *dev,
			struct device_attribute *attr, char *buf)
{
	struct ufs_hba *hba = dev_get_drvdata(dev);

	return scnprintf(buf, PAGE_SIZE,
			 "%s: %d\n%s: %d\n%s: %d\n%s: %d\n",
			 "pa_err_cnt_total",
			 ufs_qcom_gec(hba, UFS_EVT_PA_ERR,
				      "pa_err_cnt_total"),
			 "dl_err_cnt_total",
			 ufs_qcom_gec(hba, UFS_EVT_DL_ERR,
				      "dl_err_cnt_total"),
			 "dme_err_cnt",
			 ufs_qcom_gec(hba, UFS_EVT_DME_ERR,
				      "dme_err_cnt"),
			 "req_abort_cnt",
			  hba->req_abort_count);

}

static DEVICE_ATTR_RO(err_count);

static ssize_t dbg_state_store(struct device *dev,
			struct device_attribute *attr,
			const char *buf, size_t count)
{
	struct ufs_hba *hba = dev_get_drvdata(dev);
	struct ufs_qcom_host *host = ufshcd_get_variant(hba);
	bool v;

	if (!capable(CAP_SYS_ADMIN))
		return -EACCES;

	if (kstrtobool(buf, &v))
		return -EINVAL;

	host->dbg_en = v;

	return count;
}

static ssize_t dbg_state_show(struct device *dev,
			struct device_attribute *attr, char *buf)
{
	struct ufs_hba *hba = dev_get_drvdata(dev);
	struct ufs_qcom_host *host = ufshcd_get_variant(hba);

#if defined(CONFIG_UFS_DBG)
	host->dbg_en = true;
#endif

	return scnprintf(buf, PAGE_SIZE, "%d\n", host->dbg_en);
}


static DEVICE_ATTR_RW(dbg_state);

static ssize_t crash_on_err_show(struct device *dev,
			struct device_attribute *attr, char *buf)
{
	struct ufs_hba *hba = dev_get_drvdata(dev);
	struct ufs_qcom_host *host = ufshcd_get_variant(hba);

	return scnprintf(buf, PAGE_SIZE, "%d\n", !!host->crash_on_err);
}

static ssize_t crash_on_err_store(struct device *dev,
			struct device_attribute *attr,
			const char *buf, size_t count)
{
	struct ufs_hba *hba = dev_get_drvdata(dev);
	struct ufs_qcom_host *host = ufshcd_get_variant(hba);
	bool v;

	if (!capable(CAP_SYS_ADMIN))
		return -EACCES;

	if (kstrtobool(buf, &v))
		return -EINVAL;

	host->crash_on_err = v;

	return count;
}


static DEVICE_ATTR_RW(crash_on_err);

static ssize_t hibern8_count_show(struct device *dev,
			struct device_attribute *attr, char *buf)
{
	u32 hw_h8_enter;
	u32 sw_h8_enter;
	u32 sw_hw_h8_enter;
	u32 hw_h8_exit;
	u32	sw_h8_exit;
	struct ufs_hba *hba = dev_get_drvdata(dev);

	pm_runtime_get_sync(hba->dev);
	ufshcd_hold(hba, false);
	hw_h8_enter = ufshcd_readl(hba, REG_UFS_HW_H8_ENTER_CNT);
	sw_h8_enter = ufshcd_readl(hba, REG_UFS_SW_H8_ENTER_CNT);
	sw_hw_h8_enter = ufshcd_readl(hba, REG_UFS_SW_AFTER_HW_H8_ENTER_CNT);
	hw_h8_exit = ufshcd_readl(hba, REG_UFS_HW_H8_EXIT_CNT);
	sw_h8_exit = ufshcd_readl(hba, REG_UFS_SW_H8_EXIT_CNT);
	ufshcd_release(hba);
	pm_runtime_put_sync(hba->dev);

	return scnprintf(buf, PAGE_SIZE,
			 "%s: %d\n%s: %d\n%s: %d\n%s: %d\n%s: %d\n",
			 "hw_h8_enter", hw_h8_enter,
			 "sw_h8_enter", sw_h8_enter,
			 "sw_after_hw_h8_enter", sw_hw_h8_enter,
			 "hw_h8_exit", hw_h8_exit,
			 "sw_h8_exit", sw_h8_exit);
}

static DEVICE_ATTR_RO(hibern8_count);

static struct attribute *ufs_qcom_sysfs_attrs[] = {
	&dev_attr_err_state.attr,
	&dev_attr_power_mode.attr,
	&dev_attr_bus_speed_mode.attr,
	&dev_attr_clk_status.attr,
	&dev_attr_err_count.attr,
	&dev_attr_dbg_state.attr,
	&dev_attr_crash_on_err.attr,
	&dev_attr_hibern8_count.attr,
	NULL
};

static const struct attribute_group ufs_qcom_sysfs_group = {
	.name = "qcom",
	.attrs = ufs_qcom_sysfs_attrs,
};

static int ufs_qcom_init_sysfs(struct ufs_hba *hba)
{
	int ret;

	ret = sysfs_create_group(&hba->dev->kobj, &ufs_qcom_sysfs_group);
	if (ret)
		dev_err(hba->dev, "%s: Failed to create qcom sysfs group (err = %d)\n",
				 __func__, ret);

	return ret;
}

static void ufs_qcom_hook_send_command(void *param, struct ufs_hba *hba,
				       struct ufshcd_lrb *lrbp)
{
	struct ufs_qcom_host *host = ufshcd_get_variant(hba);

	if (lrbp && lrbp->cmd && lrbp->cmd->cmnd[0]) {
		int sz = scsi_cmd_to_rq(lrbp->cmd) ?
				blk_rq_sectors(scsi_cmd_to_rq(lrbp->cmd)) : 0;
		ufs_qcom_log_str(host, "<,%x,%d,%x,%d\n",
				lrbp->cmd->cmnd[0],
				lrbp->task_tag,
				ufshcd_readl(hba,
					REG_UTP_TRANSFER_REQ_DOOR_BELL),
				sz);
	}
}

static void ufs_qcom_hook_compl_command(void *param, struct ufs_hba *hba,
				       struct ufshcd_lrb *lrbp)
{

	struct ufs_qcom_host *host = ufshcd_get_variant(hba);

	if (lrbp && lrbp->cmd) {
		int sz = scsi_cmd_to_rq(lrbp->cmd) ?
				blk_rq_sectors(scsi_cmd_to_rq(lrbp->cmd)) : 0;
		ufs_qcom_log_str(host, ">,%x,%d,%x,%d\n",
				lrbp->cmd->cmnd[0],
				lrbp->task_tag,
				ufshcd_readl(hba,
					REG_UTP_TRANSFER_REQ_DOOR_BELL),
				sz);
	}
}

static void ufs_qcom_hook_send_uic_command(void *param, struct ufs_hba *hba,
					struct uic_command *ucmd,
					int str_t)
{
	struct ufs_qcom_host *host = ufshcd_get_variant(hba);
	unsigned int a, b, c, cmd;
	char ch;

	if (str_t == UFS_CMD_SEND) {
		a = ucmd->argument1;
		b = ucmd->argument2;
		c = ucmd->argument3;
		cmd = ucmd->command;
		ch = '(';
	} else {
		a = ufshcd_readl(hba, REG_UIC_COMMAND_ARG_1),
		b = ufshcd_readl(hba, REG_UIC_COMMAND_ARG_2),
		c = ufshcd_readl(hba, REG_UIC_COMMAND_ARG_3);
		cmd = ufshcd_readl(hba, REG_UIC_COMMAND);
		ch = ')';
	}
	ufs_qcom_log_str(host, "%c,%x,%x,%x,%x\n",
				ch, cmd, a, b, c);
}

static void ufs_qcom_hook_send_tm_command(void *param, struct ufs_hba *hba,
					int tag, int str)
{

}

static void ufs_qcom_hook_check_int_errors(void *param, struct ufs_hba *hba,
					bool queue_eh_work)
{
	struct ufs_qcom_host *host = ufshcd_get_variant(hba);

	if (queue_eh_work)
		ufs_qcom_log_str(host, "_,%x,%x\n",
					hba->errors, hba->uic_error);
}

/*
 * Refer: common/include/trace/hooks/ufshcd.h for available hooks
 */
static void ufs_qcom_register_hooks(void)
{
	register_trace_android_vh_ufs_send_command(ufs_qcom_hook_send_command,
						NULL);
	register_trace_android_vh_ufs_compl_command(
				ufs_qcom_hook_compl_command, NULL);
	register_trace_android_vh_ufs_send_uic_command(
				ufs_qcom_hook_send_uic_command, NULL);
	register_trace_android_vh_ufs_send_tm_command(
				ufs_qcom_hook_send_tm_command, NULL);
	register_trace_android_vh_ufs_check_int_errors(
				ufs_qcom_hook_check_int_errors, NULL);
}

#ifdef CONFIG_ARM_QCOM_CPUFREQ_HW
static int ufs_cpufreq_status(void)
{
	struct cpufreq_policy *policy;

	policy = cpufreq_cpu_get(0);
	if (!policy) {
		dev_warn(dev, "cpufreq not probed yet, defer once\n");
		return -EPROBE_DEFER;
	}

	cpufreq_cpu_put(policy);

	return 0;
}
#else
static int ufs_cpufreq_status(void)
{
	return 0;
}
#endif


/**
 * ufs_qcom_probe - probe routine of the driver
 * @pdev: pointer to Platform device handle
 *
 * Return zero for success and non-zero for failure
 */
static int ufs_qcom_probe(struct platform_device *pdev)
{
	int err = 0;
	struct device *dev = &pdev->dev;
	struct device_node *np = dev->of_node;

	/**
	 * CPUFreq driver is needed for performance reasons.
	 * Assumption - cpufreq gets probed the second time.
	 * If cpufreq is not probed by the time the driver requests for cpu
	 * policy later on, cpufreq would be disabled and performance would be
	 * impacted adversly.
	 */
	err = ufs_cpufreq_status();
	if (err)
		return err;

	/*
	 * On qcom platforms, bootdevice is the primary storage
	 * device. This device can either be eMMC or UFS.
	 * The type of device connected is detected at runtime.
	 * So, if an eMMC device is connected, and this function
	 * is invoked, it would turn-off the regulator if it detects
	 * that the storage device is not ufs.
	 * These regulators are turned ON by the bootloaders & turning
	 * them off without sending PON may damage the connected device.
	 * Hence, check for the connected device early-on & don't turn-off
	 * the regulators.
	 */
	if (of_property_read_bool(np, "non-removable") &&
	    strlen(android_boot_dev) &&
	    strcmp(android_boot_dev, dev_name(dev)))
		return -ENODEV;

	/* Perform generic probe */
	err = ufshcd_pltfrm_init(pdev, &ufs_hba_qcom_vops);
	if (err)
		dev_err(dev, "ufshcd_pltfrm_init() failed %d\n", err);

	ufs_qcom_register_hooks();
	return err;
}

/**
 * ufs_qcom_remove - set driver_data of the device to NULL
 * @pdev: pointer to platform device handle
 *
 * Always returns 0
 */
static int ufs_qcom_remove(struct platform_device *pdev)
{
	struct ufs_hba *hba =  platform_get_drvdata(pdev);
	struct ufs_qcom_host *host = ufshcd_get_variant(hba);
	struct ufs_qcom_qos_req *r = host->ufs_qos;
	struct qos_cpu_group *qcg = r->qcg;
	int i;

	pm_runtime_get_sync(&(pdev)->dev);
	for (i = 0; i < r->num_groups; i++, qcg++)
		remove_group_qos(qcg);
	ufshcd_remove(hba);
	return 0;
}

static void ufs_qcom_shutdown(struct platform_device *pdev)
{
	struct ufs_hba *hba =  platform_get_drvdata(pdev);
	struct ufs_qcom_host *host = ufshcd_get_variant(hba);

	ufs_qcom_log_str(host, "0xdead\n");
	ufshcd_pltfrm_shutdown(pdev);
}

static const struct of_device_id ufs_qcom_of_match[] = {
	{ .compatible = "qcom,ufshc"},
	{},
};
MODULE_DEVICE_TABLE(of, ufs_qcom_of_match);

#ifdef CONFIG_ACPI
static const struct acpi_device_id ufs_qcom_acpi_match[] = {
	{ "QCOM24A5" },
	{ },
};
MODULE_DEVICE_TABLE(acpi, ufs_qcom_acpi_match);
#endif

static const struct dev_pm_ops ufs_qcom_pm_ops = {
	SET_SYSTEM_SLEEP_PM_OPS(ufshcd_system_suspend, ufshcd_system_resume)
	SET_RUNTIME_PM_OPS(ufshcd_runtime_suspend, ufshcd_runtime_resume, NULL)
	.prepare	 = ufshcd_suspend_prepare,
	.complete	 = ufshcd_resume_complete,
};

static struct platform_driver ufs_qcom_pltform = {
	.probe	= ufs_qcom_probe,
	.remove	= ufs_qcom_remove,
	.shutdown = ufs_qcom_shutdown,
	.driver	= {
		.name	= "ufshcd-qcom",
		.pm	= &ufs_qcom_pm_ops,
		.of_match_table = of_match_ptr(ufs_qcom_of_match),
		.acpi_match_table = ACPI_PTR(ufs_qcom_acpi_match),
	},
};
module_platform_driver(ufs_qcom_pltform);

MODULE_LICENSE("GPL v2");<|MERGE_RESOLUTION|>--- conflicted
+++ resolved
@@ -31,7 +31,6 @@
 #include "ufs-qcom.h"
 #include "ufshci.h"
 #include "ufs_quirks.h"
-<<<<<<< HEAD
 #include "ufshcd-crypto-qti.h"
 
 #define UFS_QCOM_DEFAULT_DBG_PRINT_EN	\
@@ -40,13 +39,8 @@
 #define UFS_DDR "ufs-ddr"
 #define CPU_UFS "cpu-ufs"
 #define MAX_PROP_SIZE		   32
-#define VDDP_REF_CLK_MIN_UV        1200000
-#define VDDP_REF_CLK_MAX_UV        1200000
 
 #define UFS_QCOM_LOAD_MON_DLY_MS 30
-=======
-
->>>>>>> 8b0a7fb0
 #define UFS_QCOM_DEFAULT_DBG_PRINT_EN	\
 	(UFS_QCOM_DBG_PRINT_REGS_EN | UFS_QCOM_DBG_PRINT_TEST_BUS_EN)
 
@@ -595,13 +589,10 @@
 	struct ufs_qcom_host *host = ufshcd_get_variant(hba);
 	struct phy *phy = host->generic_phy;
 	int ret = 0;
-<<<<<<< HEAD
+
 	enum phy_mode mode = (host->limit_rate == PA_HS_MODE_B) ?
 					PHY_MODE_UFS_HS_B : PHY_MODE_UFS_HS_A;
 	int submode = host->limit_phy_submode;
-=======
-	bool is_rate_B = UFS_QCOM_LIMIT_HS_RATE == PA_HS_MODE_B;
->>>>>>> 8b0a7fb0
 
 	/* Reset UFS Host Controller and PHY */
 	ret = ufs_qcom_host_reset(hba);
@@ -1149,34 +1140,14 @@
 static int ufs_qcom_config_vreg(struct device *dev,
 		struct ufs_vreg *vreg, bool on)
 {
-	int ret = 0;
-	struct regulator *reg;
-	int min_uV, uA_load;
-
 	if (!vreg) {
 		WARN_ON(1);
-		ret = -EINVAL;
-		goto out;
-	}
-
-	reg = vreg->reg;
-	if (regulator_count_voltages(reg) > 0) {
-		uA_load = on ? vreg->max_uA : 0;
-		ret = regulator_set_load(vreg->reg, uA_load);
-		if (ret)
-			goto out;
-		if (vreg->min_uV && vreg->max_uV) {
-			min_uV = on ? vreg->min_uV : 0;
-			ret = regulator_set_voltage(reg, min_uV, vreg->max_uV);
-			if (ret) {
-				dev_err(dev, "%s: %s failed, err=%d\n",
-					__func__, vreg->name, ret);
-				goto out;
-			}
-		}
-	}
-out:
-	return ret;
+		return -EINVAL;
+	}
+
+	if (regulator_count_voltages(vreg->reg) <= 0)
+		return 0;
+	return regulator_set_load(vreg->reg, on ? vreg->max_uA : 0);
 }
 
 static int ufs_qcom_enable_vreg(struct device *dev, struct ufs_vreg *vreg)
@@ -1415,7 +1386,6 @@
 		goto out;
 	}
 
-<<<<<<< HEAD
 	if (host->bus_vote.is_max_bw_needed && !!strcmp(speed_mode, "MIN"))
 		err = of_property_match_string(np, key, "MAX");
 	else
@@ -1745,9 +1715,6 @@
 		dev_err(dev, "Error: (%d) Failed to create sysfs entries\n",
 			err);
 	return 0;
-=======
-	return ufs_qcom_ice_resume(host);
->>>>>>> 8b0a7fb0
 }
 
 static void ufs_qcom_dev_ref_clk_ctrl(struct ufs_qcom_host *host, bool enable)
@@ -2114,6 +2081,8 @@
 	}
 
 	hba->caps |= UFSHCD_CAP_CRYPTO;
+	hba->caps |= UFSHCD_CAP_AGGR_POWER_COLLAPSE;
+	hba->caps |= UFSHCD_CAP_RPM_AUTOSUSPEND;
 
 	if (host->hw_ver.major >= 0x2)
 		host->caps = UFS_QCOM_CAP_QUNIPRO |
@@ -2334,30 +2303,6 @@
 		ret = PTR_ERR(vreg->reg);
 		dev_err(dev, "%s: %s get failed, err=%d\n",
 			__func__, vreg->name, ret);
-	}
-
-	snprintf(prop_name, MAX_PROP_SIZE, "%s-min-uV", name);
-	ret = of_property_read_u32(np, prop_name, &vreg->min_uV);
-	if (ret) {
-		dev_dbg(dev, "%s: unable to find %s err %d, using default\n",
-			__func__, prop_name, ret);
-		if (!strcmp(name, "qcom,vddp-ref-clk"))
-			vreg->min_uV = VDDP_REF_CLK_MIN_UV;
-		else if (!strcmp(name, "qcom,vccq-parent"))
-			vreg->min_uV = 0;
-		ret = 0;
-	}
-
-	snprintf(prop_name, MAX_PROP_SIZE, "%s-max-uV", name);
-	ret = of_property_read_u32(np, prop_name, &vreg->max_uV);
-	if (ret) {
-		dev_dbg(dev, "%s: unable to find %s err %d, using default\n",
-			__func__, prop_name, ret);
-		if (!strcmp(name, "qcom,vddp-ref-clk"))
-			vreg->max_uV = VDDP_REF_CLK_MAX_UV;
-		else if (!strcmp(name, "qcom,vccq-parent"))
-			vreg->max_uV = 0;
-		ret = 0;
 	}
 
 out:
@@ -3054,20 +2999,10 @@
 	unsigned int config;
 	struct ufs_qcom_host *host = ufshcd_get_variant(hba);
 
-<<<<<<< HEAD
 	ret = of_property_read_variable_u32_array(host->np, "num-core", val,
 						  4, 4);
 	if (ret < 0)
 		return ret;
-=======
-	hba->caps |= UFSHCD_CAP_CLK_GATING | UFSHCD_CAP_HIBERN8_WITH_CLK_GATING;
-	hba->caps |= UFSHCD_CAP_CLK_SCALING;
-	hba->caps |= UFSHCD_CAP_AUTO_BKOPS_SUSPEND;
-	hba->caps |= UFSHCD_CAP_WB_EN;
-	hba->caps |= UFSHCD_CAP_CRYPTO;
-	hba->caps |= UFSHCD_CAP_AGGR_POWER_COLLAPSE;
-	hba->caps |= UFSHCD_CAP_RPM_AUTOSUSPEND;
->>>>>>> 8b0a7fb0
 
 	ufshcd_writel(hba, INSTANTANEOUS_ALG3, REG_UFS_MEM_SHARED_ICE_CONFIG);
 	config = val[0] | (val[1] << 8) | (val[2] << 16) | (val[3] << 24);
@@ -3993,6 +3928,7 @@
 	return 0;
 }
 
+#if IS_ENABLED(CONFIG_DEVFREQ_GOV_SIMPLE_ONDEMAND)
 static void ufs_qcom_config_scaling_param(struct ufs_hba *hba,
 					struct devfreq_dev_profile *p,
 					struct devfreq_simple_ondemand_data *d)
@@ -4002,27 +3938,31 @@
 	d->upthreshold = 70;
 	d->downdifferential = 65;
 }
-<<<<<<< HEAD
-
-static struct ufs_dev_fix ufs_qcom_dev_fixups[] = {
-	UFS_FIX(UFS_VENDOR_SAMSUNG, UFS_ANY_MODEL,
-		UFS_DEVICE_QUIRK_PA_HIBER8TIME),
-	UFS_FIX(UFS_VENDOR_MICRON, UFS_ANY_MODEL,
-		UFS_DEVICE_QUIRK_DELAY_BEFORE_LPM),
-	UFS_FIX(UFS_VENDOR_SKHYNIX, UFS_ANY_MODEL,
-		UFS_DEVICE_QUIRK_DELAY_BEFORE_LPM),
-	UFS_FIX(UFS_VENDOR_WDC, UFS_ANY_MODEL,
-		UFS_DEVICE_QUIRK_HOST_PA_TACTIVATE),
-	END_FIX
-};
-
-static void ufs_qcom_fixup_dev_quirks(struct ufs_hba *hba)
-=======
+
 #else
 static void ufs_qcom_config_scaling_param(struct ufs_hba *hba,
 		struct devfreq_dev_profile *p,
 		struct devfreq_simple_ondemand_data *data)
->>>>>>> 8b0a7fb0
+
+#endif
+
+static struct ufs_dev_quirk ufs_qcom_dev_fixups[] = {
+	{ .wmanufacturerid = UFS_VENDOR_SAMSUNG,
+	  .model = UFS_ANY_MODEL,
+	  .quirk = UFS_DEVICE_QUIRK_PA_HIBER8TIME },
+	{ .wmanufacturerid = UFS_VENDOR_MICRON,
+	  .model = UFS_ANY_MODEL,
+	  .quirk = UFS_DEVICE_QUIRK_DELAY_BEFORE_LPM },
+	{ .wmanufacturerid = UFS_VENDOR_SKHYNIX,
+	  .model = UFS_ANY_MODEL,
+	  .quirk = UFS_DEVICE_QUIRK_DELAY_BEFORE_LPM },
+	{ .wmanufacturerid = UFS_VENDOR_WDC,
+	  .model = UFS_ANY_MODEL,
+	  .quirk = UFS_DEVICE_QUIRK_HOST_PA_TACTIVATE },
+	{}
+};
+
+static void ufs_qcom_fixup_dev_quirks(struct ufs_hba *hba)
 {
 	ufshcd_fixup_dev_quirks(hba, ufs_qcom_dev_fixups);
 }
