--- conflicted
+++ resolved
@@ -7,15 +7,11 @@
 
 #include <linux/reset-controller.h>
 #include <linux/reset.h>
-<<<<<<< HEAD
 #include <linux/phy/phy.h>
 #include <linux/pm_qos.h>
 #include <linux/notifier.h>
 #include "ufshcd.h"
 #include "unipro.h"
-=======
-#include "ufshcd.h"
->>>>>>> 8b0a7fb0
 
 #define MAX_UFS_QCOM_HOSTS	2
 #define MAX_U32                 (~(u32)0)
