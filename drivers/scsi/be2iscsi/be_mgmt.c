/**
 * Copyright (C) 2005 - 2010 ServerEngines
 * All rights reserved.
 *
 * This program is free software; you can redistribute it and/or
 * modify it under the terms of the GNU General Public License version 2
 * as published by the Free Software Foundation.  The full GNU General
 * Public License is included in this distribution in the file called COPYING.
 *
 * Written by: Jayamohan Kallickal (jayamohank@serverengines.com)
 *
 * Contact Information:
 * linux-drivers@serverengines.com
 *
 * ServerEngines
 * 209 N. Fair Oaks Ave
 * Sunnyvale, CA 94085
 *
 */

#include "be_mgmt.h"
#include "be_iscsi.h"
#include <scsi/scsi_transport_iscsi.h>

<<<<<<< HEAD
=======
unsigned int beiscsi_get_boot_target(struct beiscsi_hba *phba)
{
	struct be_ctrl_info *ctrl = &phba->ctrl;
	struct be_mcc_wrb *wrb;
	struct be_cmd_req_get_mac_addr *req;
	unsigned int tag = 0;

	SE_DEBUG(DBG_LVL_8, "In bescsi_get_boot_target\n");
	spin_lock(&ctrl->mbox_lock);
	tag = alloc_mcc_tag(phba);
	if (!tag) {
		spin_unlock(&ctrl->mbox_lock);
		return tag;
	}

	wrb = wrb_from_mccq(phba);
	req = embedded_payload(wrb);
	wrb->tag0 |= tag;
	be_wrb_hdr_prepare(wrb, sizeof(*req), true, 0);
	be_cmd_hdr_prepare(&req->hdr, CMD_SUBSYSTEM_ISCSI_INI,
			   OPCODE_ISCSI_INI_BOOT_GET_BOOT_TARGET,
			   sizeof(*req));

	be_mcc_notify(phba);
	spin_unlock(&ctrl->mbox_lock);
	return tag;
}

unsigned int beiscsi_get_session_info(struct beiscsi_hba *phba,
				  u32 boot_session_handle,
				  struct be_dma_mem *nonemb_cmd)
{
	struct be_ctrl_info *ctrl = &phba->ctrl;
	struct be_mcc_wrb *wrb;
	unsigned int tag = 0;
	struct  be_cmd_req_get_session *req;
	struct be_cmd_resp_get_session *resp;
	struct be_sge *sge;

	SE_DEBUG(DBG_LVL_8, "In beiscsi_get_session_info\n");
	spin_lock(&ctrl->mbox_lock);
	tag = alloc_mcc_tag(phba);
	if (!tag) {
		spin_unlock(&ctrl->mbox_lock);
		return tag;
	}

	nonemb_cmd->size = sizeof(*resp);
	req = nonemb_cmd->va;
	memset(req, 0, sizeof(*req));
	wrb = wrb_from_mccq(phba);
	sge = nonembedded_sgl(wrb);
	wrb->tag0 |= tag;


	wrb->tag0 |= tag;
	be_wrb_hdr_prepare(wrb, sizeof(*req), false, 1);
	be_cmd_hdr_prepare(&req->hdr, CMD_SUBSYSTEM_ISCSI_INI,
			   OPCODE_ISCSI_INI_SESSION_GET_A_SESSION,
			   sizeof(*resp));
	req->session_handle = boot_session_handle;
	sge->pa_hi = cpu_to_le32(upper_32_bits(nonemb_cmd->dma));
	sge->pa_lo = cpu_to_le32(nonemb_cmd->dma & 0xFFFFFFFF);
	sge->len = cpu_to_le32(nonemb_cmd->size);

	be_mcc_notify(phba);
	spin_unlock(&ctrl->mbox_lock);
	return tag;
}

>>>>>>> 56385a12
int mgmt_get_fw_config(struct be_ctrl_info *ctrl,
				struct beiscsi_hba *phba)
{
	struct be_mcc_wrb *wrb = wrb_from_mbox(&ctrl->mbox_mem);
	struct be_fw_cfg *req = embedded_payload(wrb);
	int status = 0;

	spin_lock(&ctrl->mbox_lock);
	memset(wrb, 0, sizeof(*wrb));

	be_wrb_hdr_prepare(wrb, sizeof(*req), true, 0);

	be_cmd_hdr_prepare(&req->hdr, CMD_SUBSYSTEM_COMMON,
			   OPCODE_COMMON_QUERY_FIRMWARE_CONFIG, sizeof(*req));
	status = be_mbox_notify(ctrl);
	if (!status) {
		struct be_fw_cfg *pfw_cfg;
		pfw_cfg = req;
		phba->fw_config.phys_port = pfw_cfg->phys_port;
		phba->fw_config.iscsi_icd_start =
					pfw_cfg->ulp[0].icd_base;
		phba->fw_config.iscsi_icd_count =
					pfw_cfg->ulp[0].icd_count;
		phba->fw_config.iscsi_cid_start =
					pfw_cfg->ulp[0].sq_base;
		phba->fw_config.iscsi_cid_count =
					pfw_cfg->ulp[0].sq_count;
		if (phba->fw_config.iscsi_cid_count > (BE2_MAX_SESSIONS / 2)) {
			SE_DEBUG(DBG_LVL_8,
				"FW reported MAX CXNS as %d\t"
				"Max Supported = %d.\n",
				phba->fw_config.iscsi_cid_count,
				BE2_MAX_SESSIONS);
			phba->fw_config.iscsi_cid_count = BE2_MAX_SESSIONS / 2;
		}
	} else {
		shost_printk(KERN_WARNING, phba->shost,
			     "Failed in mgmt_get_fw_config\n");
	}

	spin_unlock(&ctrl->mbox_lock);
	return status;
}

int mgmt_check_supported_fw(struct be_ctrl_info *ctrl,
				      struct beiscsi_hba *phba)
{
	struct be_dma_mem nonemb_cmd;
	struct be_mcc_wrb *wrb = wrb_from_mbox(&ctrl->mbox_mem);
	struct be_mgmt_controller_attributes *req;
	struct be_sge *sge = nonembedded_sgl(wrb);
	int status = 0;

	nonemb_cmd.va = pci_alloc_consistent(ctrl->pdev,
				sizeof(struct be_mgmt_controller_attributes),
				&nonemb_cmd.dma);
	if (nonemb_cmd.va == NULL) {
		SE_DEBUG(DBG_LVL_1,
			 "Failed to allocate memory for mgmt_check_supported_fw"
			 "\n");
		return -ENOMEM;
	}
	nonemb_cmd.size = sizeof(struct be_mgmt_controller_attributes);
	req = nonemb_cmd.va;
	memset(req, 0, sizeof(*req));
	spin_lock(&ctrl->mbox_lock);
	memset(wrb, 0, sizeof(*wrb));
	be_wrb_hdr_prepare(wrb, sizeof(*req), false, 1);
	be_cmd_hdr_prepare(&req->hdr, CMD_SUBSYSTEM_COMMON,
			   OPCODE_COMMON_GET_CNTL_ATTRIBUTES, sizeof(*req));
	sge->pa_hi = cpu_to_le32(upper_32_bits(nonemb_cmd.dma));
	sge->pa_lo = cpu_to_le32(nonemb_cmd.dma & 0xFFFFFFFF);
	sge->len = cpu_to_le32(nonemb_cmd.size);
	status = be_mbox_notify(ctrl);
	if (!status) {
		struct be_mgmt_controller_attributes_resp *resp = nonemb_cmd.va;
		SE_DEBUG(DBG_LVL_8, "Firmware version of CMD: %s\n",
			resp->params.hba_attribs.flashrom_version_string);
		SE_DEBUG(DBG_LVL_8, "Firmware version is : %s\n",
			resp->params.hba_attribs.firmware_version_string);
		SE_DEBUG(DBG_LVL_8,
			"Developer Build, not performing version check...\n");
		phba->fw_config.iscsi_features =
				resp->params.hba_attribs.iscsi_features;
		SE_DEBUG(DBG_LVL_8, " phba->fw_config.iscsi_features = %d\n",
				      phba->fw_config.iscsi_features);
	} else
		SE_DEBUG(DBG_LVL_1, " Failed in mgmt_check_supported_fw\n");
	spin_unlock(&ctrl->mbox_lock);
	if (nonemb_cmd.va)
		pci_free_consistent(ctrl->pdev, nonemb_cmd.size,
				    nonemb_cmd.va, nonemb_cmd.dma);

	return status;
}

int mgmt_epfw_cleanup(struct beiscsi_hba *phba, unsigned short chute)
{
	struct be_ctrl_info *ctrl = &phba->ctrl;
	struct be_mcc_wrb *wrb = wrb_from_mccq(phba);
	struct iscsi_cleanup_req *req = embedded_payload(wrb);
	int status = 0;

	spin_lock(&ctrl->mbox_lock);
	memset(wrb, 0, sizeof(*wrb));

	be_wrb_hdr_prepare(wrb, sizeof(*req), true, 0);
	be_cmd_hdr_prepare(&req->hdr, CMD_SUBSYSTEM_ISCSI,
			   OPCODE_COMMON_ISCSI_CLEANUP, sizeof(*req));

	req->chute = chute;
	req->hdr_ring_id = 0;
	req->data_ring_id = 0;

	status =  be_mcc_notify_wait(phba);
	if (status)
		shost_printk(KERN_WARNING, phba->shost,
			     " mgmt_epfw_cleanup , FAILED\n");
	spin_unlock(&ctrl->mbox_lock);
	return status;
}

unsigned int  mgmt_invalidate_icds(struct beiscsi_hba *phba,
				struct invalidate_command_table *inv_tbl,
				unsigned int num_invalidate, unsigned int cid,
				struct be_dma_mem *nonemb_cmd)

{
	struct be_ctrl_info *ctrl = &phba->ctrl;
	struct be_mcc_wrb *wrb;
	struct be_sge *sge;
	struct invalidate_commands_params_in *req;
	unsigned int i, tag = 0;

	spin_lock(&ctrl->mbox_lock);
	tag = alloc_mcc_tag(phba);
	if (!tag) {
		spin_unlock(&ctrl->mbox_lock);
		return tag;
	}

	req = nonemb_cmd->va;
	memset(req, 0, sizeof(*req));
	wrb = wrb_from_mccq(phba);
	sge = nonembedded_sgl(wrb);
	wrb->tag0 |= tag;

	be_wrb_hdr_prepare(wrb, sizeof(*req), false, 1);
	be_cmd_hdr_prepare(&req->hdr, CMD_SUBSYSTEM_ISCSI,
			OPCODE_COMMON_ISCSI_ERROR_RECOVERY_INVALIDATE_COMMANDS,
			sizeof(*req));
	req->ref_handle = 0;
	req->cleanup_type = CMD_ISCSI_COMMAND_INVALIDATE;
	for (i = 0; i < num_invalidate; i++) {
		req->table[i].icd = inv_tbl->icd;
		req->table[i].cid = inv_tbl->cid;
		req->icd_count++;
		inv_tbl++;
	}
	sge->pa_hi = cpu_to_le32(upper_32_bits(nonemb_cmd->dma));
	sge->pa_lo = cpu_to_le32(nonemb_cmd->dma & 0xFFFFFFFF);
	sge->len = cpu_to_le32(nonemb_cmd->size);

	be_mcc_notify(phba);
	spin_unlock(&ctrl->mbox_lock);
	return tag;
}

unsigned int mgmt_invalidate_connection(struct beiscsi_hba *phba,
					 struct beiscsi_endpoint *beiscsi_ep,
					 unsigned short cid,
					 unsigned short issue_reset,
					 unsigned short savecfg_flag)
{
	struct be_ctrl_info *ctrl = &phba->ctrl;
	struct be_mcc_wrb *wrb;
	struct iscsi_invalidate_connection_params_in *req;
	unsigned int tag = 0;

	spin_lock(&ctrl->mbox_lock);
	tag = alloc_mcc_tag(phba);
	if (!tag) {
		spin_unlock(&ctrl->mbox_lock);
		return tag;
	}
	wrb = wrb_from_mccq(phba);
	wrb->tag0 |= tag;
	req = embedded_payload(wrb);

	be_wrb_hdr_prepare(wrb, sizeof(*req), true, 0);
	be_cmd_hdr_prepare(&req->hdr, CMD_SUBSYSTEM_ISCSI_INI,
			   OPCODE_ISCSI_INI_DRIVER_INVALIDATE_CONNECTION,
			   sizeof(*req));
	req->session_handle = beiscsi_ep->fw_handle;
	req->cid = cid;
	if (issue_reset)
		req->cleanup_type = CMD_ISCSI_CONNECTION_ISSUE_TCP_RST;
	else
		req->cleanup_type = CMD_ISCSI_CONNECTION_INVALIDATE;
	req->save_cfg = savecfg_flag;
	be_mcc_notify(phba);
	spin_unlock(&ctrl->mbox_lock);
	return tag;
}

unsigned int mgmt_upload_connection(struct beiscsi_hba *phba,
				unsigned short cid, unsigned int upload_flag)
{
	struct be_ctrl_info *ctrl = &phba->ctrl;
	struct be_mcc_wrb *wrb;
	struct tcp_upload_params_in *req;
	unsigned int tag = 0;

	spin_lock(&ctrl->mbox_lock);
	tag = alloc_mcc_tag(phba);
	if (!tag) {
		spin_unlock(&ctrl->mbox_lock);
		return tag;
	}
	wrb = wrb_from_mccq(phba);
	req = embedded_payload(wrb);
	wrb->tag0 |= tag;

	be_wrb_hdr_prepare(wrb, sizeof(*req), true, 0);
	be_cmd_hdr_prepare(&req->hdr, CMD_COMMON_TCP_UPLOAD,
			   OPCODE_COMMON_TCP_UPLOAD, sizeof(*req));
	req->id = (unsigned short)cid;
	req->upload_type = (unsigned char)upload_flag;
	be_mcc_notify(phba);
	spin_unlock(&ctrl->mbox_lock);
	return tag;
}

int mgmt_open_connection(struct beiscsi_hba *phba,
			 struct sockaddr *dst_addr,
			 struct beiscsi_endpoint *beiscsi_ep,
			 struct be_dma_mem *nonemb_cmd)

{
	struct hwi_controller *phwi_ctrlr;
	struct hwi_context_memory *phwi_context;
	struct sockaddr_in *daddr_in = (struct sockaddr_in *)dst_addr;
	struct sockaddr_in6 *daddr_in6 = (struct sockaddr_in6 *)dst_addr;
	struct be_ctrl_info *ctrl = &phba->ctrl;
	struct be_mcc_wrb *wrb;
	struct tcp_connect_and_offload_in *req;
	unsigned short def_hdr_id;
	unsigned short def_data_id;
	struct phys_addr template_address = { 0, 0 };
	struct phys_addr *ptemplate_address;
	unsigned int tag = 0;
	unsigned int i;
	unsigned short cid = beiscsi_ep->ep_cid;
	struct be_sge *sge;

	phwi_ctrlr = phba->phwi_ctrlr;
	phwi_context = phwi_ctrlr->phwi_ctxt;
	def_hdr_id = (unsigned short)HWI_GET_DEF_HDRQ_ID(phba);
	def_data_id = (unsigned short)HWI_GET_DEF_BUFQ_ID(phba);

	ptemplate_address = &template_address;
	ISCSI_GET_PDU_TEMPLATE_ADDRESS(phba, ptemplate_address);
	spin_lock(&ctrl->mbox_lock);
	tag = alloc_mcc_tag(phba);
	if (!tag) {
		spin_unlock(&ctrl->mbox_lock);
		return tag;
	}
	wrb = wrb_from_mccq(phba);
	memset(wrb, 0, sizeof(*wrb));
	sge = nonembedded_sgl(wrb);

	req = nonemb_cmd->va;
	memset(req, 0, sizeof(*req));
	wrb->tag0 |= tag;

	be_wrb_hdr_prepare(wrb, sizeof(*req), true, 1);
	be_cmd_hdr_prepare(&req->hdr, CMD_SUBSYSTEM_ISCSI,
			   OPCODE_COMMON_ISCSI_TCP_CONNECT_AND_OFFLOAD,
			   sizeof(*req));
	if (dst_addr->sa_family == PF_INET) {
		__be32 s_addr = daddr_in->sin_addr.s_addr;
		req->ip_address.ip_type = BE2_IPV4;
		req->ip_address.ip_address[0] = s_addr & 0x000000ff;
		req->ip_address.ip_address[1] = (s_addr & 0x0000ff00) >> 8;
		req->ip_address.ip_address[2] = (s_addr & 0x00ff0000) >> 16;
		req->ip_address.ip_address[3] = (s_addr & 0xff000000) >> 24;
		req->tcp_port = ntohs(daddr_in->sin_port);
		beiscsi_ep->dst_addr = daddr_in->sin_addr.s_addr;
		beiscsi_ep->dst_tcpport = ntohs(daddr_in->sin_port);
		beiscsi_ep->ip_type = BE2_IPV4;
	} else if (dst_addr->sa_family == PF_INET6) {
		req->ip_address.ip_type = BE2_IPV6;
		memcpy(&req->ip_address.ip_address,
		       &daddr_in6->sin6_addr.in6_u.u6_addr8, 16);
		req->tcp_port = ntohs(daddr_in6->sin6_port);
		beiscsi_ep->dst_tcpport = ntohs(daddr_in6->sin6_port);
		memcpy(&beiscsi_ep->dst6_addr,
		       &daddr_in6->sin6_addr.in6_u.u6_addr8, 16);
		beiscsi_ep->ip_type = BE2_IPV6;
	} else{
		shost_printk(KERN_ERR, phba->shost, "unknown addr family %d\n",
			     dst_addr->sa_family);
		spin_unlock(&ctrl->mbox_lock);
		free_mcc_tag(&phba->ctrl, tag);
		return -EINVAL;

	}
	req->cid = cid;
	i = phba->nxt_cqid++;
	if (phba->nxt_cqid == phba->num_cpus)
		phba->nxt_cqid = 0;
	req->cq_id = phwi_context->be_cq[i].id;
	SE_DEBUG(DBG_LVL_8, "i=%d cq_id=%d\n", i, req->cq_id);
	req->defq_id = def_hdr_id;
	req->hdr_ring_id = def_hdr_id;
	req->data_ring_id = def_data_id;
	req->do_offload = 1;
	req->dataout_template_pa.lo = ptemplate_address->lo;
	req->dataout_template_pa.hi = ptemplate_address->hi;
	sge->pa_hi = cpu_to_le32(upper_32_bits(nonemb_cmd->dma));
	sge->pa_lo = cpu_to_le32(nonemb_cmd->dma & 0xFFFFFFFF);
	sge->len = cpu_to_le32(nonemb_cmd->size);
	be_mcc_notify(phba);
	spin_unlock(&ctrl->mbox_lock);
	return tag;
}

unsigned int be_cmd_get_mac_addr(struct beiscsi_hba *phba)
{
	struct be_ctrl_info *ctrl = &phba->ctrl;
	struct be_mcc_wrb *wrb;
	struct be_cmd_req_get_mac_addr *req;
	unsigned int tag = 0;

	SE_DEBUG(DBG_LVL_8, "In be_cmd_get_mac_addr\n");
	spin_lock(&ctrl->mbox_lock);
	tag = alloc_mcc_tag(phba);
	if (!tag) {
		spin_unlock(&ctrl->mbox_lock);
		return tag;
	}

	wrb = wrb_from_mccq(phba);
	req = embedded_payload(wrb);
	wrb->tag0 |= tag;
	be_wrb_hdr_prepare(wrb, sizeof(*req), true, 0);
	be_cmd_hdr_prepare(&req->hdr, CMD_SUBSYSTEM_ISCSI,
			   OPCODE_COMMON_ISCSI_NTWK_GET_NIC_CONFIG,
			   sizeof(*req));

	be_mcc_notify(phba);
	spin_unlock(&ctrl->mbox_lock);
	return tag;
}
<|MERGE_RESOLUTION|>--- conflicted
+++ resolved
@@ -22,8 +22,6 @@
 #include "be_iscsi.h"
 #include <scsi/scsi_transport_iscsi.h>
 
-<<<<<<< HEAD
-=======
 unsigned int beiscsi_get_boot_target(struct beiscsi_hba *phba)
 {
 	struct be_ctrl_info *ctrl = &phba->ctrl;
@@ -94,7 +92,6 @@
 	return tag;
 }
 
->>>>>>> 56385a12
 int mgmt_get_fw_config(struct be_ctrl_info *ctrl,
 				struct beiscsi_hba *phba)
 {
