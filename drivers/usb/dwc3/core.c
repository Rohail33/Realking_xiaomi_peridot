// SPDX-License-Identifier: GPL-2.0
/*
 * core.c - DesignWare USB3 DRD Controller Core file
 *
 * Copyright (C) 2010-2011 Texas Instruments Incorporated - https://www.ti.com
 *
 * Authors: Felipe Balbi <balbi@ti.com>,
 *	    Sebastian Andrzej Siewior <bigeasy@linutronix.de>
 */

#include <linux/clk.h>
#include <linux/version.h>
#include <linux/module.h>
#include <linux/kernel.h>
#include <linux/slab.h>
#include <linux/spinlock.h>
#include <linux/platform_device.h>
#include <linux/pm_runtime.h>
#include <linux/interrupt.h>
#include <linux/ioport.h>
#include <linux/io.h>
#include <linux/list.h>
#include <linux/delay.h>
#include <linux/dma-mapping.h>
#include <linux/of.h>
#include <linux/of_graph.h>
#include <linux/acpi.h>
#include <linux/pinctrl/consumer.h>
#include <linux/reset.h>
#include <linux/bitfield.h>

#include <linux/usb/ch9.h>
#include <linux/usb/gadget.h>
#include <linux/usb/of.h>
#include <linux/usb/otg.h>

#include "core.h"
#include "gadget.h"
#include "io.h"

#include "debug.h"

#define DWC3_DEFAULT_AUTOSUSPEND_DELAY	5000 /* ms */

/**
 * dwc3_get_dr_mode - Validates and sets dr_mode
 * @dwc: pointer to our context structure
 */
static int dwc3_get_dr_mode(struct dwc3 *dwc)
{
	enum usb_dr_mode mode;
	struct device *dev = dwc->dev;
	unsigned int hw_mode;

	if (dwc->dr_mode == USB_DR_MODE_UNKNOWN)
		dwc->dr_mode = USB_DR_MODE_OTG;

	mode = dwc->dr_mode;
	hw_mode = DWC3_GHWPARAMS0_MODE(dwc->hwparams.hwparams0);

	switch (hw_mode) {
	case DWC3_GHWPARAMS0_MODE_GADGET:
		if (IS_ENABLED(CONFIG_USB_DWC3_HOST)) {
			dev_err(dev,
				"Controller does not support host mode.\n");
			return -EINVAL;
		}
		mode = USB_DR_MODE_PERIPHERAL;
		break;
	case DWC3_GHWPARAMS0_MODE_HOST:
		if (IS_ENABLED(CONFIG_USB_DWC3_GADGET)) {
			dev_err(dev,
				"Controller does not support device mode.\n");
			return -EINVAL;
		}
		mode = USB_DR_MODE_HOST;
		break;
	default:
		if (IS_ENABLED(CONFIG_USB_DWC3_HOST))
			mode = USB_DR_MODE_HOST;
		else if (IS_ENABLED(CONFIG_USB_DWC3_GADGET))
			mode = USB_DR_MODE_PERIPHERAL;

		/*
		 * DWC_usb31 and DWC_usb3 v3.30a and higher do not support OTG
		 * mode. If the controller supports DRD but the dr_mode is not
		 * specified or set to OTG, then set the mode to peripheral.
		 */
		if (mode == USB_DR_MODE_OTG && !dwc->edev &&
		    (!IS_ENABLED(CONFIG_USB_ROLE_SWITCH) ||
		     !device_property_read_bool(dwc->dev, "usb-role-switch")) &&
		    !DWC3_VER_IS_PRIOR(DWC3, 330A))
			mode = USB_DR_MODE_PERIPHERAL;
	}

	if (mode != dwc->dr_mode) {
		dev_warn(dev,
			 "Configuration mismatch. dr_mode forced to %s\n",
			 mode == USB_DR_MODE_HOST ? "host" : "gadget");

		dwc->dr_mode = mode;
	}

	return 0;
}

void dwc3_set_prtcap(struct dwc3 *dwc, u32 mode)
{
	u32 reg;

	reg = dwc3_readl(dwc->regs, DWC3_GCTL);
	reg &= ~(DWC3_GCTL_PRTCAPDIR(DWC3_GCTL_PRTCAP_OTG));
	reg |= DWC3_GCTL_PRTCAPDIR(mode);
	dwc3_writel(dwc->regs, DWC3_GCTL, reg);

	dwc->current_dr_role = mode;
}

static void __dwc3_set_mode(struct work_struct *work)
{
	struct dwc3 *dwc = work_to_dwc(work);
	unsigned long flags;
	int ret;
	u32 reg;
	u32 desired_dr_role;

	mutex_lock(&dwc->mutex);
	spin_lock_irqsave(&dwc->lock, flags);
	desired_dr_role = dwc->desired_dr_role;
	spin_unlock_irqrestore(&dwc->lock, flags);

	pm_runtime_get_sync(dwc->dev);

	if (dwc->current_dr_role == DWC3_GCTL_PRTCAP_OTG)
		dwc3_otg_update(dwc, 0);

	if (!desired_dr_role)
		goto out;

	if (desired_dr_role == dwc->current_dr_role)
		goto out;

	if (desired_dr_role == DWC3_GCTL_PRTCAP_OTG && dwc->edev)
		goto out;

	switch (dwc->current_dr_role) {
	case DWC3_GCTL_PRTCAP_HOST:
		dwc3_host_exit(dwc);
		break;
	case DWC3_GCTL_PRTCAP_DEVICE:
		dwc3_gadget_exit(dwc);
		dwc3_event_buffers_cleanup(dwc);
		break;
	case DWC3_GCTL_PRTCAP_OTG:
		dwc3_otg_exit(dwc);
		spin_lock_irqsave(&dwc->lock, flags);
		dwc->desired_otg_role = DWC3_OTG_ROLE_IDLE;
		spin_unlock_irqrestore(&dwc->lock, flags);
		dwc3_otg_update(dwc, 1);
		break;
	default:
		break;
	}

	/*
	 * When current_dr_role is not set, there's no role switching.
	 * Only perform GCTL.CoreSoftReset when there's DRD role switching.
	 */
	if (dwc->current_dr_role && ((DWC3_IP_IS(DWC3) ||
			DWC3_VER_IS_PRIOR(DWC31, 190A)) &&
			desired_dr_role != DWC3_GCTL_PRTCAP_OTG)) {
		reg = dwc3_readl(dwc->regs, DWC3_GCTL);
		reg |= DWC3_GCTL_CORESOFTRESET;
		dwc3_writel(dwc->regs, DWC3_GCTL, reg);

		/*
		 * Wait for internal clocks to synchronized. DWC_usb31 and
		 * DWC_usb32 may need at least 50ms (less for DWC_usb3). To
		 * keep it consistent across different IPs, let's wait up to
		 * 100ms before clearing GCTL.CORESOFTRESET.
		 */
		msleep(100);

		reg = dwc3_readl(dwc->regs, DWC3_GCTL);
		reg &= ~DWC3_GCTL_CORESOFTRESET;
		dwc3_writel(dwc->regs, DWC3_GCTL, reg);
	}

	spin_lock_irqsave(&dwc->lock, flags);

	dwc3_set_prtcap(dwc, desired_dr_role);

	spin_unlock_irqrestore(&dwc->lock, flags);

	switch (desired_dr_role) {
	case DWC3_GCTL_PRTCAP_HOST:
		ret = dwc3_host_init(dwc);
		if (ret) {
			dev_err(dwc->dev, "failed to initialize host\n");
		} else {
			if (dwc->usb2_phy)
				otg_set_vbus(dwc->usb2_phy->otg, true);
			phy_set_mode(dwc->usb2_generic_phy, PHY_MODE_USB_HOST);
			phy_set_mode(dwc->usb3_generic_phy, PHY_MODE_USB_HOST);
			if (dwc->dis_split_quirk) {
				reg = dwc3_readl(dwc->regs, DWC3_GUCTL3);
				reg |= DWC3_GUCTL3_SPLITDISABLE;
				dwc3_writel(dwc->regs, DWC3_GUCTL3, reg);
			}
		}
		break;
	case DWC3_GCTL_PRTCAP_DEVICE:
		dwc3_core_soft_reset(dwc);

		dwc3_event_buffers_setup(dwc);

		if (dwc->usb2_phy)
			otg_set_vbus(dwc->usb2_phy->otg, false);
		phy_set_mode(dwc->usb2_generic_phy, PHY_MODE_USB_DEVICE);
		phy_set_mode(dwc->usb3_generic_phy, PHY_MODE_USB_DEVICE);

		ret = dwc3_gadget_init(dwc);
		if (ret)
			dev_err(dwc->dev, "failed to initialize peripheral\n");
		break;
	case DWC3_GCTL_PRTCAP_OTG:
		dwc3_otg_init(dwc);
		dwc3_otg_update(dwc, 0);
		break;
	default:
		break;
	}

out:
	pm_runtime_mark_last_busy(dwc->dev);
	pm_runtime_put_autosuspend(dwc->dev);
	mutex_unlock(&dwc->mutex);
}

void dwc3_set_mode(struct dwc3 *dwc, u32 mode)
{
	unsigned long flags;

	if (dwc->dr_mode != USB_DR_MODE_OTG)
		return;

	spin_lock_irqsave(&dwc->lock, flags);
	dwc->desired_dr_role = mode;
	spin_unlock_irqrestore(&dwc->lock, flags);

	queue_work(system_freezable_wq, &dwc->drd_work);
}

u32 dwc3_core_fifo_space(struct dwc3_ep *dep, u8 type)
{
	struct dwc3		*dwc = dep->dwc;
	u32			reg;

	dwc3_writel(dwc->regs, DWC3_GDBGFIFOSPACE,
			DWC3_GDBGFIFOSPACE_NUM(dep->number) |
			DWC3_GDBGFIFOSPACE_TYPE(type));

	reg = dwc3_readl(dwc->regs, DWC3_GDBGFIFOSPACE);

	return DWC3_GDBGFIFOSPACE_SPACE_AVAILABLE(reg);
}

/**
 * dwc3_core_soft_reset - Issues core soft reset and PHY reset
 * @dwc: pointer to our context structure
 */
int dwc3_core_soft_reset(struct dwc3 *dwc)
{
	u32		reg;
	int		retries = 1000;

	/*
	 * We're resetting only the device side because, if we're in host mode,
	 * XHCI driver will reset the host block. If dwc3 was configured for
	 * host-only mode, then we can return early.
	 */
	if (dwc->current_dr_role == DWC3_GCTL_PRTCAP_HOST)
		return 0;

	reg = dwc3_readl(dwc->regs, DWC3_DCTL);
	reg |= DWC3_DCTL_CSFTRST;
	reg &= ~DWC3_DCTL_RUN_STOP;
	dwc3_gadget_dctl_write_safe(dwc, reg);

	/*
	 * For DWC_usb31 controller 1.90a and later, the DCTL.CSFRST bit
	 * is cleared only after all the clocks are synchronized. This can
	 * take a little more than 50ms. Set the polling rate at 20ms
	 * for 10 times instead.
	 */
	if (DWC3_VER_IS_WITHIN(DWC31, 190A, ANY) || DWC3_IP_IS(DWC32))
		retries = 10;

	do {
		reg = dwc3_readl(dwc->regs, DWC3_DCTL);
		if (!(reg & DWC3_DCTL_CSFTRST))
			goto done;

		if (DWC3_VER_IS_WITHIN(DWC31, 190A, ANY) || DWC3_IP_IS(DWC32))
			msleep(20);
		else
			udelay(1);
	} while (--retries);

	dev_warn(dwc->dev, "DWC3 controller soft reset failed.\n");
	return -ETIMEDOUT;

done:
	/*
	 * For DWC_usb31 controller 1.80a and prior, once DCTL.CSFRST bit
	 * is cleared, we must wait at least 50ms before accessing the PHY
	 * domain (synchronization delay).
	 */
	if (DWC3_VER_IS_WITHIN(DWC31, ANY, 180A))
		msleep(50);

	return 0;
}

/*
 * dwc3_frame_length_adjustment - Adjusts frame length if required
 * @dwc3: Pointer to our controller context structure
 */
static void dwc3_frame_length_adjustment(struct dwc3 *dwc)
{
	u32 reg;
	u32 dft;

	if (DWC3_VER_IS_PRIOR(DWC3, 250A))
		return;

	if (dwc->fladj == 0)
		return;

	reg = dwc3_readl(dwc->regs, DWC3_GFLADJ);
	dft = reg & DWC3_GFLADJ_30MHZ_MASK;
	if (dft != dwc->fladj) {
		reg &= ~DWC3_GFLADJ_30MHZ_MASK;
		reg |= DWC3_GFLADJ_30MHZ_SDBND_SEL | dwc->fladj;
		dwc3_writel(dwc->regs, DWC3_GFLADJ, reg);
	}
}

/**
 * dwc3_ref_clk_period - Reference clock period configuration
 *		Default reference clock period depends on hardware
 *		configuration. For systems with reference clock that differs
 *		from the default, this will set clock period in DWC3_GUCTL
 *		register.
 * @dwc: Pointer to our controller context structure
 */
static void dwc3_ref_clk_period(struct dwc3 *dwc)
{
	unsigned long period;
	unsigned long fladj;
	unsigned long decr;
	unsigned long rate;
	u32 reg;

	if (dwc->ref_clk) {
		rate = clk_get_rate(dwc->ref_clk);
		if (!rate)
			return;
		period = NSEC_PER_SEC / rate;
	} else if (dwc->ref_clk_per) {
		period = dwc->ref_clk_per;
		rate = NSEC_PER_SEC / period;
	} else {
		return;
	}

	reg = dwc3_readl(dwc->regs, DWC3_GUCTL);
	reg &= ~DWC3_GUCTL_REFCLKPER_MASK;
	reg |=  FIELD_PREP(DWC3_GUCTL_REFCLKPER_MASK, period);
	dwc3_writel(dwc->regs, DWC3_GUCTL, reg);

	if (DWC3_VER_IS_PRIOR(DWC3, 250A))
		return;

	/*
	 * The calculation below is
	 *
	 * 125000 * (NSEC_PER_SEC / (rate * period) - 1)
	 *
	 * but rearranged for fixed-point arithmetic. The division must be
	 * 64-bit because 125000 * NSEC_PER_SEC doesn't fit in 32 bits (and
	 * neither does rate * period).
	 *
	 * Note that rate * period ~= NSEC_PER_SECOND, minus the number of
	 * nanoseconds of error caused by the truncation which happened during
	 * the division when calculating rate or period (whichever one was
	 * derived from the other). We first calculate the relative error, then
	 * scale it to units of 8 ppm.
	 */
	fladj = div64_u64(125000ULL * NSEC_PER_SEC, (u64)rate * period);
	fladj -= 125000;

	/*
	 * The documented 240MHz constant is scaled by 2 to get PLS1 as well.
	 */
	decr = 480000000 / rate;

	reg = dwc3_readl(dwc->regs, DWC3_GFLADJ);
	reg &= ~DWC3_GFLADJ_REFCLK_FLADJ_MASK
	    &  ~DWC3_GFLADJ_240MHZDECR
	    &  ~DWC3_GFLADJ_240MHZDECR_PLS1;
	reg |= FIELD_PREP(DWC3_GFLADJ_REFCLK_FLADJ_MASK, fladj)
	    |  FIELD_PREP(DWC3_GFLADJ_240MHZDECR, decr >> 1)
	    |  FIELD_PREP(DWC3_GFLADJ_240MHZDECR_PLS1, decr & 1);

	if (dwc->gfladj_refclk_lpm_sel)
		reg |=  DWC3_GFLADJ_REFCLK_LPM_SEL;

	dwc3_writel(dwc->regs, DWC3_GFLADJ, reg);
}

/**
 * dwc3_free_one_event_buffer - Frees one event buffer
 * @dwc: Pointer to our controller context structure
 * @evt: Pointer to event buffer to be freed
 */
static void dwc3_free_one_event_buffer(struct dwc3 *dwc,
		struct dwc3_event_buffer *evt)
{
	dma_free_coherent(dwc->sysdev, evt->length, evt->buf, evt->dma);
}

/**
 * dwc3_alloc_one_event_buffer - Allocates one event buffer structure
 * @dwc: Pointer to our controller context structure
 * @length: size of the event buffer
 *
 * Returns a pointer to the allocated event buffer structure on success
 * otherwise ERR_PTR(errno).
 */
static struct dwc3_event_buffer *dwc3_alloc_one_event_buffer(struct dwc3 *dwc,
		unsigned int length)
{
	struct dwc3_event_buffer	*evt;

	evt = devm_kzalloc(dwc->dev, sizeof(*evt), GFP_KERNEL);
	if (!evt)
		return ERR_PTR(-ENOMEM);

	evt->dwc	= dwc;
	evt->length	= length;
	evt->cache	= devm_kzalloc(dwc->dev, length, GFP_KERNEL);
	if (!evt->cache)
		return ERR_PTR(-ENOMEM);

	evt->buf	= dma_alloc_coherent(dwc->sysdev, length,
			&evt->dma, GFP_KERNEL);
	if (!evt->buf)
		return ERR_PTR(-ENOMEM);

	return evt;
}

/**
 * dwc3_free_event_buffers - frees all allocated event buffers
 * @dwc: Pointer to our controller context structure
 */
static void dwc3_free_event_buffers(struct dwc3 *dwc)
{
	struct dwc3_event_buffer	*evt;

	evt = dwc->ev_buf;
	if (evt)
		dwc3_free_one_event_buffer(dwc, evt);
}

/**
 * dwc3_alloc_event_buffers - Allocates @num event buffers of size @length
 * @dwc: pointer to our controller context structure
 * @length: size of event buffer
 *
 * Returns 0 on success otherwise negative errno. In the error case, dwc
 * may contain some buffers allocated but not all which were requested.
 */
static int dwc3_alloc_event_buffers(struct dwc3 *dwc, unsigned int length)
{
	struct dwc3_event_buffer *evt;

	evt = dwc3_alloc_one_event_buffer(dwc, length);
	if (IS_ERR(evt)) {
		dev_err(dwc->dev, "can't allocate event buffer\n");
		return PTR_ERR(evt);
	}
	dwc->ev_buf = evt;

	return 0;
}

/**
 * dwc3_event_buffers_setup - setup our allocated event buffers
 * @dwc: pointer to our controller context structure
 *
 * Returns 0 on success otherwise negative errno.
 */
int dwc3_event_buffers_setup(struct dwc3 *dwc)
{
	struct dwc3_event_buffer	*evt;

	evt = dwc->ev_buf;
	evt->lpos = 0;
	dwc3_writel(dwc->regs, DWC3_GEVNTADRLO(0),
			lower_32_bits(evt->dma));
	dwc3_writel(dwc->regs, DWC3_GEVNTADRHI(0),
			upper_32_bits(evt->dma));
	dwc3_writel(dwc->regs, DWC3_GEVNTSIZ(0),
			DWC3_GEVNTSIZ_SIZE(evt->length));
	dwc3_writel(dwc->regs, DWC3_GEVNTCOUNT(0), 0);

	return 0;
}

void dwc3_event_buffers_cleanup(struct dwc3 *dwc)
{
	struct dwc3_event_buffer	*evt;

	evt = dwc->ev_buf;

	evt->lpos = 0;

	dwc3_writel(dwc->regs, DWC3_GEVNTADRLO(0), 0);
	dwc3_writel(dwc->regs, DWC3_GEVNTADRHI(0), 0);
	dwc3_writel(dwc->regs, DWC3_GEVNTSIZ(0), DWC3_GEVNTSIZ_INTMASK
			| DWC3_GEVNTSIZ_SIZE(0));
	dwc3_writel(dwc->regs, DWC3_GEVNTCOUNT(0), 0);
}

static int dwc3_alloc_scratch_buffers(struct dwc3 *dwc)
{
	if (!dwc->has_hibernation)
		return 0;

	if (!dwc->nr_scratch)
		return 0;

	dwc->scratchbuf = kmalloc_array(dwc->nr_scratch,
			DWC3_SCRATCHBUF_SIZE, GFP_KERNEL);
	if (!dwc->scratchbuf)
		return -ENOMEM;

	return 0;
}

static int dwc3_setup_scratch_buffers(struct dwc3 *dwc)
{
	dma_addr_t scratch_addr;
	u32 param;
	int ret;

	if (!dwc->has_hibernation)
		return 0;

	if (!dwc->nr_scratch)
		return 0;

	 /* should never fall here */
	if (!WARN_ON(dwc->scratchbuf))
		return 0;

	scratch_addr = dma_map_single(dwc->sysdev, dwc->scratchbuf,
			dwc->nr_scratch * DWC3_SCRATCHBUF_SIZE,
			DMA_BIDIRECTIONAL);
	if (dma_mapping_error(dwc->sysdev, scratch_addr)) {
		dev_err(dwc->sysdev, "failed to map scratch buffer\n");
		ret = -EFAULT;
		goto err0;
	}

	dwc->scratch_addr = scratch_addr;

	param = lower_32_bits(scratch_addr);

	ret = dwc3_send_gadget_generic_command(dwc,
			DWC3_DGCMD_SET_SCRATCHPAD_ADDR_LO, param);
	if (ret < 0)
		goto err1;

	param = upper_32_bits(scratch_addr);

	ret = dwc3_send_gadget_generic_command(dwc,
			DWC3_DGCMD_SET_SCRATCHPAD_ADDR_HI, param);
	if (ret < 0)
		goto err1;

	return 0;

err1:
	dma_unmap_single(dwc->sysdev, dwc->scratch_addr, dwc->nr_scratch *
			DWC3_SCRATCHBUF_SIZE, DMA_BIDIRECTIONAL);

err0:
	return ret;
}

static void dwc3_free_scratch_buffers(struct dwc3 *dwc)
{
	if (!dwc->has_hibernation)
		return;

	if (!dwc->nr_scratch)
		return;

	 /* should never fall here */
	if (!WARN_ON(dwc->scratchbuf))
		return;

	dma_unmap_single(dwc->sysdev, dwc->scratch_addr, dwc->nr_scratch *
			DWC3_SCRATCHBUF_SIZE, DMA_BIDIRECTIONAL);
	kfree(dwc->scratchbuf);
}

static void dwc3_core_num_eps(struct dwc3 *dwc)
{
	struct dwc3_hwparams	*parms = &dwc->hwparams;

	dwc->num_eps = DWC3_NUM_EPS(parms);
}

static void dwc3_cache_hwparams(struct dwc3 *dwc)
{
	struct dwc3_hwparams	*parms = &dwc->hwparams;

	parms->hwparams0 = dwc3_readl(dwc->regs, DWC3_GHWPARAMS0);
	parms->hwparams1 = dwc3_readl(dwc->regs, DWC3_GHWPARAMS1);
	parms->hwparams2 = dwc3_readl(dwc->regs, DWC3_GHWPARAMS2);
	parms->hwparams3 = dwc3_readl(dwc->regs, DWC3_GHWPARAMS3);
	parms->hwparams4 = dwc3_readl(dwc->regs, DWC3_GHWPARAMS4);
	parms->hwparams5 = dwc3_readl(dwc->regs, DWC3_GHWPARAMS5);
	parms->hwparams6 = dwc3_readl(dwc->regs, DWC3_GHWPARAMS6);
	parms->hwparams7 = dwc3_readl(dwc->regs, DWC3_GHWPARAMS7);
	parms->hwparams8 = dwc3_readl(dwc->regs, DWC3_GHWPARAMS8);

	if (DWC3_IP_IS(DWC32))
		parms->hwparams9 = dwc3_readl(dwc->regs, DWC3_GHWPARAMS9);
}

static int dwc3_core_ulpi_init(struct dwc3 *dwc)
{
	int intf;
	int ret = 0;

	intf = DWC3_GHWPARAMS3_HSPHY_IFC(dwc->hwparams.hwparams3);

	if (intf == DWC3_GHWPARAMS3_HSPHY_IFC_ULPI ||
	    (intf == DWC3_GHWPARAMS3_HSPHY_IFC_UTMI_ULPI &&
	     dwc->hsphy_interface &&
	     !strncmp(dwc->hsphy_interface, "ulpi", 4)))
		ret = dwc3_ulpi_init(dwc);

	return ret;
}

/**
 * dwc3_phy_setup - Configure USB PHY Interface of DWC3 Core
 * @dwc: Pointer to our controller context structure
 *
 * Returns 0 on success. The USB PHY interfaces are configured but not
 * initialized. The PHY interfaces and the PHYs get initialized together with
 * the core in dwc3_core_init.
 */
static int dwc3_phy_setup(struct dwc3 *dwc)
{
	unsigned int hw_mode;
	u32 reg;

	hw_mode = DWC3_GHWPARAMS0_MODE(dwc->hwparams.hwparams0);

	reg = dwc3_readl(dwc->regs, DWC3_GUSB3PIPECTL(0));

	/*
	 * Make sure UX_EXIT_PX is cleared as that causes issues with some
	 * PHYs. Also, this bit is not supposed to be used in normal operation.
	 */
	reg &= ~DWC3_GUSB3PIPECTL_UX_EXIT_PX;

	/*
	 * Above 1.94a, it is recommended to set DWC3_GUSB3PIPECTL_SUSPHY
	 * to '0' during coreConsultant configuration. So default value
	 * will be '0' when the core is reset. Application needs to set it
	 * to '1' after the core initialization is completed.
	 */
	if (!DWC3_VER_IS_WITHIN(DWC3, ANY, 194A))
		reg |= DWC3_GUSB3PIPECTL_SUSPHY;

	/*
	 * For DRD controllers, GUSB3PIPECTL.SUSPENDENABLE must be cleared after
	 * power-on reset, and it can be set after core initialization, which is
	 * after device soft-reset during initialization.
	 */
	if (hw_mode == DWC3_GHWPARAMS0_MODE_DRD)
		reg &= ~DWC3_GUSB3PIPECTL_SUSPHY;

	if (dwc->u2ss_inp3_quirk)
		reg |= DWC3_GUSB3PIPECTL_U2SSINP3OK;

	if (dwc->dis_rxdet_inp3_quirk)
		reg |= DWC3_GUSB3PIPECTL_DISRXDETINP3;

	if (dwc->req_p1p2p3_quirk)
		reg |= DWC3_GUSB3PIPECTL_REQP1P2P3;

	if (dwc->del_p1p2p3_quirk)
		reg |= DWC3_GUSB3PIPECTL_DEP1P2P3_EN;

	if (dwc->del_phy_power_chg_quirk)
		reg |= DWC3_GUSB3PIPECTL_DEPOCHANGE;

	if (dwc->lfps_filter_quirk)
		reg |= DWC3_GUSB3PIPECTL_LFPSFILT;

	if (dwc->rx_detect_poll_quirk)
		reg |= DWC3_GUSB3PIPECTL_RX_DETOPOLL;

	if (dwc->tx_de_emphasis_quirk)
		reg |= DWC3_GUSB3PIPECTL_TX_DEEPH(dwc->tx_de_emphasis);

	if (dwc->dis_u3_susphy_quirk)
		reg &= ~DWC3_GUSB3PIPECTL_SUSPHY;

	if (dwc->dis_del_phy_power_chg_quirk)
		reg &= ~DWC3_GUSB3PIPECTL_DEPOCHANGE;

	dwc3_writel(dwc->regs, DWC3_GUSB3PIPECTL(0), reg);

	reg = dwc3_readl(dwc->regs, DWC3_GUSB2PHYCFG(0));

	/* Select the HS PHY interface */
	switch (DWC3_GHWPARAMS3_HSPHY_IFC(dwc->hwparams.hwparams3)) {
	case DWC3_GHWPARAMS3_HSPHY_IFC_UTMI_ULPI:
		if (dwc->hsphy_interface &&
				!strncmp(dwc->hsphy_interface, "utmi", 4)) {
			reg &= ~DWC3_GUSB2PHYCFG_ULPI_UTMI;
			break;
		} else if (dwc->hsphy_interface &&
				!strncmp(dwc->hsphy_interface, "ulpi", 4)) {
			reg |= DWC3_GUSB2PHYCFG_ULPI_UTMI;
			dwc3_writel(dwc->regs, DWC3_GUSB2PHYCFG(0), reg);
		} else {
			/* Relying on default value. */
			if (!(reg & DWC3_GUSB2PHYCFG_ULPI_UTMI))
				break;
		}
		fallthrough;
	case DWC3_GHWPARAMS3_HSPHY_IFC_ULPI:
	default:
		break;
	}

	switch (dwc->hsphy_mode) {
	case USBPHY_INTERFACE_MODE_UTMI:
		reg &= ~(DWC3_GUSB2PHYCFG_PHYIF_MASK |
		       DWC3_GUSB2PHYCFG_USBTRDTIM_MASK);
		reg |= DWC3_GUSB2PHYCFG_PHYIF(UTMI_PHYIF_8_BIT) |
		       DWC3_GUSB2PHYCFG_USBTRDTIM(USBTRDTIM_UTMI_8_BIT);
		break;
	case USBPHY_INTERFACE_MODE_UTMIW:
		reg &= ~(DWC3_GUSB2PHYCFG_PHYIF_MASK |
		       DWC3_GUSB2PHYCFG_USBTRDTIM_MASK);
		reg |= DWC3_GUSB2PHYCFG_PHYIF(UTMI_PHYIF_16_BIT) |
		       DWC3_GUSB2PHYCFG_USBTRDTIM(USBTRDTIM_UTMI_16_BIT);
		break;
	default:
		break;
	}

	/*
	 * Above 1.94a, it is recommended to set DWC3_GUSB2PHYCFG_SUSPHY to
	 * '0' during coreConsultant configuration. So default value will
	 * be '0' when the core is reset. Application needs to set it to
	 * '1' after the core initialization is completed.
	 */
	if (!DWC3_VER_IS_WITHIN(DWC3, ANY, 194A))
		reg |= DWC3_GUSB2PHYCFG_SUSPHY;

	/*
	 * For DRD controllers, GUSB2PHYCFG.SUSPHY must be cleared after
	 * power-on reset, and it can be set after core initialization, which is
	 * after device soft-reset during initialization.
	 */
	if (hw_mode == DWC3_GHWPARAMS0_MODE_DRD)
		reg &= ~DWC3_GUSB2PHYCFG_SUSPHY;

	if (dwc->dis_u2_susphy_quirk)
		reg &= ~DWC3_GUSB2PHYCFG_SUSPHY;

	if (dwc->dis_enblslpm_quirk)
		reg &= ~DWC3_GUSB2PHYCFG_ENBLSLPM;
	else
		reg |= DWC3_GUSB2PHYCFG_ENBLSLPM;

	if (dwc->dis_u2_freeclk_exists_quirk || dwc->gfladj_refclk_lpm_sel)
		reg &= ~DWC3_GUSB2PHYCFG_U2_FREECLK_EXISTS;

	dwc3_writel(dwc->regs, DWC3_GUSB2PHYCFG(0), reg);

	return 0;
}

static int dwc3_clk_enable(struct dwc3 *dwc)
{
	int ret;

	ret = clk_prepare_enable(dwc->bus_clk);
	if (ret)
		return ret;

	ret = clk_prepare_enable(dwc->ref_clk);
	if (ret)
		goto disable_bus_clk;

	ret = clk_prepare_enable(dwc->susp_clk);
	if (ret)
		goto disable_ref_clk;

	return 0;

disable_ref_clk:
	clk_disable_unprepare(dwc->ref_clk);
disable_bus_clk:
	clk_disable_unprepare(dwc->bus_clk);
	return ret;
}

static void dwc3_clk_disable(struct dwc3 *dwc)
{
	clk_disable_unprepare(dwc->susp_clk);
	clk_disable_unprepare(dwc->ref_clk);
	clk_disable_unprepare(dwc->bus_clk);
}

static void dwc3_core_exit(struct dwc3 *dwc)
{
	dwc3_event_buffers_cleanup(dwc);

	usb_phy_set_suspend(dwc->usb2_phy, 1);
	usb_phy_set_suspend(dwc->usb3_phy, 1);
	phy_power_off(dwc->usb2_generic_phy);
	phy_power_off(dwc->usb3_generic_phy);

	usb_phy_shutdown(dwc->usb2_phy);
	usb_phy_shutdown(dwc->usb3_phy);
	phy_exit(dwc->usb2_generic_phy);
	phy_exit(dwc->usb3_generic_phy);

	dwc3_clk_disable(dwc);
	reset_control_assert(dwc->reset);
}

static bool dwc3_core_is_valid(struct dwc3 *dwc)
{
	u32 reg;

	reg = dwc3_readl(dwc->regs, DWC3_GSNPSID);
	dwc->ip = DWC3_GSNPS_ID(reg);

	/* This should read as U3 followed by revision number */
	if (DWC3_IP_IS(DWC3)) {
		dwc->revision = reg;
	} else if (DWC3_IP_IS(DWC31) || DWC3_IP_IS(DWC32)) {
		dwc->revision = dwc3_readl(dwc->regs, DWC3_VER_NUMBER);
		dwc->version_type = dwc3_readl(dwc->regs, DWC3_VER_TYPE);
	} else {
		return false;
	}

	return true;
}

static void dwc3_core_setup_global_control(struct dwc3 *dwc)
{
	u32 hwparams4 = dwc->hwparams.hwparams4;
	u32 reg;

	reg = dwc3_readl(dwc->regs, DWC3_GCTL);
	reg &= ~DWC3_GCTL_SCALEDOWN_MASK;

	switch (DWC3_GHWPARAMS1_EN_PWROPT(dwc->hwparams.hwparams1)) {
	case DWC3_GHWPARAMS1_EN_PWROPT_CLK:
		/**
		 * WORKAROUND: DWC3 revisions between 2.10a and 2.50a have an
		 * issue which would cause xHCI compliance tests to fail.
		 *
		 * Because of that we cannot enable clock gating on such
		 * configurations.
		 *
		 * Refers to:
		 *
		 * STAR#9000588375: Clock Gating, SOF Issues when ref_clk-Based
		 * SOF/ITP Mode Used
		 */
		if ((dwc->dr_mode == USB_DR_MODE_HOST ||
				dwc->dr_mode == USB_DR_MODE_OTG) &&
				DWC3_VER_IS_WITHIN(DWC3, 210A, 250A))
			reg |= DWC3_GCTL_DSBLCLKGTNG | DWC3_GCTL_SOFITPSYNC;
		else
			reg &= ~DWC3_GCTL_DSBLCLKGTNG;
		break;
	case DWC3_GHWPARAMS1_EN_PWROPT_HIB:
		/* enable hibernation here */
		dwc->nr_scratch = DWC3_GHWPARAMS4_HIBER_SCRATCHBUFS(hwparams4);

		/*
		 * REVISIT Enabling this bit so that host-mode hibernation
		 * will work. Device-mode hibernation is not yet implemented.
		 */
		reg |= DWC3_GCTL_GBLHIBERNATIONEN;
		break;
	default:
		/* nothing */
		break;
	}

	/* check if current dwc3 is on simulation board */
	if (dwc->hwparams.hwparams6 & DWC3_GHWPARAMS6_EN_FPGA) {
		dev_info(dwc->dev, "Running with FPGA optimizations\n");
		dwc->is_fpga = true;
	}

	WARN_ONCE(dwc->disable_scramble_quirk && !dwc->is_fpga,
			"disable_scramble cannot be used on non-FPGA builds\n");

	if (dwc->disable_scramble_quirk && dwc->is_fpga)
		reg |= DWC3_GCTL_DISSCRAMBLE;
	else
		reg &= ~DWC3_GCTL_DISSCRAMBLE;

	if (dwc->u2exit_lfps_quirk)
		reg |= DWC3_GCTL_U2EXIT_LFPS;

	/*
	 * WORKAROUND: DWC3 revisions <1.90a have a bug
	 * where the device can fail to connect at SuperSpeed
	 * and falls back to high-speed mode which causes
	 * the device to enter a Connect/Disconnect loop
	 */
	if (DWC3_VER_IS_PRIOR(DWC3, 190A))
		reg |= DWC3_GCTL_U2RSTECN;

	dwc3_writel(dwc->regs, DWC3_GCTL, reg);
}

static int dwc3_core_get_phy(struct dwc3 *dwc);
static int dwc3_core_ulpi_init(struct dwc3 *dwc);

/* set global incr burst type configuration registers */
static void dwc3_set_incr_burst_type(struct dwc3 *dwc)
{
	struct device *dev = dwc->dev;
	/* incrx_mode : for INCR burst type. */
	bool incrx_mode;
	/* incrx_size : for size of INCRX burst. */
	u32 incrx_size;
	u32 *vals;
	u32 cfg;
	int ntype;
	int ret;
	int i;

	cfg = dwc3_readl(dwc->regs, DWC3_GSBUSCFG0);

	/*
	 * Handle property "snps,incr-burst-type-adjustment".
	 * Get the number of value from this property:
	 * result <= 0, means this property is not supported.
	 * result = 1, means INCRx burst mode supported.
	 * result > 1, means undefined length burst mode supported.
	 */
	ntype = device_property_count_u32(dev, "snps,incr-burst-type-adjustment");
	if (ntype <= 0)
		return;

	vals = kcalloc(ntype, sizeof(u32), GFP_KERNEL);
	if (!vals)
		return;

	/* Get INCR burst type, and parse it */
	ret = device_property_read_u32_array(dev,
			"snps,incr-burst-type-adjustment", vals, ntype);
	if (ret) {
		kfree(vals);
		dev_err(dev, "Error to get property\n");
		return;
	}

	incrx_size = *vals;

	if (ntype > 1) {
		/* INCRX (undefined length) burst mode */
		incrx_mode = INCRX_UNDEF_LENGTH_BURST_MODE;
		for (i = 1; i < ntype; i++) {
			if (vals[i] > incrx_size)
				incrx_size = vals[i];
		}
	} else {
		/* INCRX burst mode */
		incrx_mode = INCRX_BURST_MODE;
	}

	kfree(vals);

	/* Enable Undefined Length INCR Burst and Enable INCRx Burst */
	cfg &= ~DWC3_GSBUSCFG0_INCRBRST_MASK;
	if (incrx_mode)
		cfg |= DWC3_GSBUSCFG0_INCRBRSTENA;
	switch (incrx_size) {
	case 256:
		cfg |= DWC3_GSBUSCFG0_INCR256BRSTENA;
		break;
	case 128:
		cfg |= DWC3_GSBUSCFG0_INCR128BRSTENA;
		break;
	case 64:
		cfg |= DWC3_GSBUSCFG0_INCR64BRSTENA;
		break;
	case 32:
		cfg |= DWC3_GSBUSCFG0_INCR32BRSTENA;
		break;
	case 16:
		cfg |= DWC3_GSBUSCFG0_INCR16BRSTENA;
		break;
	case 8:
		cfg |= DWC3_GSBUSCFG0_INCR8BRSTENA;
		break;
	case 4:
		cfg |= DWC3_GSBUSCFG0_INCR4BRSTENA;
		break;
	case 1:
		break;
	default:
		dev_err(dev, "Invalid property\n");
		break;
	}

	dwc3_writel(dwc->regs, DWC3_GSBUSCFG0, cfg);
}

static void dwc3_set_power_down_clk_scale(struct dwc3 *dwc)
{
	u32 scale;
	u32 reg;

	if (!dwc->susp_clk)
		return;

	/*
	 * The power down scale field specifies how many suspend_clk
	 * periods fit into a 16KHz clock period. When performing
	 * the division, round up the remainder.
	 *
	 * The power down scale value is calculated using the fastest
	 * frequency of the suspend_clk. If it isn't fixed (but within
	 * the accuracy requirement), the driver may not know the max
	 * rate of the suspend_clk, so only update the power down scale
	 * if the default is less than the calculated value from
	 * clk_get_rate() or if the default is questionably high
	 * (3x or more) to be within the requirement.
	 */
	scale = DIV_ROUND_UP(clk_get_rate(dwc->susp_clk), 16000);
	reg = dwc3_readl(dwc->regs, DWC3_GCTL);
	if ((reg & DWC3_GCTL_PWRDNSCALE_MASK) < DWC3_GCTL_PWRDNSCALE(scale) ||
	    (reg & DWC3_GCTL_PWRDNSCALE_MASK) > DWC3_GCTL_PWRDNSCALE(scale*3)) {
		reg &= ~(DWC3_GCTL_PWRDNSCALE_MASK);
		reg |= DWC3_GCTL_PWRDNSCALE(scale);
		dwc3_writel(dwc->regs, DWC3_GCTL, reg);
	}
}

/**
 * dwc3_core_init - Low-level initialization of DWC3 Core
 * @dwc: Pointer to our controller context structure
 *
 * Returns 0 on success otherwise negative errno.
 */
static int dwc3_core_init(struct dwc3 *dwc)
{
	unsigned int		hw_mode;
	u32			reg;
	int			ret;

	hw_mode = DWC3_GHWPARAMS0_MODE(dwc->hwparams.hwparams0);

	/*
	 * Write Linux Version Code to our GUID register so it's easy to figure
	 * out which kernel version a bug was found.
	 */
	dwc3_writel(dwc->regs, DWC3_GUID, LINUX_VERSION_CODE);

	ret = dwc3_phy_setup(dwc);
	if (ret)
		goto err0;

	if (!dwc->ulpi_ready) {
		ret = dwc3_core_ulpi_init(dwc);
		if (ret) {
			if (ret == -ETIMEDOUT) {
				dwc3_core_soft_reset(dwc);
				ret = -EPROBE_DEFER;
			}
			goto err0;
		}
		dwc->ulpi_ready = true;
	}

	if (!dwc->phys_ready) {
		ret = dwc3_core_get_phy(dwc);
		if (ret)
			goto err0a;
		dwc->phys_ready = true;
	}

	usb_phy_init(dwc->usb2_phy);
	usb_phy_init(dwc->usb3_phy);
	ret = phy_init(dwc->usb2_generic_phy);
	if (ret < 0)
		goto err0a;

	ret = phy_init(dwc->usb3_generic_phy);
	if (ret < 0) {
		phy_exit(dwc->usb2_generic_phy);
		goto err0a;
	}

	ret = dwc3_core_soft_reset(dwc);
	if (ret)
		goto err1;

	if (hw_mode == DWC3_GHWPARAMS0_MODE_DRD &&
	    !DWC3_VER_IS_WITHIN(DWC3, ANY, 194A)) {
		if (!dwc->dis_u3_susphy_quirk) {
			reg = dwc3_readl(dwc->regs, DWC3_GUSB3PIPECTL(0));
			reg |= DWC3_GUSB3PIPECTL_SUSPHY;
			dwc3_writel(dwc->regs, DWC3_GUSB3PIPECTL(0), reg);
		}

		if (!dwc->dis_u2_susphy_quirk) {
			reg = dwc3_readl(dwc->regs, DWC3_GUSB2PHYCFG(0));
			reg |= DWC3_GUSB2PHYCFG_SUSPHY;
			dwc3_writel(dwc->regs, DWC3_GUSB2PHYCFG(0), reg);
		}
	}

	dwc3_core_setup_global_control(dwc);
	dwc3_core_num_eps(dwc);

	ret = dwc3_setup_scratch_buffers(dwc);
	if (ret)
		goto err1;

	/* Set power down scale of suspend_clk */
	dwc3_set_power_down_clk_scale(dwc);

	/* Adjust Frame Length */
	dwc3_frame_length_adjustment(dwc);

	/* Adjust Reference Clock Period */
	dwc3_ref_clk_period(dwc);

	dwc3_set_incr_burst_type(dwc);

	usb_phy_set_suspend(dwc->usb2_phy, 0);
	usb_phy_set_suspend(dwc->usb3_phy, 0);
	ret = phy_power_on(dwc->usb2_generic_phy);
	if (ret < 0)
		goto err2;

	ret = phy_power_on(dwc->usb3_generic_phy);
	if (ret < 0)
		goto err3;

	ret = dwc3_event_buffers_setup(dwc);
	if (ret) {
		dev_err(dwc->dev, "failed to setup event buffers\n");
		goto err4;
	}

	/*
	 * ENDXFER polling is available on version 3.10a and later of
	 * the DWC_usb3 controller. It is NOT available in the
	 * DWC_usb31 controller.
	 */
	if (DWC3_VER_IS_WITHIN(DWC3, 310A, ANY)) {
		reg = dwc3_readl(dwc->regs, DWC3_GUCTL2);
		reg |= DWC3_GUCTL2_RST_ACTBITLATER;
		dwc3_writel(dwc->regs, DWC3_GUCTL2, reg);
	}

	/*
	 * When configured in HOST mode, after issuing U3/L2 exit controller
	 * fails to send proper CRC checksum in CRC5 feild. Because of this
	 * behaviour Transaction Error is generated, resulting in reset and
	 * re-enumeration of usb device attached. All the termsel, xcvrsel,
	 * opmode becomes 0 during end of resume. Enabling bit 10 of GUCTL1
	 * will correct this problem. This option is to support certain
	 * legacy ULPI PHYs.
	 */
	if (dwc->resume_hs_terminations) {
		reg = dwc3_readl(dwc->regs, DWC3_GUCTL1);
		reg |= DWC3_GUCTL1_RESUME_OPMODE_HS_HOST;
		dwc3_writel(dwc->regs, DWC3_GUCTL1, reg);
	}

	if (!DWC3_VER_IS_PRIOR(DWC3, 250A)) {
		reg = dwc3_readl(dwc->regs, DWC3_GUCTL1);

		/*
		 * Enable hardware control of sending remote wakeup
		 * in HS when the device is in the L1 state.
		 */
		if (!DWC3_VER_IS_PRIOR(DWC3, 290A))
			reg |= DWC3_GUCTL1_DEV_L1_EXIT_BY_HW;

		/*
		 * Decouple USB 2.0 L1 & L2 events which will allow for
		 * gadget driver to only receive U3/L2 suspend & wakeup
		 * events and prevent the more frequent L1 LPM transitions
		 * from interrupting the driver.
		 */
		if (!DWC3_VER_IS_PRIOR(DWC3, 300A))
			reg |= DWC3_GUCTL1_DEV_DECOUPLE_L1L2_EVT;

		if (dwc->dis_tx_ipgap_linecheck_quirk)
			reg |= DWC3_GUCTL1_TX_IPGAP_LINECHECK_DIS;

		if (dwc->parkmode_disable_ss_quirk)
			reg |= DWC3_GUCTL1_PARKMODE_DISABLE_SS;

		if (dwc->parkmode_disable_hs_quirk)
			reg |= DWC3_GUCTL1_PARKMODE_DISABLE_HS;

		if (DWC3_VER_IS_WITHIN(DWC3, 290A, ANY) &&
		    (dwc->maximum_speed == USB_SPEED_HIGH ||
		     dwc->maximum_speed == USB_SPEED_FULL))
			reg |= DWC3_GUCTL1_DEV_FORCE_20_CLK_FOR_30_CLK;

		dwc3_writel(dwc->regs, DWC3_GUCTL1, reg);
	}

	/*
	 * Must config both number of packets and max burst settings to enable
	 * RX and/or TX threshold.
	 */
	if (!DWC3_IP_IS(DWC3) && dwc->dr_mode == USB_DR_MODE_HOST) {
		u8 rx_thr_num = dwc->rx_thr_num_pkt_prd;
		u8 rx_maxburst = dwc->rx_max_burst_prd;
		u8 tx_thr_num = dwc->tx_thr_num_pkt_prd;
		u8 tx_maxburst = dwc->tx_max_burst_prd;

		if (rx_thr_num && rx_maxburst) {
			reg = dwc3_readl(dwc->regs, DWC3_GRXTHRCFG);
			reg |= DWC31_RXTHRNUMPKTSEL_PRD;

			reg &= ~DWC31_RXTHRNUMPKT_PRD(~0);
			reg |= DWC31_RXTHRNUMPKT_PRD(rx_thr_num);

			reg &= ~DWC31_MAXRXBURSTSIZE_PRD(~0);
			reg |= DWC31_MAXRXBURSTSIZE_PRD(rx_maxburst);

			dwc3_writel(dwc->regs, DWC3_GRXTHRCFG, reg);
		}

		if (tx_thr_num && tx_maxburst) {
			reg = dwc3_readl(dwc->regs, DWC3_GTXTHRCFG);
			reg |= DWC31_TXTHRNUMPKTSEL_PRD;

			reg &= ~DWC31_TXTHRNUMPKT_PRD(~0);
			reg |= DWC31_TXTHRNUMPKT_PRD(tx_thr_num);

			reg &= ~DWC31_MAXTXBURSTSIZE_PRD(~0);
			reg |= DWC31_MAXTXBURSTSIZE_PRD(tx_maxburst);

			dwc3_writel(dwc->regs, DWC3_GTXTHRCFG, reg);
		}
	}
<<<<<<< HEAD
=======

	/*
	 * Modify this for all supported Super Speed ports when
	 * multiport support is added.
	 */
	if (hw_mode != DWC3_GHWPARAMS0_MODE_GADGET &&
	    (DWC3_IP_IS(DWC31)) &&
	    dwc->maximum_speed == USB_SPEED_SUPER) {
		reg = dwc3_readl(dwc->regs, DWC3_LLUCTL);
		reg |= DWC3_LLUCTL_FORCE_GEN1;
		dwc3_writel(dwc->regs, DWC3_LLUCTL, reg);
	}
>>>>>>> b7e0411a

	return 0;

err4:
	phy_power_off(dwc->usb3_generic_phy);

err3:
	phy_power_off(dwc->usb2_generic_phy);

err2:
	usb_phy_set_suspend(dwc->usb2_phy, 1);
	usb_phy_set_suspend(dwc->usb3_phy, 1);

err1:
	usb_phy_shutdown(dwc->usb2_phy);
	usb_phy_shutdown(dwc->usb3_phy);
	phy_exit(dwc->usb2_generic_phy);
	phy_exit(dwc->usb3_generic_phy);

err0a:
	dwc3_ulpi_exit(dwc);

err0:
	return ret;
}

static int dwc3_core_get_phy(struct dwc3 *dwc)
{
	struct device		*dev = dwc->dev;
	struct device_node	*node = dev->of_node;
	int ret;

	if (node) {
		dwc->usb2_phy = devm_usb_get_phy_by_phandle(dev, "usb-phy", 0);
		dwc->usb3_phy = devm_usb_get_phy_by_phandle(dev, "usb-phy", 1);
	} else {
		dwc->usb2_phy = devm_usb_get_phy(dev, USB_PHY_TYPE_USB2);
		dwc->usb3_phy = devm_usb_get_phy(dev, USB_PHY_TYPE_USB3);
	}

	if (IS_ERR(dwc->usb2_phy)) {
		ret = PTR_ERR(dwc->usb2_phy);
		if (ret == -ENXIO || ret == -ENODEV)
			dwc->usb2_phy = NULL;
		else
			return dev_err_probe(dev, ret, "no usb2 phy configured\n");
	}

	if (IS_ERR(dwc->usb3_phy)) {
		ret = PTR_ERR(dwc->usb3_phy);
		if (ret == -ENXIO || ret == -ENODEV)
			dwc->usb3_phy = NULL;
		else
			return dev_err_probe(dev, ret, "no usb3 phy configured\n");
	}

	dwc->usb2_generic_phy = devm_phy_get(dev, "usb2-phy");
	if (IS_ERR(dwc->usb2_generic_phy)) {
		ret = PTR_ERR(dwc->usb2_generic_phy);
		if (ret == -ENOSYS || ret == -ENODEV)
			dwc->usb2_generic_phy = NULL;
		else
			return dev_err_probe(dev, ret, "no usb2 phy configured\n");
	}

	dwc->usb3_generic_phy = devm_phy_get(dev, "usb3-phy");
	if (IS_ERR(dwc->usb3_generic_phy)) {
		ret = PTR_ERR(dwc->usb3_generic_phy);
		if (ret == -ENOSYS || ret == -ENODEV)
			dwc->usb3_generic_phy = NULL;
		else
			return dev_err_probe(dev, ret, "no usb3 phy configured\n");
	}

	return 0;
}

static int dwc3_core_init_mode(struct dwc3 *dwc)
{
	struct device *dev = dwc->dev;
	int ret;

	switch (dwc->dr_mode) {
	case USB_DR_MODE_PERIPHERAL:
		dwc3_set_prtcap(dwc, DWC3_GCTL_PRTCAP_DEVICE);

		if (dwc->usb2_phy)
			otg_set_vbus(dwc->usb2_phy->otg, false);
		phy_set_mode(dwc->usb2_generic_phy, PHY_MODE_USB_DEVICE);
		phy_set_mode(dwc->usb3_generic_phy, PHY_MODE_USB_DEVICE);

		ret = dwc3_gadget_init(dwc);
		if (ret)
			return dev_err_probe(dev, ret, "failed to initialize gadget\n");
		break;
	case USB_DR_MODE_HOST:
		dwc3_set_prtcap(dwc, DWC3_GCTL_PRTCAP_HOST);

		if (dwc->usb2_phy)
			otg_set_vbus(dwc->usb2_phy->otg, true);
		phy_set_mode(dwc->usb2_generic_phy, PHY_MODE_USB_HOST);
		phy_set_mode(dwc->usb3_generic_phy, PHY_MODE_USB_HOST);

		ret = dwc3_host_init(dwc);
		if (ret)
			return dev_err_probe(dev, ret, "failed to initialize host\n");
		break;
	case USB_DR_MODE_OTG:
		INIT_WORK(&dwc->drd_work, __dwc3_set_mode);
		ret = dwc3_drd_init(dwc);
		if (ret)
			return dev_err_probe(dev, ret, "failed to initialize dual-role\n");
		break;
	default:
		dev_err(dev, "Unsupported mode of operation %d\n", dwc->dr_mode);
		return -EINVAL;
	}

	return 0;
}

static void dwc3_core_exit_mode(struct dwc3 *dwc)
{
	switch (dwc->dr_mode) {
	case USB_DR_MODE_PERIPHERAL:
		dwc3_gadget_exit(dwc);
		break;
	case USB_DR_MODE_HOST:
		dwc3_host_exit(dwc);
		break;
	case USB_DR_MODE_OTG:
		dwc3_drd_exit(dwc);
		break;
	default:
		/* do nothing */
		break;
	}

	/* de-assert DRVVBUS for HOST and OTG mode */
	dwc3_set_prtcap(dwc, DWC3_GCTL_PRTCAP_DEVICE);
}

static void dwc3_get_properties(struct dwc3 *dwc)
{
	struct device		*dev = dwc->dev;
	u8			lpm_nyet_threshold;
	u8			tx_de_emphasis;
	u8			hird_threshold;
	u8			rx_thr_num_pkt_prd = 0;
	u8			rx_max_burst_prd = 0;
	u8			tx_thr_num_pkt_prd = 0;
	u8			tx_max_burst_prd = 0;
	u8			tx_fifo_resize_max_num;
	const char		*usb_psy_name;
	int			ret;

	/* default to highest possible threshold */
	lpm_nyet_threshold = 0xf;

	/* default to -3.5dB de-emphasis */
	tx_de_emphasis = 1;

	/*
	 * default to assert utmi_sleep_n and use maximum allowed HIRD
	 * threshold value of 0b1100
	 */
	hird_threshold = 12;

	/*
	 * default to a TXFIFO size large enough to fit 6 max packets.  This
	 * allows for systems with larger bus latencies to have some headroom
	 * for endpoints that have a large bMaxBurst value.
	 */
	tx_fifo_resize_max_num = 6;

	dwc->maximum_speed = usb_get_maximum_speed(dev);
	dwc->max_ssp_rate = usb_get_maximum_ssp_rate(dev);
	dwc->dr_mode = usb_get_dr_mode(dev);
	dwc->hsphy_mode = of_usb_get_phy_mode(dev->of_node);

	dwc->sysdev_is_parent = device_property_read_bool(dev,
				"linux,sysdev_is_parent");
	if (dwc->sysdev_is_parent)
		dwc->sysdev = dwc->dev->parent;
	else
		dwc->sysdev = dwc->dev;

	ret = device_property_read_string(dev, "usb-psy-name", &usb_psy_name);
	if (ret >= 0) {
		dwc->usb_psy = power_supply_get_by_name(usb_psy_name);
		if (!dwc->usb_psy)
			dev_err(dev, "couldn't get usb power supply\n");
	}

	dwc->has_lpm_erratum = device_property_read_bool(dev,
				"snps,has-lpm-erratum");
	device_property_read_u8(dev, "snps,lpm-nyet-threshold",
				&lpm_nyet_threshold);
	dwc->is_utmi_l1_suspend = device_property_read_bool(dev,
				"snps,is-utmi-l1-suspend");
	device_property_read_u8(dev, "snps,hird-threshold",
				&hird_threshold);
	dwc->dis_start_transfer_quirk = device_property_read_bool(dev,
				"snps,dis-start-transfer-quirk");
	dwc->usb3_lpm_capable = device_property_read_bool(dev,
				"snps,usb3_lpm_capable");
	dwc->usb2_lpm_disable = device_property_read_bool(dev,
				"snps,usb2-lpm-disable");
	dwc->usb2_gadget_lpm_disable = device_property_read_bool(dev,
				"snps,usb2-gadget-lpm-disable");
	device_property_read_u8(dev, "snps,rx-thr-num-pkt-prd",
				&rx_thr_num_pkt_prd);
	device_property_read_u8(dev, "snps,rx-max-burst-prd",
				&rx_max_burst_prd);
	device_property_read_u8(dev, "snps,tx-thr-num-pkt-prd",
				&tx_thr_num_pkt_prd);
	device_property_read_u8(dev, "snps,tx-max-burst-prd",
				&tx_max_burst_prd);
	dwc->do_fifo_resize = device_property_read_bool(dev,
							"tx-fifo-resize");
	if (dwc->do_fifo_resize)
		device_property_read_u8(dev, "tx-fifo-max-num",
					&tx_fifo_resize_max_num);

	dwc->disable_scramble_quirk = device_property_read_bool(dev,
				"snps,disable_scramble_quirk");
	dwc->u2exit_lfps_quirk = device_property_read_bool(dev,
				"snps,u2exit_lfps_quirk");
	dwc->u2ss_inp3_quirk = device_property_read_bool(dev,
				"snps,u2ss_inp3_quirk");
	dwc->req_p1p2p3_quirk = device_property_read_bool(dev,
				"snps,req_p1p2p3_quirk");
	dwc->del_p1p2p3_quirk = device_property_read_bool(dev,
				"snps,del_p1p2p3_quirk");
	dwc->del_phy_power_chg_quirk = device_property_read_bool(dev,
				"snps,del_phy_power_chg_quirk");
	dwc->lfps_filter_quirk = device_property_read_bool(dev,
				"snps,lfps_filter_quirk");
	dwc->rx_detect_poll_quirk = device_property_read_bool(dev,
				"snps,rx_detect_poll_quirk");
	dwc->dis_u3_susphy_quirk = device_property_read_bool(dev,
				"snps,dis_u3_susphy_quirk");
	dwc->dis_u2_susphy_quirk = device_property_read_bool(dev,
				"snps,dis_u2_susphy_quirk");
	dwc->dis_enblslpm_quirk = device_property_read_bool(dev,
				"snps,dis_enblslpm_quirk");
	dwc->dis_u1_entry_quirk = device_property_read_bool(dev,
				"snps,dis-u1-entry-quirk");
	dwc->dis_u2_entry_quirk = device_property_read_bool(dev,
				"snps,dis-u2-entry-quirk");
	dwc->dis_rxdet_inp3_quirk = device_property_read_bool(dev,
				"snps,dis_rxdet_inp3_quirk");
	dwc->dis_u2_freeclk_exists_quirk = device_property_read_bool(dev,
				"snps,dis-u2-freeclk-exists-quirk");
	dwc->dis_del_phy_power_chg_quirk = device_property_read_bool(dev,
				"snps,dis-del-phy-power-chg-quirk");
	dwc->dis_tx_ipgap_linecheck_quirk = device_property_read_bool(dev,
				"snps,dis-tx-ipgap-linecheck-quirk");
	dwc->resume_hs_terminations = device_property_read_bool(dev,
				"snps,resume-hs-terminations");
	dwc->parkmode_disable_ss_quirk = device_property_read_bool(dev,
				"snps,parkmode-disable-ss-quirk");
	dwc->parkmode_disable_hs_quirk = device_property_read_bool(dev,
				"snps,parkmode-disable-hs-quirk");
	dwc->gfladj_refclk_lpm_sel = device_property_read_bool(dev,
				"snps,gfladj-refclk-lpm-sel-quirk");

	dwc->tx_de_emphasis_quirk = device_property_read_bool(dev,
				"snps,tx_de_emphasis_quirk");
	device_property_read_u8(dev, "snps,tx_de_emphasis",
				&tx_de_emphasis);
	device_property_read_string(dev, "snps,hsphy_interface",
				    &dwc->hsphy_interface);
	device_property_read_u32(dev, "snps,quirk-frame-length-adjustment",
				 &dwc->fladj);
	device_property_read_u32(dev, "snps,ref-clock-period-ns",
				 &dwc->ref_clk_per);

	dwc->dis_metastability_quirk = device_property_read_bool(dev,
				"snps,dis_metastability_quirk");

	dwc->dis_split_quirk = device_property_read_bool(dev,
				"snps,dis-split-quirk");

	dwc->lpm_nyet_threshold = lpm_nyet_threshold;
	dwc->tx_de_emphasis = tx_de_emphasis;

	dwc->hird_threshold = hird_threshold;

	dwc->rx_thr_num_pkt_prd = rx_thr_num_pkt_prd;
	dwc->rx_max_burst_prd = rx_max_burst_prd;

	dwc->tx_thr_num_pkt_prd = tx_thr_num_pkt_prd;
	dwc->tx_max_burst_prd = tx_max_burst_prd;

	dwc->imod_interval = 0;

	dwc->tx_fifo_resize_max_num = tx_fifo_resize_max_num;
}

/* check whether the core supports IMOD */
bool dwc3_has_imod(struct dwc3 *dwc)
{
	return DWC3_VER_IS_WITHIN(DWC3, 300A, ANY) ||
		DWC3_VER_IS_WITHIN(DWC31, 120A, ANY) ||
		DWC3_IP_IS(DWC32);
}

static void dwc3_check_params(struct dwc3 *dwc)
{
	struct device *dev = dwc->dev;
	unsigned int hwparam_gen =
		DWC3_GHWPARAMS3_SSPHY_IFC(dwc->hwparams.hwparams3);

	/* Check for proper value of imod_interval */
	if (dwc->imod_interval && !dwc3_has_imod(dwc)) {
		dev_warn(dwc->dev, "Interrupt moderation not supported\n");
		dwc->imod_interval = 0;
	}

	/*
	 * Workaround for STAR 9000961433 which affects only version
	 * 3.00a of the DWC_usb3 core. This prevents the controller
	 * interrupt from being masked while handling events. IMOD
	 * allows us to work around this issue. Enable it for the
	 * affected version.
	 */
	if (!dwc->imod_interval &&
	    DWC3_VER_IS(DWC3, 300A))
		dwc->imod_interval = 1;

	/* Check the maximum_speed parameter */
	switch (dwc->maximum_speed) {
	case USB_SPEED_FULL:
	case USB_SPEED_HIGH:
		break;
	case USB_SPEED_SUPER:
		if (hwparam_gen == DWC3_GHWPARAMS3_SSPHY_IFC_DIS)
			dev_warn(dev, "UDC doesn't support Gen 1\n");
		break;
	case USB_SPEED_SUPER_PLUS:
		if ((DWC3_IP_IS(DWC32) &&
		     hwparam_gen == DWC3_GHWPARAMS3_SSPHY_IFC_DIS) ||
		    (!DWC3_IP_IS(DWC32) &&
		     hwparam_gen != DWC3_GHWPARAMS3_SSPHY_IFC_GEN2))
			dev_warn(dev, "UDC doesn't support SSP\n");
		break;
	default:
		dev_err(dev, "invalid maximum_speed parameter %d\n",
			dwc->maximum_speed);
		fallthrough;
	case USB_SPEED_UNKNOWN:
		switch (hwparam_gen) {
		case DWC3_GHWPARAMS3_SSPHY_IFC_GEN2:
			dwc->maximum_speed = USB_SPEED_SUPER_PLUS;
			break;
		case DWC3_GHWPARAMS3_SSPHY_IFC_GEN1:
			if (DWC3_IP_IS(DWC32))
				dwc->maximum_speed = USB_SPEED_SUPER_PLUS;
			else
				dwc->maximum_speed = USB_SPEED_SUPER;
			break;
		case DWC3_GHWPARAMS3_SSPHY_IFC_DIS:
			dwc->maximum_speed = USB_SPEED_HIGH;
			break;
		default:
			dwc->maximum_speed = USB_SPEED_SUPER;
			break;
		}
		break;
	}

	/*
	 * Currently the controller does not have visibility into the HW
	 * parameter to determine the maximum number of lanes the HW supports.
	 * If the number of lanes is not specified in the device property, then
	 * set the default to support dual-lane for DWC_usb32 and single-lane
	 * for DWC_usb31 for super-speed-plus.
	 */
	if (dwc->maximum_speed == USB_SPEED_SUPER_PLUS) {
		switch (dwc->max_ssp_rate) {
		case USB_SSP_GEN_2x1:
			if (hwparam_gen == DWC3_GHWPARAMS3_SSPHY_IFC_GEN1)
				dev_warn(dev, "UDC only supports Gen 1\n");
			break;
		case USB_SSP_GEN_1x2:
		case USB_SSP_GEN_2x2:
			if (DWC3_IP_IS(DWC31))
				dev_warn(dev, "UDC only supports single lane\n");
			break;
		case USB_SSP_GEN_UNKNOWN:
		default:
			switch (hwparam_gen) {
			case DWC3_GHWPARAMS3_SSPHY_IFC_GEN2:
				if (DWC3_IP_IS(DWC32))
					dwc->max_ssp_rate = USB_SSP_GEN_2x2;
				else
					dwc->max_ssp_rate = USB_SSP_GEN_2x1;
				break;
			case DWC3_GHWPARAMS3_SSPHY_IFC_GEN1:
				if (DWC3_IP_IS(DWC32))
					dwc->max_ssp_rate = USB_SSP_GEN_1x2;
				break;
			}
			break;
		}
	}
}

static struct extcon_dev *dwc3_get_extcon(struct dwc3 *dwc)
{
	struct device *dev = dwc->dev;
	struct device_node *np_phy;
	struct extcon_dev *edev = NULL;
	const char *name;

	if (device_property_read_bool(dev, "extcon"))
		return extcon_get_edev_by_phandle(dev, 0);

	/*
	 * Device tree platforms should get extcon via phandle.
	 * On ACPI platforms, we get the name from a device property.
	 * This device property is for kernel internal use only and
	 * is expected to be set by the glue code.
	 */
	if (device_property_read_string(dev, "linux,extcon-name", &name) == 0)
		return extcon_get_extcon_dev(name);

	/*
	 * Check explicitly if "usb-role-switch" is used since
	 * extcon_find_edev_by_node() can not be used to check the absence of
	 * an extcon device. In the absence of an device it will always return
	 * EPROBE_DEFER.
	 */
	if (IS_ENABLED(CONFIG_USB_ROLE_SWITCH) &&
	    device_property_read_bool(dev, "usb-role-switch"))
		return NULL;

	/*
	 * Try to get an extcon device from the USB PHY controller's "port"
	 * node. Check if it has the "port" node first, to avoid printing the
	 * error message from underlying code, as it's a valid case: extcon
	 * device (and "port" node) may be missing in case of "usb-role-switch"
	 * or OTG mode.
	 */
	np_phy = of_parse_phandle(dev->of_node, "phys", 0);
	if (of_graph_is_present(np_phy)) {
		struct device_node *np_conn;

		np_conn = of_graph_get_remote_node(np_phy, -1, -1);
		if (np_conn)
			edev = extcon_find_edev_by_node(np_conn);
		of_node_put(np_conn);
	}
	of_node_put(np_phy);

	return edev;
}

static int dwc3_probe(struct platform_device *pdev)
{
	struct device		*dev = &pdev->dev;
	struct resource		*res, dwc_res;
	struct dwc3		*dwc;

	int			ret;

	void __iomem		*regs;

	dwc = devm_kzalloc(dev, sizeof(*dwc), GFP_KERNEL);
	if (!dwc)
		return -ENOMEM;

	dwc->dev = dev;

	res = platform_get_resource(pdev, IORESOURCE_MEM, 0);
	if (!res) {
		dev_err(dev, "missing memory resource\n");
		return -ENODEV;
	}

	dwc->xhci_resources[0].start = res->start;
	dwc->xhci_resources[0].end = dwc->xhci_resources[0].start +
					DWC3_XHCI_REGS_END;
	dwc->xhci_resources[0].flags = res->flags;
	dwc->xhci_resources[0].name = res->name;

	/*
	 * Request memory region but exclude xHCI regs,
	 * since it will be requested by the xhci-plat driver.
	 */
	dwc_res = *res;
	dwc_res.start += DWC3_GLOBALS_REGS_START;

	regs = devm_ioremap_resource(dev, &dwc_res);
	if (IS_ERR(regs))
		return PTR_ERR(regs);

	dwc->regs	= regs;
	dwc->regs_size	= resource_size(&dwc_res);

	dwc3_get_properties(dwc);

	dwc->reset = devm_reset_control_array_get_optional_shared(dev);
	if (IS_ERR(dwc->reset)) {
		ret = PTR_ERR(dwc->reset);
		goto put_usb_psy;
	}

	if (dev->of_node) {
		/*
		 * Clocks are optional, but new DT platforms should support all
		 * clocks as required by the DT-binding.
		 * Some devices have different clock names in legacy device trees,
		 * check for them to retain backwards compatibility.
		 */
		dwc->bus_clk = devm_clk_get_optional(dev, "bus_early");
		if (IS_ERR(dwc->bus_clk)) {
			ret = dev_err_probe(dev, PTR_ERR(dwc->bus_clk),
					    "could not get bus clock\n");
			goto put_usb_psy;
		}

		if (dwc->bus_clk == NULL) {
			dwc->bus_clk = devm_clk_get_optional(dev, "bus_clk");
			if (IS_ERR(dwc->bus_clk)) {
				ret = dev_err_probe(dev, PTR_ERR(dwc->bus_clk),
						    "could not get bus clock\n");
				goto put_usb_psy;
			}
		}

		dwc->ref_clk = devm_clk_get_optional(dev, "ref");
		if (IS_ERR(dwc->ref_clk)) {
			ret = dev_err_probe(dev, PTR_ERR(dwc->ref_clk),
					    "could not get ref clock\n");
			goto put_usb_psy;
		}

		if (dwc->ref_clk == NULL) {
			dwc->ref_clk = devm_clk_get_optional(dev, "ref_clk");
			if (IS_ERR(dwc->ref_clk)) {
				ret = dev_err_probe(dev, PTR_ERR(dwc->ref_clk),
						    "could not get ref clock\n");
				goto put_usb_psy;
			}
		}

		dwc->susp_clk = devm_clk_get_optional(dev, "suspend");
		if (IS_ERR(dwc->susp_clk)) {
			ret = dev_err_probe(dev, PTR_ERR(dwc->susp_clk),
					    "could not get suspend clock\n");
			goto put_usb_psy;
		}

		if (dwc->susp_clk == NULL) {
			dwc->susp_clk = devm_clk_get_optional(dev, "suspend_clk");
			if (IS_ERR(dwc->susp_clk)) {
				ret = dev_err_probe(dev, PTR_ERR(dwc->susp_clk),
						    "could not get suspend clock\n");
				goto put_usb_psy;
			}
		}
	}

	ret = reset_control_deassert(dwc->reset);
	if (ret)
		goto put_usb_psy;

	ret = dwc3_clk_enable(dwc);
	if (ret)
		goto assert_reset;

	if (!dwc3_core_is_valid(dwc)) {
		dev_err(dwc->dev, "this is not a DesignWare USB3 DRD Core\n");
		ret = -ENODEV;
		goto disable_clks;
	}

	platform_set_drvdata(pdev, dwc);
	dwc3_cache_hwparams(dwc);

	if (!dwc->sysdev_is_parent &&
	    DWC3_GHWPARAMS0_AWIDTH(dwc->hwparams.hwparams0) == 64) {
		ret = dma_set_mask_and_coherent(dwc->sysdev, DMA_BIT_MASK(64));
		if (ret)
			goto disable_clks;
	}

	spin_lock_init(&dwc->lock);
	mutex_init(&dwc->mutex);

	pm_runtime_get_noresume(dev);
	pm_runtime_set_active(dev);
	pm_runtime_use_autosuspend(dev);
	pm_runtime_set_autosuspend_delay(dev, DWC3_DEFAULT_AUTOSUSPEND_DELAY);
	pm_runtime_enable(dev);

	pm_runtime_forbid(dev);

	ret = dwc3_alloc_event_buffers(dwc, DWC3_EVENT_BUFFERS_SIZE);
	if (ret) {
		dev_err(dwc->dev, "failed to allocate event buffers\n");
		ret = -ENOMEM;
		goto err2;
	}

	dwc->edev = dwc3_get_extcon(dwc);
	if (IS_ERR(dwc->edev)) {
		ret = dev_err_probe(dwc->dev, PTR_ERR(dwc->edev), "failed to get extcon\n");
		goto err3;
	}

	ret = dwc3_get_dr_mode(dwc);
	if (ret)
		goto err3;

	ret = dwc3_alloc_scratch_buffers(dwc);
	if (ret)
		goto err3;

	ret = dwc3_core_init(dwc);
	if (ret) {
		dev_err_probe(dev, ret, "failed to initialize core\n");
		goto err4;
	}

	dwc3_check_params(dwc);
	dwc3_debugfs_init(dwc);

	ret = dwc3_core_init_mode(dwc);
	if (ret)
		goto err5;

	pm_runtime_put(dev);

	dma_set_max_seg_size(dev, UINT_MAX);

	return 0;

err5:
	dwc3_debugfs_exit(dwc);
	dwc3_event_buffers_cleanup(dwc);

	usb_phy_set_suspend(dwc->usb2_phy, 1);
	usb_phy_set_suspend(dwc->usb3_phy, 1);
	phy_power_off(dwc->usb2_generic_phy);
	phy_power_off(dwc->usb3_generic_phy);

	usb_phy_shutdown(dwc->usb2_phy);
	usb_phy_shutdown(dwc->usb3_phy);
	phy_exit(dwc->usb2_generic_phy);
	phy_exit(dwc->usb3_generic_phy);

	dwc3_ulpi_exit(dwc);

err4:
	dwc3_free_scratch_buffers(dwc);

err3:
	dwc3_free_event_buffers(dwc);

err2:
	pm_runtime_allow(dev);
	pm_runtime_disable(dev);
	pm_runtime_set_suspended(dev);
	pm_runtime_put_noidle(dev);
disable_clks:
	dwc3_clk_disable(dwc);
assert_reset:
	reset_control_assert(dwc->reset);
put_usb_psy:
	if (dwc->usb_psy)
		power_supply_put(dwc->usb_psy);

	return ret;
}

static int dwc3_remove(struct platform_device *pdev)
{
	struct dwc3	*dwc = platform_get_drvdata(pdev);

	pm_runtime_get_sync(&pdev->dev);

	dwc3_core_exit_mode(dwc);
	dwc3_debugfs_exit(dwc);

	dwc3_core_exit(dwc);
	dwc3_ulpi_exit(dwc);

	pm_runtime_allow(&pdev->dev);
	pm_runtime_disable(&pdev->dev);
	pm_runtime_put_noidle(&pdev->dev);
	/*
	 * HACK: Clear the driver data, which is currently accessed by parent
	 * glue drivers, before allowing the parent to suspend.
	 */
	platform_set_drvdata(pdev, NULL);
	pm_runtime_set_suspended(&pdev->dev);

	dwc3_free_event_buffers(dwc);
	dwc3_free_scratch_buffers(dwc);

	if (dwc->usb_psy)
		power_supply_put(dwc->usb_psy);

	return 0;
}

#ifdef CONFIG_PM
static int dwc3_core_init_for_resume(struct dwc3 *dwc)
{
	int ret;

	ret = reset_control_deassert(dwc->reset);
	if (ret)
		return ret;

	ret = dwc3_clk_enable(dwc);
	if (ret)
		goto assert_reset;

	ret = dwc3_core_init(dwc);
	if (ret)
		goto disable_clks;

	return 0;

disable_clks:
	dwc3_clk_disable(dwc);
assert_reset:
	reset_control_assert(dwc->reset);

	return ret;
}

static int dwc3_suspend_common(struct dwc3 *dwc, pm_message_t msg)
{
	unsigned long	flags;
	u32 reg;

	switch (dwc->current_dr_role) {
	case DWC3_GCTL_PRTCAP_DEVICE:
		if (pm_runtime_suspended(dwc->dev))
			break;
		dwc3_gadget_suspend(dwc);
		synchronize_irq(dwc->irq_gadget);
		dwc3_core_exit(dwc);
		break;
	case DWC3_GCTL_PRTCAP_HOST:
		if (!PMSG_IS_AUTO(msg) && !device_may_wakeup(dwc->dev)) {
			dwc3_core_exit(dwc);
			break;
		}

		/* Let controller to suspend HSPHY before PHY driver suspends */
		if (dwc->dis_u2_susphy_quirk ||
		    dwc->dis_enblslpm_quirk) {
			reg = dwc3_readl(dwc->regs, DWC3_GUSB2PHYCFG(0));
			reg |=  DWC3_GUSB2PHYCFG_ENBLSLPM |
				DWC3_GUSB2PHYCFG_SUSPHY;
			dwc3_writel(dwc->regs, DWC3_GUSB2PHYCFG(0), reg);

			/* Give some time for USB2 PHY to suspend */
			usleep_range(5000, 6000);
		}

		phy_pm_runtime_put_sync(dwc->usb2_generic_phy);
		phy_pm_runtime_put_sync(dwc->usb3_generic_phy);
		break;
	case DWC3_GCTL_PRTCAP_OTG:
		/* do nothing during runtime_suspend */
		if (PMSG_IS_AUTO(msg))
			break;

		if (dwc->current_otg_role == DWC3_OTG_ROLE_DEVICE) {
			spin_lock_irqsave(&dwc->lock, flags);
			dwc3_gadget_suspend(dwc);
			spin_unlock_irqrestore(&dwc->lock, flags);
			synchronize_irq(dwc->irq_gadget);
		}

		dwc3_otg_exit(dwc);
		dwc3_core_exit(dwc);
		break;
	default:
		/* do nothing */
		break;
	}

	return 0;
}

static int dwc3_resume_common(struct dwc3 *dwc, pm_message_t msg)
{
	unsigned long	flags;
	int		ret;
	u32		reg;

	switch (dwc->current_dr_role) {
	case DWC3_GCTL_PRTCAP_DEVICE:
		ret = dwc3_core_init_for_resume(dwc);
		if (ret)
			return ret;

		dwc3_set_prtcap(dwc, DWC3_GCTL_PRTCAP_DEVICE);
		dwc3_gadget_resume(dwc);
		break;
	case DWC3_GCTL_PRTCAP_HOST:
		if (!PMSG_IS_AUTO(msg) && !device_may_wakeup(dwc->dev)) {
			ret = dwc3_core_init_for_resume(dwc);
			if (ret)
				return ret;
			dwc3_set_prtcap(dwc, DWC3_GCTL_PRTCAP_HOST);
			break;
		}
		/* Restore GUSB2PHYCFG bits that were modified in suspend */
		reg = dwc3_readl(dwc->regs, DWC3_GUSB2PHYCFG(0));
		if (dwc->dis_u2_susphy_quirk)
			reg &= ~DWC3_GUSB2PHYCFG_SUSPHY;

		if (dwc->dis_enblslpm_quirk)
			reg &= ~DWC3_GUSB2PHYCFG_ENBLSLPM;

		dwc3_writel(dwc->regs, DWC3_GUSB2PHYCFG(0), reg);

		phy_pm_runtime_get_sync(dwc->usb2_generic_phy);
		phy_pm_runtime_get_sync(dwc->usb3_generic_phy);
		break;
	case DWC3_GCTL_PRTCAP_OTG:
		/* nothing to do on runtime_resume */
		if (PMSG_IS_AUTO(msg))
			break;

		ret = dwc3_core_init_for_resume(dwc);
		if (ret)
			return ret;

		dwc3_set_prtcap(dwc, dwc->current_dr_role);

		dwc3_otg_init(dwc);
		if (dwc->current_otg_role == DWC3_OTG_ROLE_HOST) {
			dwc3_otg_host_init(dwc);
		} else if (dwc->current_otg_role == DWC3_OTG_ROLE_DEVICE) {
			spin_lock_irqsave(&dwc->lock, flags);
			dwc3_gadget_resume(dwc);
			spin_unlock_irqrestore(&dwc->lock, flags);
		}

		break;
	default:
		/* do nothing */
		break;
	}

	return 0;
}

static int dwc3_runtime_checks(struct dwc3 *dwc)
{
	switch (dwc->current_dr_role) {
	case DWC3_GCTL_PRTCAP_DEVICE:
		if (dwc->connected)
			return -EBUSY;
		break;
	case DWC3_GCTL_PRTCAP_HOST:
	default:
		/* do nothing */
		break;
	}

	return 0;
}

static int dwc3_runtime_suspend(struct device *dev)
{
	struct dwc3     *dwc = dev_get_drvdata(dev);
	int		ret;

	if (dwc3_runtime_checks(dwc))
		return -EBUSY;

	ret = dwc3_suspend_common(dwc, PMSG_AUTO_SUSPEND);
	if (ret)
		return ret;

	return 0;
}

static int dwc3_runtime_resume(struct device *dev)
{
	struct dwc3     *dwc = dev_get_drvdata(dev);
	int		ret;

	ret = dwc3_resume_common(dwc, PMSG_AUTO_RESUME);
	if (ret)
		return ret;

	switch (dwc->current_dr_role) {
	case DWC3_GCTL_PRTCAP_DEVICE:
		dwc3_gadget_process_pending_events(dwc);
		break;
	case DWC3_GCTL_PRTCAP_HOST:
	default:
		/* do nothing */
		break;
	}

	pm_runtime_mark_last_busy(dev);

	return 0;
}

static int dwc3_runtime_idle(struct device *dev)
{
	struct dwc3     *dwc = dev_get_drvdata(dev);

	switch (dwc->current_dr_role) {
	case DWC3_GCTL_PRTCAP_DEVICE:
		if (dwc3_runtime_checks(dwc))
			return -EBUSY;
		break;
	case DWC3_GCTL_PRTCAP_HOST:
	default:
		/* do nothing */
		break;
	}

	pm_runtime_mark_last_busy(dev);
	pm_runtime_autosuspend(dev);

	return 0;
}
#endif /* CONFIG_PM */

#ifdef CONFIG_PM_SLEEP
static int dwc3_suspend(struct device *dev)
{
	struct dwc3	*dwc = dev_get_drvdata(dev);
	int		ret;

	ret = dwc3_suspend_common(dwc, PMSG_SUSPEND);
	if (ret)
		return ret;

	pinctrl_pm_select_sleep_state(dev);

	return 0;
}

static int dwc3_resume(struct device *dev)
{
	struct dwc3	*dwc = dev_get_drvdata(dev);
	int		ret;

	pinctrl_pm_select_default_state(dev);

	pm_runtime_disable(dev);
	pm_runtime_set_active(dev);

	ret = dwc3_resume_common(dwc, PMSG_RESUME);
	if (ret) {
		pm_runtime_set_suspended(dev);
		return ret;
	}

	pm_runtime_enable(dev);

	return 0;
}

static void dwc3_complete(struct device *dev)
{
	struct dwc3	*dwc = dev_get_drvdata(dev);
	u32		reg;

	if (dwc->current_dr_role == DWC3_GCTL_PRTCAP_HOST &&
			dwc->dis_split_quirk) {
		reg = dwc3_readl(dwc->regs, DWC3_GUCTL3);
		reg |= DWC3_GUCTL3_SPLITDISABLE;
		dwc3_writel(dwc->regs, DWC3_GUCTL3, reg);
	}
}
#else
#define dwc3_complete NULL
#endif /* CONFIG_PM_SLEEP */

static const struct dev_pm_ops dwc3_dev_pm_ops = {
	SET_SYSTEM_SLEEP_PM_OPS(dwc3_suspend, dwc3_resume)
	.complete = dwc3_complete,
	SET_RUNTIME_PM_OPS(dwc3_runtime_suspend, dwc3_runtime_resume,
			dwc3_runtime_idle)
};

#ifdef CONFIG_OF
static const struct of_device_id of_dwc3_match[] = {
	{
		.compatible = "snps,dwc3"
	},
	{
		.compatible = "synopsys,dwc3"
	},
	{ },
};
MODULE_DEVICE_TABLE(of, of_dwc3_match);
#endif

#ifdef CONFIG_ACPI

#define ACPI_ID_INTEL_BSW	"808622B7"

static const struct acpi_device_id dwc3_acpi_match[] = {
	{ ACPI_ID_INTEL_BSW, 0 },
	{ },
};
MODULE_DEVICE_TABLE(acpi, dwc3_acpi_match);
#endif

static struct platform_driver dwc3_driver = {
	.probe		= dwc3_probe,
	.remove		= dwc3_remove,
	.driver		= {
		.name	= "dwc3",
		.of_match_table	= of_match_ptr(of_dwc3_match),
		.acpi_match_table = ACPI_PTR(dwc3_acpi_match),
		.pm	= &dwc3_dev_pm_ops,
	},
};

module_platform_driver(dwc3_driver);

MODULE_ALIAS("platform:dwc3");
MODULE_AUTHOR("Felipe Balbi <balbi@ti.com>");
MODULE_LICENSE("GPL v2");
MODULE_DESCRIPTION("DesignWare USB3 DRD Controller Driver");<|MERGE_RESOLUTION|>--- conflicted
+++ resolved
@@ -1280,8 +1280,6 @@
 			dwc3_writel(dwc->regs, DWC3_GTXTHRCFG, reg);
 		}
 	}
-<<<<<<< HEAD
-=======
 
 	/*
 	 * Modify this for all supported Super Speed ports when
@@ -1294,7 +1292,6 @@
 		reg |= DWC3_LLUCTL_FORCE_GEN1;
 		dwc3_writel(dwc->regs, DWC3_LLUCTL, reg);
 	}
->>>>>>> b7e0411a
 
 	return 0;
 
