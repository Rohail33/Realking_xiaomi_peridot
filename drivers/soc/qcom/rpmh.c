// SPDX-License-Identifier: GPL-2.0
/*
 * Copyright (c) 2016-2018, 2020-2021, The Linux Foundation. All rights reserved.
 * Copyright (c) 2023-2024, Qualcomm Innovation Center, Inc. All rights reserved.
 */

#include <linux/atomic.h>
#include <linux/bug.h>
#include <linux/interrupt.h>
#include <linux/jiffies.h>
#include <linux/kernel.h>
#include <linux/list.h>
#include <linux/lockdep.h>
#include <linux/module.h>
#include <linux/of.h>
#include <linux/platform_device.h>
#include <linux/slab.h>
#include <linux/spinlock.h>
#include <linux/types.h>
#include <linux/wait.h>

#include <soc/qcom/rpmh.h>

#include "rpmh-internal.h"

#define RPMH_TIMEOUT_MS			msecs_to_jiffies(10000)

#define DEFINE_RPMH_MSG_ONSTACK(device, s, q, name)	\
	struct rpmh_request name = {			\
		.msg = {				\
			.state = s,			\
			.cmds = name.cmd,		\
			.num_cmds = 0,			\
			.wait_for_compl = true,		\
		},					\
		.cmd = { { 0 } },			\
		.completion = q,			\
		.dev = device,				\
	}

#define ctrlr_to_drv(ctrlr) container_of(ctrlr, struct rsc_drv, client)

static struct rpmh_ctrlr *get_rpmh_ctrlr(const struct device *dev)
{
	struct rsc_drv *drv = dev_get_drvdata(dev->parent);

	return &drv->client;
}

static struct rpmh_ctrlr *get_rpmh_ctrlr_no_child(const struct device *dev)
{
	struct rsc_drv *drv = dev_get_drvdata(dev);

	return &drv->client;
}

static int check_ctrlr_state(struct rpmh_ctrlr *ctrlr, enum rpmh_state state)
{
	int ret = 0;

	if (state != RPMH_ACTIVE_ONLY_STATE)
		return ret;

	if (!(ctrlr->flags & SOLVER_PRESENT))
		return ret;

	/* Do not allow sending active votes when in solver mode */
	spin_lock(&ctrlr->cache_lock);
	if (ctrlr->in_solver_mode)
		ret = -EBUSY;
	spin_unlock(&ctrlr->cache_lock);

	return ret;
}

void rpmh_tx_done(const struct tcs_request *msg)
{
	struct rpmh_request *rpm_msg = container_of(msg, struct rpmh_request,
						    msg);
	struct completion *compl = rpm_msg->completion;

	if (!compl)
		return;

	/* Signal the blocking thread we are done */
	complete(compl);
}

static struct cache_req *get_non_batch_cache_req(struct rpmh_ctrlr *ctrlr, u32 addr)
{
	struct cache_req *req = ctrlr->non_batch_cache;
	int i;

	if (ctrlr->non_batch_cache_idx >= CMD_DB_MAX_RESOURCES)
		return NULL;

	for (i = 0; i < ctrlr->non_batch_cache_idx; i++) {
		req = &ctrlr->non_batch_cache[i];
		if (req->addr == addr)
			return req;
	}

	req = &ctrlr->non_batch_cache[ctrlr->non_batch_cache_idx];
	req->sleep_val = req->wake_val = UINT_MAX;
	ctrlr->non_batch_cache_idx++;

	return req;
}

static struct cache_req *cache_rpm_request(struct rpmh_ctrlr *ctrlr,
					   enum rpmh_state state,
					   struct tcs_cmd *cmd)
{
	struct cache_req *req;
	unsigned long flags;
	u32 old_sleep_val, old_wake_val;

	spin_lock_irqsave(&ctrlr->cache_lock, flags);

	req = get_non_batch_cache_req(ctrlr, cmd->addr);
	if (!req) {
		req = ERR_PTR(-ENOMEM);
		goto unlock;
	}

	req->addr = cmd->addr;
	old_sleep_val = req->sleep_val;
	old_wake_val = req->wake_val;

	switch (state) {
	case RPMH_ACTIVE_ONLY_STATE:
	case RPMH_WAKE_ONLY_STATE:
		req->wake_val = cmd->data;
		break;
	case RPMH_SLEEP_STATE:
		req->sleep_val = cmd->data;
		break;
	}

	ctrlr->dirty |= (req->sleep_val != old_sleep_val ||
			 req->wake_val != old_wake_val) &&
			 req->sleep_val != UINT_MAX &&
			 req->wake_val != UINT_MAX;

unlock:
	spin_unlock_irqrestore(&ctrlr->cache_lock, flags);

	return req;
}

/**
 * __rpmh_write: Cache and send the RPMH request
 *
 * @dev: The device making the request
 * @state: Active/Sleep request type
 * @rpm_msg: The data that needs to be sent (cmds).
 *
 * Cache the RPMH request and send if the state is ACTIVE_ONLY.
 * SLEEP/WAKE_ONLY requests are not sent to the controller at
 * this time. Use rpmh_flush() to send them to the controller.
 */
static int __rpmh_write(const struct device *dev, enum rpmh_state state,
			struct rpmh_request *rpm_msg)
{
	struct rpmh_ctrlr *ctrlr = get_rpmh_ctrlr(dev);
	int ret = -EINVAL;
	struct cache_req *req;
	int i, ch;

	/* Cache the request in our store and link the payload */
	for (i = 0; i < rpm_msg->msg.num_cmds; i++) {
		req = cache_rpm_request(ctrlr, state, &rpm_msg->msg.cmds[i]);
		if (IS_ERR(req))
			return PTR_ERR(req);
	}

	if (state == RPMH_ACTIVE_ONLY_STATE) {
<<<<<<< HEAD
		ret = rpmh_rsc_send_data(ctrlr_to_drv(ctrlr), &rpm_msg->msg);
=======
		WARN_ON(irqs_disabled());

		ch = rpmh_rsc_get_channel(ctrlr_to_drv(ctrlr));
		if (ch < 0)
			return ch;

		ret = rpmh_rsc_send_data(ctrlr_to_drv(ctrlr), &rpm_msg->msg, ch);
>>>>>>> 7cf8e36f
	} else {
		/* Clean up our call by spoofing tx_done */
		ret = 0;
		rpmh_tx_done(&rpm_msg->msg);
	}

	return ret;
}

static int __fill_rpmh_msg(struct rpmh_request *req, enum rpmh_state state,
		const struct tcs_cmd *cmd, u32 n)
{
	if (!cmd || !n || n > MAX_RPMH_PAYLOAD)
		return -EINVAL;

	memcpy(req->cmd, cmd, n * sizeof(*cmd));

	req->msg.state = state;
	req->msg.cmds = req->cmd;
	req->msg.num_cmds = n;

	return 0;
}

/**
 * rpmh_write_async: Write a set of RPMH commands
 *
 * @dev: The device making the request
 * @state: Active/sleep set
 * @cmd: The payload data
 * @n: The number of elements in payload
 *
 * Write a set of RPMH commands, the order of commands is maintained
 * and will be sent as a single shot.
 */
int rpmh_write_async(const struct device *dev, enum rpmh_state state,
		     const struct tcs_cmd *cmd, u32 n)
{
	DEFINE_RPMH_MSG_ONSTACK(dev, state, NULL, rpm_msg);
	struct rpmh_ctrlr *ctrlr = get_rpmh_ctrlr(dev);
	int ret;

	if (rpmh_standalone)
		return 0;

	rpm_msg.msg.wait_for_compl = false;
	ret = check_ctrlr_state(ctrlr, state);
	if (ret)
		return ret;

	ret = __fill_rpmh_msg(&rpm_msg, state, cmd, n);
	if (ret)
		return ret;

	return __rpmh_write(dev, state, &rpm_msg);
}
EXPORT_SYMBOL(rpmh_write_async);

/**
 * rpmh_write: Write a set of RPMH commands and block until response
 *
 * @dev: The device making the request
 * @state: Active/sleep set
 * @cmd: The payload data
 * @n: The number of elements in @cmd
 *
 * May sleep. Do not call from atomic contexts.
 */
int rpmh_write(const struct device *dev, enum rpmh_state state,
	       const struct tcs_cmd *cmd, u32 n)
{
	DECLARE_COMPLETION_ONSTACK(compl);
	DEFINE_RPMH_MSG_ONSTACK(dev, state, &compl, rpm_msg);
	struct rpmh_ctrlr *ctrlr = get_rpmh_ctrlr(dev);
	int ret;

	if (rpmh_standalone)
		return 0;

	ret = check_ctrlr_state(ctrlr, state);
	if (ret)
		return ret;

	ret = __fill_rpmh_msg(&rpm_msg, state, cmd, n);
	if (ret)
		return ret;

	ret = __rpmh_write(dev, state, &rpm_msg);
	if (ret)
		return ret;

	ret = wait_for_completion_timeout(&compl, RPMH_TIMEOUT_MS);
	if (!ret) {
		rpmh_rsc_debug(ctrlr_to_drv(ctrlr), &compl);
		return -ETIMEDOUT;
	}

	return 0;
}
EXPORT_SYMBOL(rpmh_write);

static int flush_batch(struct rpmh_ctrlr *ctrlr, int ch)
{
	int ret;

	/* Send Sleep/Wake requests to the controller, expect no response IRQ */
	ret = rpmh_rsc_write_ctrl_data(ctrlr_to_drv(ctrlr),
				       &ctrlr->batch_cache[RPMH_SLEEP_STATE].msg, ch);
	if (ret)
		return ret;

	return rpmh_rsc_write_ctrl_data(ctrlr_to_drv(ctrlr),
					&ctrlr->batch_cache[RPMH_WAKE_ONLY_STATE].msg, ch);
}

/**
 * rpmh_write_batch: Write multiple sets of RPMH commands and wait for the
 * batch to finish.
 *
 * @dev: the device making the request
 * @state: Active/sleep set
 * @cmd: The payload data
 * @n: The array of count of elements in each batch, 0 terminated.
 *
 * Write a request to the RSC controller without caching. If the request
 * state is ACTIVE, then the requests are treated as completion request
 * and sent to the controller immediately. The function waits until all the
 * commands are complete. If the request was to SLEEP or WAKE_ONLY, then the
 * request is sent as fire-n-forget and no ack is expected.
 *
 * May sleep. Do not call from atomic contexts for ACTIVE_ONLY requests.
 */
int rpmh_write_batch(const struct device *dev, enum rpmh_state state,
		     const struct tcs_cmd *cmd, u32 *n)
{
	DECLARE_COMPLETION_ONSTACK(compl);
	DEFINE_RPMH_MSG_ONSTACK(dev, state, &compl, rpm_msg);
	struct rpmh_ctrlr *ctrlr = get_rpmh_ctrlr(dev);
	int ret, ch;
	unsigned long flags;

	if (rpmh_standalone)
		return 0;

	ret = check_ctrlr_state(ctrlr, state);
	if (ret)
		return ret;

	if (state == RPMH_ACTIVE_ONLY_STATE) {
		ret = __fill_rpmh_msg(&rpm_msg, state, cmd, *n);
		if (ret)
			return ret;
	} else {
		spin_lock_irqsave(&ctrlr->cache_lock, flags);
		memset(&ctrlr->batch_cache[state], 0, sizeof(struct rpmh_request));
		ret = __fill_rpmh_msg(&ctrlr->batch_cache[state], state, cmd, *n);
		ctrlr->dirty = true;
		spin_unlock_irqrestore(&ctrlr->cache_lock, flags);

		return ret;
	}

	ch = rpmh_rsc_get_channel(ctrlr_to_drv(ctrlr));
	if (ch < 0)
		return ch;

	ret = rpmh_rsc_send_data(ctrlr_to_drv(ctrlr), &rpm_msg.msg, ch);
	if (ret) {
		pr_err("Error(%d) sending RPMH message addr=%#x\n",
		       ret, rpm_msg.msg.cmds[0].addr);
		return ret;
	}

	ret = wait_for_completion_timeout(&compl, RPMH_TIMEOUT_MS);
	if (!ret) {
		/*
		 * Better hope they never finish because they'll signal
		 * the completion that we're going to free once
		 * we've returned from this function.
		 */
		rpmh_rsc_debug(ctrlr_to_drv(ctrlr), &compl);
		BUG_ON(1);
	}

	return 0;
}
EXPORT_SYMBOL(rpmh_write_batch);

static int is_req_valid(struct cache_req *req)
{
	return (req->sleep_val != UINT_MAX &&
		req->wake_val != UINT_MAX &&
		req->sleep_val != req->wake_val);
}

static int send_single(struct rpmh_ctrlr *ctrlr, enum rpmh_state state,
		       u32 addr, u32 data, int ch)
{
	DEFINE_RPMH_MSG_ONSTACK(NULL, state, NULL, rpm_msg);

	/* Wake sets are always complete and sleep sets are not */
	rpm_msg.msg.wait_for_compl = (state == RPMH_WAKE_ONLY_STATE);
	rpm_msg.cmd[0].addr = addr;
	rpm_msg.cmd[0].data = data;
	rpm_msg.msg.num_cmds = 1;

	return rpmh_rsc_write_ctrl_data(ctrlr_to_drv(ctrlr), &rpm_msg.msg, ch);
}

int _rpmh_flush(struct rpmh_ctrlr *ctrlr, int ch)
{
	struct cache_req *p;
	int ret = 0, i;

	if (!ctrlr->dirty) {
		pr_debug("Skipping flush, TCS has latest data.\n");
		return ret;
	}

	/* Invalidate the TCSes first to avoid stale data */
	rpmh_rsc_invalidate(ctrlr_to_drv(ctrlr), ch);

	/* First flush the cached batch requests */
	ret = flush_batch(ctrlr, ch);
	if (ret)
		return ret;

	for (i = 0; i < ctrlr->non_batch_cache_idx; i++) {
		p = &ctrlr->non_batch_cache[i];
		if (!is_req_valid(p)) {
			pr_debug("%s: skipping RPMH req: a:%#x s:%#x w:%#x\n",
				 __func__, p->addr, p->sleep_val, p->wake_val);
			continue;
		}
		ret = send_single(ctrlr, RPMH_SLEEP_STATE, p->addr,
				  p->sleep_val, ch);
		if (ret)
			return ret;
		ret = send_single(ctrlr, RPMH_WAKE_ONLY_STATE, p->addr,
				  p->wake_val, ch);
		if (ret)
			return ret;
	}

	ctrlr->dirty = false;

	return ret;
}

/**
 * rpmh_flush() - Flushes the buffered sleep and wake sets to TCSes
 *
 * @ctrlr: Controller making request to flush cached data
 * @ch:    Channel number
 *
 * Return:
 * * 0          - Success
 * * Error code - Otherwise
 */
int rpmh_flush(struct rpmh_ctrlr *ctrlr, int ch)
{
	unsigned long flags;
	int ret;

	if (rpmh_standalone)
		return 0;

	/*
	 * For RSC that don't have solver mode,
	 * rpmh_flush() is only called when we think we're running
	 * on the last CPU with irqs_disabled.
	 *
	 * For RSC that have solver mode,
	 * rpmh_flush() can be invoked with irqs enabled by any CPU.
	 *
	 * Conditionally check for irqs_disabled only when solver mode
	 * is not available.
	 */
	if (!(ctrlr->flags & SOLVER_PRESENT))
		lockdep_assert_irqs_disabled();

	spin_lock_irqsave(&ctrlr->cache_lock, flags);
	ret = _rpmh_flush(ctrlr, ch);
	spin_unlock_irqrestore(&ctrlr->cache_lock, flags);

	return ret;
}

/**
 * rpmh_write_sleep_and_wake: Writes the buffered wake and sleep sets to TCSes
 *
 * @dev: The device making the request
 *
 * Return:
 * * 0          - Success
 * * Error code - Otherwise
 */
int rpmh_write_sleep_and_wake(const struct device *dev)
{
	struct rpmh_ctrlr *ctrlr = get_rpmh_ctrlr(dev);
	int ch, ret;

	ch = rpmh_rsc_get_channel(ctrlr_to_drv(ctrlr));
	if (ch < 0)
		return ch;

	ret = rpmh_flush(ctrlr, ch);
	if (ret || !(ctrlr->flags & HW_CHANNEL_PRESENT))
		return ret;

	return rpmh_rsc_switch_channel(ctrlr_to_drv(ctrlr), ch);
}
EXPORT_SYMBOL(rpmh_write_sleep_and_wake);

/**
 * rpmh_write_sleep_and_wake_no_child: Writes the buffered wake and sleep sets to TCSes
 *
 * Used when the client calling this is not a child device of RSC device.
 * Use it only after getting the device using rpmh_get_device().
 * @dev: The device making the request
 *
 * Return:
 * * 0          - Success
 * * Error code - Otherwise
 */
int rpmh_write_sleep_and_wake_no_child(const struct device *dev)
{
	struct rpmh_ctrlr *ctrlr = get_rpmh_ctrlr_no_child(dev);
	int ch, ret;

	ch = rpmh_rsc_get_channel(ctrlr_to_drv(ctrlr));
	if (ch < 0) {
		rpmh_rsc_debug_channel_busy(ctrlr_to_drv(ctrlr));
		BUG_ON(1);
		return ch;
	}

	ret = rpmh_flush(ctrlr, ch);
	if (ret || !(ctrlr->flags & HW_CHANNEL_PRESENT))
		return ret;

	ret = rpmh_rsc_switch_channel(ctrlr_to_drv(ctrlr), ch);
	if (ret) {
		rpmh_rsc_debug_channel_busy(ctrlr_to_drv(ctrlr));
		BUG_ON(1);
	}

	return ret;
}
EXPORT_SYMBOL(rpmh_write_sleep_and_wake_no_child);

/**
 * rpmh_invalidate: Invalidate sleep and wake sets in batch_cache
 *
 * @dev: The device making the request
 *
 * Invalidate the sleep and wake values in batch_cache.
 */
void rpmh_invalidate(const struct device *dev)
{
	struct rpmh_ctrlr *ctrlr = get_rpmh_ctrlr(dev);
	unsigned long flags;

	if (rpmh_standalone)
		return;

	spin_lock_irqsave(&ctrlr->cache_lock, flags);
	memset(&ctrlr->batch_cache[RPMH_SLEEP_STATE], 0, sizeof(struct rpmh_request));
	memset(&ctrlr->batch_cache[RPMH_WAKE_ONLY_STATE], 0, sizeof(struct rpmh_request));
	ctrlr->dirty = true;
	spin_unlock_irqrestore(&ctrlr->cache_lock, flags);
}
EXPORT_SYMBOL(rpmh_invalidate);

/**
 * rpmh_mode_solver_set: Indicate that the RSC controller hardware has
 * been configured to be in solver mode
 *
 * @dev: The device making the request
 * @enable: Boolean value indicating if the controller is in solver mode.
 * Return:
 * * 0          - Success
 * * Error code - Otherwise
 */
int rpmh_mode_solver_set(const struct device *dev, bool enable)
{
	int ret;
	struct rpmh_ctrlr *ctrlr = get_rpmh_ctrlr(dev);

	if (rpmh_standalone)
		return 0;

	if (!(ctrlr->flags & SOLVER_PRESENT))
		return -EINVAL;

	spin_lock(&ctrlr->cache_lock);
	ret = rpmh_rsc_mode_solver_set(ctrlr_to_drv(ctrlr), enable);
	if (!ret)
		ctrlr->in_solver_mode = enable;
	spin_unlock(&ctrlr->cache_lock);

	return ret;
}
EXPORT_SYMBOL(rpmh_mode_solver_set);


/**
 * RPMH Fast Path mode
 *
 * - Fast path mode is a lock-less request transmission to AOSS.
 * - Requests may be sent from interrupt/scheduler context.
 * - Dedicated fast-path TCS must be available in the RSC.
 * - Error returned, when dedicated TCS is not available.
 * - Only one client is expected to call RPMH fast path.
 * - Serialization of requests is a responsibility of the client.
 * - Only active state requests may be made through this mode.
 * - Sleep/Wake requests for the nodes must be made through
 *   the standard RPMH APIs (locking modes).
 * - Fast path requests are not cached and sent immediately.
 * - Fast path requests are all blocking requests.
 * - Fast path requests do not use AMC completion interrupts,
 *   therefore will not receive a tx_done callback.
 */

/**
 * rpmh_init_fast_path: Initialize TCS request in fast-path TCS
 *
 * @dev: The device making the request
 * @cmd: The {addr, data} to be initialized with.
 * @n:   The number of @cmd
 *
 * Return:
 * * 0          - Success
 * * Error code - Otherwise
 */
int rpmh_init_fast_path(const struct device *dev,
			struct tcs_cmd *cmd, int n)
{
	struct rpmh_ctrlr *ctrlr = get_rpmh_ctrlr(dev);
	struct tcs_request req;
	int ch;

	if (rpmh_standalone)
		return 0;

	ch = rpmh_rsc_get_channel(ctrlr_to_drv(ctrlr));
	if (ch < 0)
		return ch;

	req.cmds = cmd;
	req.num_cmds = n;
	req.wait_for_compl = 0;

	return rpmh_rsc_init_fast_path(ctrlr_to_drv(ctrlr), &req, ch);
}
EXPORT_SYMBOL(rpmh_init_fast_path);

/**
 * rpmh_update_fast_path: Initialize TCS request in fast-path TCS
 *
 * @dev:         The device making the request
 * @cmd:         The data to be updated.
 * @n:           The number of @cmd
 * @update_mask: The elements in @cmd that only need to be updated
 *
 * Return:
 * * 0          - Success
 * * Error code - Otherwise
 */
int rpmh_update_fast_path(const struct device *dev,
			  struct tcs_cmd *cmd, int n, u32 update_mask)
{
	struct rpmh_ctrlr *ctrlr = get_rpmh_ctrlr(dev);
	struct tcs_request req;
	int ch;

	if (rpmh_standalone)
		return 0;

	ch = rpmh_rsc_get_channel(ctrlr_to_drv(ctrlr));
	if (ch < 0)
		return ch;

	req.cmds = cmd;
	req.num_cmds = n;
	req.wait_for_compl = 0;

	return rpmh_rsc_update_fast_path(ctrlr_to_drv(ctrlr), &req,
					 update_mask, ch);
}
EXPORT_SYMBOL(rpmh_update_fast_path);

/**
 * rpmh_get_device: Get the DRV device
 *
 * @name:        The RSC device used for DRV DRV
 * @drv_id:      The index of DRV
 *
 * Used when the device voting to RPMh is not a child device
 * of RSC device. Such device can get RSC device using this API.
 * but will be able to use only rpmh_drv_start(), rpmh_drv_stop()
 * and rpmh_write_sleep_and_wake_no_child().
 *
 * Return:
 * * dev          - Device to use when calling above APIs
 * * Error        - Error pointer
 */
const struct device *rpmh_get_device(const char *name, u32 drv_id)
{
	return rpmh_rsc_get_device(name, drv_id);
}
EXPORT_SYMBOL(rpmh_get_device);

/**
 * rpmh_drv_start: Start the DRV channel
 *
 * @dev:         The device making the request
 *
 * Return:
 * * 0          - Success
 * * Error code - Otherwise
 */
int rpmh_drv_start(const struct device *dev)
{
	struct rpmh_ctrlr *ctrlr = get_rpmh_ctrlr_no_child(dev);
	int ret;

	if (rpmh_standalone)
		return 0;

	ret = rpmh_rsc_drv_enable(ctrlr_to_drv(ctrlr), true);
	if (ret) {
		rpmh_rsc_debug_channel_busy(ctrlr_to_drv(ctrlr));
		BUG_ON(1);
	}

	return ret;
}
EXPORT_SYMBOL(rpmh_drv_start);

/**
 * rpmh_drv_stop: Start the DRV channel
 *
 * @dev:         The device making the request
 *
 * Return:
 * * 0          - Success
 * * Error code - Otherwise
 */
int rpmh_drv_stop(const struct device *dev)
{
	struct rpmh_ctrlr *ctrlr = get_rpmh_ctrlr_no_child(dev);
	int ret;

	if (rpmh_standalone)
		return 0;

	ret = rpmh_rsc_drv_enable(ctrlr_to_drv(ctrlr), false);
	if (ret) {
		rpmh_rsc_debug_channel_busy(ctrlr_to_drv(ctrlr));
		BUG_ON(1);
	}

	return ret;
}
EXPORT_SYMBOL(rpmh_drv_stop);<|MERGE_RESOLUTION|>--- conflicted
+++ resolved
@@ -175,9 +175,6 @@
 	}
 
 	if (state == RPMH_ACTIVE_ONLY_STATE) {
-<<<<<<< HEAD
-		ret = rpmh_rsc_send_data(ctrlr_to_drv(ctrlr), &rpm_msg->msg);
-=======
 		WARN_ON(irqs_disabled());
 
 		ch = rpmh_rsc_get_channel(ctrlr_to_drv(ctrlr));
@@ -185,7 +182,6 @@
 			return ch;
 
 		ret = rpmh_rsc_send_data(ctrlr_to_drv(ctrlr), &rpm_msg->msg, ch);
->>>>>>> 7cf8e36f
 	} else {
 		/* Clean up our call by spoofing tx_done */
 		ret = 0;
