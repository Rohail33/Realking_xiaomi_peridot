// SPDX-License-Identifier: GPL-2.0-only
/*
 * Qualcomm Peripheral Image Loader
 *
 * Copyright (C) 2016 Linaro Ltd
 * Copyright (C) 2015 Sony Mobile Communications Inc
 * Copyright (c) 2012-2013, 2021 The Linux Foundation. All rights reserved.
 */

#include <linux/device.h>
#include <linux/elf.h>
#include <linux/firmware.h>
#include <linux/kernel.h>
#include <linux/module.h>
#include <linux/qcom_scm.h>
#include <linux/sizes.h>
#include <linux/slab.h>
#include <linux/dma-mapping.h>
#include <linux/soc/qcom/mdt_loader.h>

static bool mdt_phdr_valid(const struct elf32_phdr *phdr)
{
	if (phdr->p_type != PT_LOAD)
		return false;

	if ((phdr->p_flags & QCOM_MDT_TYPE_MASK) == QCOM_MDT_TYPE_HASH)
		return false;

	if (!phdr->p_memsz)
		return false;

	return true;
}

static bool qcom_mdt_bins_are_split(const struct firmware *fw)
{
	const struct elf32_phdr *phdrs;
	const struct elf32_hdr *ehdr;
	uint64_t seg_start, seg_end;
	int i;

	ehdr = (struct elf32_hdr *)fw->data;
	phdrs = (struct elf32_phdr *)(ehdr + 1);

	for (i = 0; i < ehdr->e_phnum; i++) {
		seg_start = phdrs[i].p_offset;
		seg_end = phdrs[i].p_offset + phdrs[i].p_filesz;
		if (seg_start > fw->size || seg_end > fw->size)
			return true;
	}

	return false;
}

/**
 * qcom_mdt_get_size() - acquire size of the memory region needed to load mdt
 * @fw:		firmware object for the mdt file
 *
 * Returns size of the loaded firmware blob, or -EINVAL on failure.
 */
ssize_t qcom_mdt_get_size(const struct firmware *fw)
{
	const struct elf32_phdr *phdrs;
	const struct elf32_phdr *phdr;
	const struct elf32_hdr *ehdr;
	phys_addr_t min_addr = PHYS_ADDR_MAX;
	phys_addr_t max_addr = 0;
	int i;

	ehdr = (struct elf32_hdr *)fw->data;
	phdrs = (struct elf32_phdr *)(ehdr + 1);

	for (i = 0; i < ehdr->e_phnum; i++) {
		phdr = &phdrs[i];

		if (!mdt_phdr_valid(phdr))
			continue;

		if (phdr->p_paddr < min_addr)
			min_addr = phdr->p_paddr;

		if (phdr->p_paddr + phdr->p_memsz > max_addr)
			max_addr = ALIGN(phdr->p_paddr + phdr->p_memsz, SZ_4K);
	}

	return min_addr < max_addr ? max_addr - min_addr : -EINVAL;
}
EXPORT_SYMBOL_GPL(qcom_mdt_get_size);

/**
 * qcom_mdt_read_metadata() - read header and metadata from mdt or mbn
<<<<<<< HEAD
 * @fw:			firmware of mdt header or mbn
 * @data_len:		length of the read metadata blob
 * @metadata_phys:	phys address for the assigned metadata buffer
=======
 * @fw:		firmware of mdt header or mbn
 * @data_len:	length of the read metadata blob
 * @fw_name:	name of the firmware, for construction of segment file names
 * @dev:	device handle to associate resources with
>>>>>>> ea7c365a
 *
 * The mechanism that performs the authentication of the loading firmware
 * expects an ELF header directly followed by the segment of hashes, with no
 * padding inbetween. This function allocates a chunk of memory for this pair
 * and copy the two pieces into the buffer.
 *
 * In the case of split firmware the hash is found directly following the ELF
 * header, rather than at p_offset described by the second program header.
 *
 * The caller is responsible to free (kfree()) the returned pointer.
 *
 * Return: pointer to data, or ERR_PTR()
 */
void *qcom_mdt_read_metadata(struct device *dev, const struct firmware *fw, const char *firmware,
			     size_t *data_len, bool dma_phys_below_32b, dma_addr_t *metadata_phys)
{
	const struct elf32_phdr *phdrs;
	const struct elf32_hdr *ehdr;
	const struct firmware *seg_fw;
	struct device *scm_dev = NULL;
	size_t hash_index;
	size_t hash_size;
	size_t ehdr_size;
	char *fw_name;
	void *data;
	int ret;

	ehdr = (struct elf32_hdr *)fw->data;
	phdrs = (struct elf32_phdr *)(ehdr + 1);

	if (ehdr->e_phnum < 2)
		return ERR_PTR(-EINVAL);

	if (phdrs[0].p_type == PT_LOAD)
		return ERR_PTR(-EINVAL);

	for (hash_index = 1; hash_index < ehdr->e_phnum; hash_index++) {
		if (phdrs[hash_index].p_type != PT_LOAD &&
		   (phdrs[hash_index].p_flags & QCOM_MDT_TYPE_MASK) == QCOM_MDT_TYPE_HASH)
			break;
	}
	if (hash_index >= ehdr->e_phnum)
		return ERR_PTR(-EINVAL);

	ehdr_size = phdrs[0].p_filesz;
	hash_size = phdrs[hash_index].p_filesz;

	/*
	 * During the scm call memory protection will be enabled for the metadata
	 * blob, so make sure it's physically contiguous, 4K aligned and
	 * non-cachable to avoid XPU violations.
	 */
	if (metadata_phys) {
		if (!dma_phys_below_32b) {
			scm_dev = qcom_get_scm_device();
			if (!scm_dev)
				return ERR_PTR(-EPROBE_DEFER);
			data = dma_alloc_coherent(scm_dev, ehdr_size + hash_size,
					metadata_phys, GFP_KERNEL);
		} else {
			data = dma_alloc_coherent(dev, ehdr_size + hash_size,
						  metadata_phys, GFP_KERNEL);
		}
	} else {
		data = kmalloc(ehdr_size + hash_size, GFP_KERNEL);
	}

	if (!data)
		return ERR_PTR(-ENOMEM);

	/* copy elf header */
	memcpy(data, fw->data, ehdr_size);

	if (qcom_mdt_bins_are_split(fw)) {
		fw_name = kstrdup(firmware, GFP_KERNEL);
		if (!fw_name) {
			ret = -ENOMEM;
			goto free_metadata;

<<<<<<< HEAD
		}
		snprintf(fw_name + strlen(fw_name) - 3, 4, "b%02d", hash_index);
=======
	*data_len = ehdr_size + hash_size;

	return data;
}
EXPORT_SYMBOL_GPL(qcom_mdt_read_metadata);

/**
 * qcom_mdt_pas_init() - initialize PAS region for firmware loading
 * @dev:	device handle to associate resources with
 * @fw:		firmware object for the mdt file
 * @fw_name:	name of the firmware, for construction of segment file names
 * @pas_id:	PAS identifier
 * @mem_phys:	physical address of allocated memory region
 * @ctx:	PAS metadata context, to be released by caller
 *
 * Returns 0 on success, negative errno otherwise.
 */
int qcom_mdt_pas_init(struct device *dev, const struct firmware *fw,
		      const char *fw_name, int pas_id, phys_addr_t mem_phys,
		      struct qcom_scm_pas_metadata *ctx)
{
	const struct elf32_phdr *phdrs;
	const struct elf32_phdr *phdr;
	const struct elf32_hdr *ehdr;
	phys_addr_t min_addr = PHYS_ADDR_MAX;
	phys_addr_t max_addr = 0;
	size_t metadata_len;
	void *metadata;
	int ret;
	int i;

	ehdr = (struct elf32_hdr *)fw->data;
	phdrs = (struct elf32_phdr *)(ehdr + 1);

	for (i = 0; i < ehdr->e_phnum; i++) {
		phdr = &phdrs[i];

		if (!mdt_phdr_valid(phdr))
			continue;

		if (phdr->p_paddr < min_addr)
			min_addr = phdr->p_paddr;
>>>>>>> ea7c365a

		ret = request_firmware_into_buf(&seg_fw, fw_name, dev, data + ehdr_size, hash_size);
		kfree(fw_name);

		if (ret)
			goto free_metadata;

		release_firmware(seg_fw);
	} else {
		memcpy(data + ehdr_size, fw->data + phdrs[hash_index].p_offset, hash_size);
	}

	*data_len = ehdr_size + hash_size;

	return data;
free_metadata:
	if (metadata_phys) {
		if (!dma_phys_below_32b)
			dma_free_coherent(scm_dev, ehdr_size + hash_size, data, *metadata_phys);
		else
			dma_free_coherent(dev, ehdr_size + hash_size, data, *metadata_phys);
	} else
		kfree(data);
	return ERR_PTR(ret);
}
EXPORT_SYMBOL_GPL(qcom_mdt_read_metadata);

static int __qcom_mdt_load(struct device *dev, const struct firmware *fw, const char *firmware,
			   int pas_id, void *mem_region, phys_addr_t mem_phys, size_t mem_size,
			   phys_addr_t *reloc_base, bool pas_init, bool dma_phys_below_32b,
			   struct qcom_mdt_metadata *mdata)
{
	const struct elf32_phdr *phdrs;
	const struct elf32_phdr *phdr;
	const struct elf32_hdr *ehdr;
	const struct firmware *seg_fw;
	phys_addr_t mem_reloc;
	phys_addr_t min_addr = PHYS_ADDR_MAX;
	phys_addr_t max_addr = 0;
	dma_addr_t metadata_phys = 0;
	struct device *scm_dev = NULL;
	size_t metadata_len = 0;
	size_t fw_name_len;
	ssize_t offset;
	void *metadata = NULL;
	char *fw_name;
	bool relocate = false;
	bool is_split;
	void *ptr;
	int ret = 0;
	int i;

	if (!fw || !mem_region || !mem_phys || !mem_size)
		return -EINVAL;

	is_split = qcom_mdt_bins_are_split(fw);
	ehdr = (struct elf32_hdr *)fw->data;
	phdrs = (struct elf32_phdr *)(ehdr + 1);

	fw_name_len = strlen(firmware);
	if (fw_name_len <= 4)
		return -EINVAL;

	fw_name = kstrdup(firmware, GFP_KERNEL);
	if (!fw_name)
		return -ENOMEM;

	if (pas_init) {
		metadata = qcom_mdt_read_metadata(dev, fw, firmware, &metadata_len,
						  dma_phys_below_32b, &metadata_phys);
		if (IS_ERR(metadata)) {
			ret = PTR_ERR(metadata);
			dev_err(dev, "error %d reading firmware %s metadata\n",
				ret, fw_name);
			goto out;
		}

		if (mdata) {
			mdata->buf = metadata;
			mdata->buf_phys = metadata_phys;
			mdata->size = metadata_len;
		}

		ret = qcom_scm_pas_init_image(pas_id, metadata_phys);
		if (ret) {
			dev_err(dev, "invalid firmware metadata\n");
			goto deinit;
		}
	}

	for (i = 0; i < ehdr->e_phnum; i++) {
		phdr = &phdrs[i];

		if (!mdt_phdr_valid(phdr))
			continue;

		if (phdr->p_flags & QCOM_MDT_RELOCATABLE)
			relocate = true;

		if (phdr->p_paddr < min_addr)
			min_addr = phdr->p_paddr;

		if (phdr->p_paddr + phdr->p_memsz > max_addr)
			max_addr = ALIGN(phdr->p_paddr + phdr->p_memsz, SZ_4K);
	}

	if (relocate) {
		if (pas_init) {
			ret = qcom_scm_pas_mem_setup(pas_id, mem_phys,
						     max_addr - min_addr);
			if (ret) {
				dev_err(dev, "unable to setup relocation\n");
				goto deinit;
			}
		}

		/*
		 * The image is relocatable, so offset each segment based on
		 * the lowest segment address.
		 */
		mem_reloc = min_addr;
	} else {
		/*
		 * Image is not relocatable, so offset each segment based on
		 * the allocated physical chunk of memory.
		 */
		mem_reloc = mem_phys;
	}

	for (i = 0; i < ehdr->e_phnum; i++) {
		phdr = &phdrs[i];

		if (!mdt_phdr_valid(phdr))
			continue;

		offset = phdr->p_paddr - mem_reloc;
		if (offset < 0 || offset + phdr->p_memsz > mem_size) {
			dev_err(dev, "segment outside memory range\n");
			ret = -EINVAL;
			break;
		}

		if (phdr->p_filesz > phdr->p_memsz) {
			dev_err(dev,
				"refusing to load segment %d with p_filesz > p_memsz\n",
				i);
			ret = -EINVAL;
			break;
		}

		ptr = mem_region + offset;

		if (phdr->p_filesz) {
			if (!is_split) {
				/* Firmware is large enough to be non-split */
				memcpy(ptr, fw->data + phdr->p_offset, phdr->p_filesz);
			} else {
				/* Firmware not large enough, load split-out segments */
				snprintf(fw_name + fw_name_len - 3, 4, "b%02d", i);
				ret = request_firmware_into_buf(&seg_fw, fw_name, dev,
								ptr, phdr->p_filesz);
				if (ret) {
					dev_err(dev, "failed to load %s\n", fw_name);
					break;
				}

				if (seg_fw->size != phdr->p_filesz) {
					dev_err(dev,
						"failed to load segment %d from truncated file %s\n",
						i, fw_name);
					release_firmware(seg_fw);
					ret = -EINVAL;
					break;
				}

				release_firmware(seg_fw);
			}
		}

		if (phdr->p_memsz > phdr->p_filesz)
			memset(ptr + phdr->p_filesz, 0, phdr->p_memsz - phdr->p_filesz);
	}

	if (reloc_base)
		*reloc_base = mem_reloc;
deinit:
	if (ret)
		qcom_scm_pas_shutdown(pas_id);

	if (!mdata && pas_init) {
		if (dma_phys_below_32b) {
			dma_free_coherent(dev, metadata_len, metadata, metadata_phys);
		} else {
			scm_dev = qcom_get_scm_device();
			if (!scm_dev)
				goto out;

			dma_free_coherent(scm_dev,  metadata_len, metadata, metadata_phys);
		}
	}

out:
	kfree(fw_name);
	return ret;
}

/**
 * qcom_mdt_load() - load the firmware which header is loaded as fw
 * @dev:	device handle to associate resources with
 * @fw:		firmware object for the mdt file
 * @firmware:	name of the firmware, for construction of segment file names
 * @pas_id:	PAS identifier
 * @mem_region:	allocated memory region to load firmware into
 * @mem_phys:	physical address of allocated memory region
 * @mem_size:	size of the allocated memory region
 * @reloc_base:	adjusted physical address after relocation
 *
 * Returns 0 on success, negative errno otherwise.
 */
int qcom_mdt_load(struct device *dev, const struct firmware *fw,
		  const char *firmware, int pas_id, void *mem_region,
		  phys_addr_t mem_phys, size_t mem_size,
		  phys_addr_t *reloc_base)
{
	return __qcom_mdt_load(dev, fw, firmware, pas_id, mem_region, mem_phys,
			       mem_size, reloc_base, true, false, NULL);
}
EXPORT_SYMBOL_GPL(qcom_mdt_load);

/**
 * qcom_mdt_load_no_init() - load the firmware which header is loaded as fw
 * @dev:	device handle to associate resources with
 * @fw:		firmware object for the mdt file
 * @firmware:	name of the firmware, for construction of segment file names
 * @pas_id:	PAS identifier
 * @mem_region:	allocated memory region to load firmware into
 * @mem_phys:	physical address of allocated memory region
 * @mem_size:	size of the allocated memory region
 * @reloc_base:	adjusted physical address after relocation
 *
 * Returns 0 on success, negative errno otherwise.
 */
int qcom_mdt_load_no_init(struct device *dev, const struct firmware *fw,
			  const char *firmware, int pas_id,
			  void *mem_region, phys_addr_t mem_phys,
			  size_t mem_size, phys_addr_t *reloc_base)
{
	return __qcom_mdt_load(dev, fw, firmware, pas_id, mem_region, mem_phys,
			       mem_size, reloc_base, false, false, NULL);
}
EXPORT_SYMBOL_GPL(qcom_mdt_load_no_init);

/**
 * qcom_mdt_load_no_free() - load the firmware which header is loaded as fw
 * @dev:	device handle to associate resources with
 * @fw:		firmware object for the mdt file
 * @firmware:	name of the firmware, for construction of segment file names
 * @pas_id:	PAS identifier
 * @mem_region:	allocated memory region to load firmware into
 * @mem_phys:	physical address of allocated memory region
 * @mem_size:	size of the allocated memory region
 * @reloc_base:	adjusted physical address after relocation
 *
 * This function is essentially the same as qcom_mdt_load. The only difference
 * between the two is that the metadata is not freed at the end of this call.
 * The client must call qcom_mdt_free_metadata for cleanup.
 *
 * Returns 0 on success, negative errno otherwise.
 */
int qcom_mdt_load_no_free(struct device *dev, const struct firmware *fw, const char *firmware,
		  int pas_id, void *mem_region, phys_addr_t mem_phys, size_t mem_size,
		  phys_addr_t *reloc_base, bool dma_phys_below_32b,
		  struct qcom_mdt_metadata *metadata)
{
	return __qcom_mdt_load(dev, fw, firmware, pas_id, mem_region, mem_phys,
			       mem_size, reloc_base, true, dma_phys_below_32b, metadata);
}
EXPORT_SYMBOL(qcom_mdt_load_no_free);

/**
 * qcom_mdt_free_metadata() - free the firmware metadata
 * @dev:	device handle to associate resources with
 * @pas_id:	PAS identifier
 * @mdata:	reference to metadata region to be freed
 * @err:	whether this call was made after an error occurred
 *
 * Free the metadata that was allocated by mdt loader.
 *
 */
void qcom_mdt_free_metadata(struct device *dev, int pas_id, struct qcom_mdt_metadata *mdata,
			    bool dma_phys_below_32b, int err)
{
	struct device *scm_dev;

	if (err && qcom_scm_pas_shutdown_retry(pas_id))
		panic("Panicking, failed to shutdown peripheral %d\n", pas_id);
	if (mdata) {
		if (!dma_phys_below_32b) {
			scm_dev = qcom_get_scm_device();
			if (!scm_dev) {
				pr_err("%s: scm_dev has not been created!\n", __func__);
				return;
			}
			dma_free_coherent(scm_dev, mdata->size, mdata->buf, mdata->buf_phys);
		} else {
			dma_free_coherent(dev, mdata->size, mdata->buf, mdata->buf_phys);
		}
	}
}
EXPORT_SYMBOL(qcom_mdt_free_metadata);

MODULE_DESCRIPTION("Firmware parser for Qualcomm MDT format");
MODULE_LICENSE("GPL v2");<|MERGE_RESOLUTION|>--- conflicted
+++ resolved
@@ -89,16 +89,11 @@
 
 /**
  * qcom_mdt_read_metadata() - read header and metadata from mdt or mbn
-<<<<<<< HEAD
- * @fw:			firmware of mdt header or mbn
- * @data_len:		length of the read metadata blob
+ * @dev:	device handle to associate resources with
+ * @fw:		firmware of mdt header or mbn
+ * @firmware:	name of the firmware, for construction of segment file names
+ * @data_len:	length of the read metadata blob
  * @metadata_phys:	phys address for the assigned metadata buffer
-=======
- * @fw:		firmware of mdt header or mbn
- * @data_len:	length of the read metadata blob
- * @fw_name:	name of the firmware, for construction of segment file names
- * @dev:	device handle to associate resources with
->>>>>>> ea7c365a
  *
  * The mechanism that performs the authentication of the loading firmware
  * expects an ELF header directly followed by the segment of hashes, with no
@@ -178,53 +173,8 @@
 			ret = -ENOMEM;
 			goto free_metadata;
 
-<<<<<<< HEAD
 		}
 		snprintf(fw_name + strlen(fw_name) - 3, 4, "b%02d", hash_index);
-=======
-	*data_len = ehdr_size + hash_size;
-
-	return data;
-}
-EXPORT_SYMBOL_GPL(qcom_mdt_read_metadata);
-
-/**
- * qcom_mdt_pas_init() - initialize PAS region for firmware loading
- * @dev:	device handle to associate resources with
- * @fw:		firmware object for the mdt file
- * @fw_name:	name of the firmware, for construction of segment file names
- * @pas_id:	PAS identifier
- * @mem_phys:	physical address of allocated memory region
- * @ctx:	PAS metadata context, to be released by caller
- *
- * Returns 0 on success, negative errno otherwise.
- */
-int qcom_mdt_pas_init(struct device *dev, const struct firmware *fw,
-		      const char *fw_name, int pas_id, phys_addr_t mem_phys,
-		      struct qcom_scm_pas_metadata *ctx)
-{
-	const struct elf32_phdr *phdrs;
-	const struct elf32_phdr *phdr;
-	const struct elf32_hdr *ehdr;
-	phys_addr_t min_addr = PHYS_ADDR_MAX;
-	phys_addr_t max_addr = 0;
-	size_t metadata_len;
-	void *metadata;
-	int ret;
-	int i;
-
-	ehdr = (struct elf32_hdr *)fw->data;
-	phdrs = (struct elf32_phdr *)(ehdr + 1);
-
-	for (i = 0; i < ehdr->e_phnum; i++) {
-		phdr = &phdrs[i];
-
-		if (!mdt_phdr_valid(phdr))
-			continue;
-
-		if (phdr->p_paddr < min_addr)
-			min_addr = phdr->p_paddr;
->>>>>>> ea7c365a
 
 		ret = request_firmware_into_buf(&seg_fw, fw_name, dev, data + ehdr_size, hash_size);
 		kfree(fw_name);
@@ -251,6 +201,7 @@
 	return ERR_PTR(ret);
 }
 EXPORT_SYMBOL_GPL(qcom_mdt_read_metadata);
+
 
 static int __qcom_mdt_load(struct device *dev, const struct firmware *fw, const char *firmware,
 			   int pas_id, void *mem_region, phys_addr_t mem_phys, size_t mem_size,
