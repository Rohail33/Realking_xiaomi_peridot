// SPDX-License-Identifier: GPL-2.0
/*
<<<<<<< HEAD
 * Copyright (c) 2016-2018, The Linux Foundation. All rights reserved.
 * Copyright (c) 2023-2024, Qualcomm Innovation Center, Inc. All rights reserved.
=======
 * Copyright (c) 2016-2018, 2020-2021, The Linux Foundation. All rights reserved.
 * Copyright (c) 2022-2024, Qualcomm Innovation Center, Inc. All rights reserved.
>>>>>>> 7cf8e36f
 */

#define pr_fmt(fmt) "%s " fmt, KBUILD_MODNAME

#include <linux/atomic.h>
#include <linux/cpu_pm.h>
#include <linux/delay.h>
#include <linux/interrupt.h>
#include <linux/io.h>
#include <linux/iopoll.h>
#include <linux/kernel.h>
#include <linux/list.h>
#include <linux/module.h>
#include <linux/notifier.h>
#include <linux/of.h>
#include <linux/of_irq.h>
#include <linux/of_platform.h>
#include <linux/platform_device.h>
#include <linux/pm_domain.h>
#include <linux/pm_runtime.h>
#include <linux/slab.h>
#include <linux/spinlock.h>
#include <linux/wait.h>

#include <soc/qcom/cmd-db.h>
#include <soc/qcom/tcs.h>
#include <soc/qcom/crm.h>
#include <dt-bindings/soc/qcom,rpmh-rsc.h>

#include "rpmh-internal.h"

#define CREATE_TRACE_POINTS
#include "trace-rpmh.h"

#include <linux/ipc_logging.h>

#define RSC_DRV_IPC_LOG_SIZE		2

/* DRV ID Register */
#define RSC_DRV_ID			0
#define MAJOR_VER_MASK			0xFF
#define MAJOR_VER_SHIFT			16
#define MINOR_VER_MASK			0xFF
#define MINOR_VER_SHIFT			8

/* DRV HW Solver Configuration Register Mask */
#define DRV_HW_SOLVER_MASK		1
#define DRV_HW_SOLVER_SHIFT		24

/* DRV TCS Configuration Information Register Mask */
#define DRV_NUM_TCS_MASK		0x3F
#define DRV_NUM_TCS_SHIFT		6
#define DRV_NCPT_MASK			0x1F
#define DRV_NCPT_SHIFT			27

#define TCS_AMC_MODE_ENABLE		BIT(16)
#define TCS_AMC_MODE_TRIGGER		BIT(24)

/* TCS CMD register bit mask */
#define CMD_MSGID_LEN			8
#define CMD_MSGID_RESP_REQ		BIT(8)
#define CMD_MSGID_WRITE			BIT(16)
#define CMD_STATUS_ISSUED		BIT(8)
#define CMD_STATUS_COMPL		BIT(16)

/* Offsets for DRV channel status register */
#define CH0_CHN_BUSY			BIT(0)
#define CH1_CHN_BUSY			BIT(1)
#define CH0_WAKE_TCS_STATUS		BIT(0)
#define CH0_SLEEP_TCS_STATUS		BIT(1)
#define CH1_WAKE_TCS_STATUS		BIT(2)
#define CH1_SLEEP_TCS_STATUS		BIT(3)
#define CH_CLEAR_STATUS			BIT(31)

#define ACCL_TYPE(addr)			((addr >> 16) & 0xF)
#define VREG_ADDR(addr)			(addr & ~0xF)

#define MAX_RSC_COUNT			5

enum {
	HW_ACCL_CLK = 0x3,
	HW_ACCL_VREG,
	HW_ACCL_BUS,
};

static const char * const accl_str[] = {
	"", "", "", "CLK", "VREG", "BUS",
};

static LIST_HEAD(rpmh_rsc_dev_list);
static struct rsc_drv *__rsc_drv[MAX_RSC_COUNT];
static int __rsc_count;
bool rpmh_standalone;

/*
 * Here's a high level overview of how all the registers in RPMH work
 * together:
 *
 * - The main rpmh-rsc address is the base of a register space that can
 *   be used to find overall configuration of the hardware
 *   (DRV_PRNT_CHLD_CONFIG). Also found within the rpmh-rsc register
 *   space are all the TCS blocks. The offset of the TCS blocks is
 *   specified in the device tree by "qcom,tcs-offset" and used to
 *   compute tcs_base.
 * - TCS blocks come one after another. Type, count, and order are
 *   specified by the device tree as "qcom,tcs-config".
 * - Each TCS block has some registers, then space for up to 16 commands.
 *   Note that though address space is reserved for 16 commands, fewer
 *   might be present. See ncpt (num cmds per TCS).
 *
 * Here's a picture:
 *
 *  +---------------------------------------------------+
 *  |RSC                                                |
 *  | ctrl                                              |
 *  |                                                   |
 *  | Drvs:                                             |
 *  | +-----------------------------------------------+ |
 *  | |DRV0                                           | |
 *  | | ctrl/config                                   | |
 *  | | IRQ                                           | |
 *  | |                                               | |
 *  | | TCSes:                                        | |
 *  | | +------------------------------------------+  | |
 *  | | |TCS0  |  |  |  |  |  |  |  |  |  |  |  |  |  | |
 *  | | | ctrl | 0| 1| 2| 3| 4| 5| .| .| .| .|14|15|  | |
 *  | | |      |  |  |  |  |  |  |  |  |  |  |  |  |  | |
 *  | | +------------------------------------------+  | |
 *  | | +------------------------------------------+  | |
 *  | | |TCS1  |  |  |  |  |  |  |  |  |  |  |  |  |  | |
 *  | | | ctrl | 0| 1| 2| 3| 4| 5| .| .| .| .|14|15|  | |
 *  | | |      |  |  |  |  |  |  |  |  |  |  |  |  |  | |
 *  | | +------------------------------------------+  | |
 *  | | +------------------------------------------+  | |
 *  | | |TCS2  |  |  |  |  |  |  |  |  |  |  |  |  |  | |
 *  | | | ctrl | 0| 1| 2| 3| 4| 5| .| .| .| .|14|15|  | |
 *  | | |      |  |  |  |  |  |  |  |  |  |  |  |  |  | |
 *  | | +------------------------------------------+  | |
 *  | |                    ......                     | |
 *  | +-----------------------------------------------+ |
 *  | +-----------------------------------------------+ |
 *  | |DRV1                                           | |
 *  | | (same as DRV0)                                | |
 *  | +-----------------------------------------------+ |
 *  |                      ......                       |
 *  +---------------------------------------------------+
 */

enum {
	RSC_DRV_TCS_OFFSET,
	RSC_DRV_CMD_OFFSET,
/* DRV HW Solver Configuration Information Register */
	DRV_SOLVER_CONFIG,
/* DRV TCS Configuration Information Register */
	DRV_PRNT_CHLD_CONFIG,
/* Offsets for common TCS Registers, one bit per TCS */
	RSC_DRV_IRQ_ENABLE,
	RSC_DRV_IRQ_STATUS,
	RSC_DRV_IRQ_CLEAR,	/* w/o; write 1 to clear */
/*
 * Offsets for per TCS Registers.
 *
 * TCSes start at 0x10 from tcs_base and are stored one after another.
 * Multiply tcs_id by RSC_DRV_TCS_OFFSET to find a given TCS and add one
 * of the below to find a register.
 */
	RSC_DRV_CMD_WAIT_FOR_CMPL,	/* 1 bit per command */
	RSC_DRV_CONTROL,
	RSC_DRV_STATUS,	/* zero if tcs is busy */
	RSC_DRV_CMD_ENABLE,	/* 1 bit per command */
/*
 * Offsets for per command in a TCS.
 *
 * Commands (up to 16) start at 0x30 in a TCS; multiply command index
 * by RSC_DRV_CMD_OFFSET and add one of the below to find a register.
 */
	RSC_DRV_CMD_MSGID,
	RSC_DRV_CMD_ADDR,
	RSC_DRV_CMD_DATA,
	RSC_DRV_CMD_STATUS,
	RSC_DRV_CMD_RESP_DATA,
/* DRV channel Registers */
	RSC_DRV_CHN_SEQ_BUSY,
	RSC_DRV_CHN_SEQ_PC,
	RSC_DRV_CHN_TCS_TRIGGER,
	RSC_DRV_CHN_TCS_COMPLETE,
	RSC_DRV_CHN_UPDATE,
	RSC_DRV_CHN_BUSY,
	RSC_DRV_CHN_EN,
};

static u32 rpmh_rsc_reg_offsets_ver_2_7[] = {
	[RSC_DRV_TCS_OFFSET]		=	672,
	[RSC_DRV_CMD_OFFSET]		=	20,
	[DRV_SOLVER_CONFIG]		=	0x04,
	[DRV_PRNT_CHLD_CONFIG]		=	0x0C,
	[RSC_DRV_IRQ_ENABLE]		=	0x00,
	[RSC_DRV_IRQ_STATUS]		=	0x04,
	[RSC_DRV_IRQ_CLEAR]		=	0x08,
	[RSC_DRV_CMD_WAIT_FOR_CMPL]	=	0x10,
	[RSC_DRV_CONTROL]		=	0x14,
	[RSC_DRV_STATUS]		=	0x18,
	[RSC_DRV_CMD_ENABLE]		=	0x1C,
	[RSC_DRV_CMD_MSGID]		=	0x30,
	[RSC_DRV_CMD_ADDR]		=	0x34,
	[RSC_DRV_CMD_DATA]		=	0x38,
	[RSC_DRV_CMD_STATUS]		=	0x3C,
	[RSC_DRV_CMD_RESP_DATA]		=	0x40,
	[RSC_DRV_CHN_SEQ_BUSY]		=	0x0,
	[RSC_DRV_CHN_SEQ_PC]		=	0x0,
	[RSC_DRV_CHN_TCS_TRIGGER]	=	0x0,
	[RSC_DRV_CHN_TCS_COMPLETE]	=	0x0,
	[RSC_DRV_CHN_UPDATE]		=	0x0,
	[RSC_DRV_CHN_BUSY]		=	0x0,
	[RSC_DRV_CHN_EN]		=	0x0,
};

static u32 rpmh_rsc_reg_offsets_ver_3_0[] = {
	[RSC_DRV_TCS_OFFSET]		=	672,
	[RSC_DRV_CMD_OFFSET]		=	24,
	[DRV_SOLVER_CONFIG]		=	0x04,
	[DRV_PRNT_CHLD_CONFIG]		=	0x0C,
	[RSC_DRV_IRQ_ENABLE]		=	0x00,
	[RSC_DRV_IRQ_STATUS]		=	0x04,
	[RSC_DRV_IRQ_CLEAR]		=	0x08,
	[RSC_DRV_CMD_WAIT_FOR_CMPL]	=	0x20,
	[RSC_DRV_CONTROL]		=	0x24,
	[RSC_DRV_STATUS]		=	0x28,
	[RSC_DRV_CMD_ENABLE]		=	0x2C,
	[RSC_DRV_CMD_MSGID]		=	0x34,
	[RSC_DRV_CMD_ADDR]		=	0x38,
	[RSC_DRV_CMD_DATA]		=	0x3C,
	[RSC_DRV_CMD_STATUS]		=	0x40,
	[RSC_DRV_CMD_RESP_DATA]		=	0x44,
	[RSC_DRV_CHN_SEQ_BUSY]		=	0x464,
	[RSC_DRV_CHN_SEQ_PC]		=	0x468,
	[RSC_DRV_CHN_TCS_TRIGGER]	=	0x490,
	[RSC_DRV_CHN_TCS_COMPLETE]	=	0x494,
	[RSC_DRV_CHN_UPDATE]		=	0x498,
	[RSC_DRV_CHN_BUSY]		=	0x49C,
	[RSC_DRV_CHN_EN]		=	0x4A0,
};

static u32 rpmh_rsc_reg_offsets_ver_3_0_hw_channel[] = {
	[RSC_DRV_TCS_OFFSET]		=	336,
	[RSC_DRV_CMD_OFFSET]		=	24,
	[DRV_SOLVER_CONFIG]		=	0x04,
	[DRV_PRNT_CHLD_CONFIG]		=	0x0C,
	[RSC_DRV_IRQ_ENABLE]		=	0x00,
	[RSC_DRV_IRQ_STATUS]		=	0x04,
	[RSC_DRV_IRQ_CLEAR]		=	0x08,
	[RSC_DRV_CMD_WAIT_FOR_CMPL]	=	0x20,
	[RSC_DRV_CONTROL]		=	0x24,
	[RSC_DRV_STATUS]		=	0x28,
	[RSC_DRV_CMD_ENABLE]		=	0x2C,
	[RSC_DRV_CMD_MSGID]		=	0x34,
	[RSC_DRV_CMD_ADDR]		=	0x38,
	[RSC_DRV_CMD_DATA]		=	0x3C,
	[RSC_DRV_CMD_STATUS]		=	0x40,
	[RSC_DRV_CMD_RESP_DATA]		=	0x44,
	[RSC_DRV_CHN_SEQ_BUSY]		=	0x464,
	[RSC_DRV_CHN_SEQ_PC]		=	0x468,
	[RSC_DRV_CHN_TCS_TRIGGER]	=	0x490,
	[RSC_DRV_CHN_TCS_COMPLETE]	=	0x494,
	[RSC_DRV_CHN_UPDATE]		=	0x498,
	[RSC_DRV_CHN_BUSY]		=	0x49C,
	[RSC_DRV_CHN_EN]		=	0x4A0,
};

static inline void __iomem *
tcs_reg_addr(const struct rsc_drv *drv, int reg, int tcs_id)
{
	return drv->tcs_base + drv->regs[RSC_DRV_TCS_OFFSET] * tcs_id + reg;
}

static inline void __iomem *
tcs_cmd_addr(const struct rsc_drv *drv, int reg, int tcs_id, int cmd_id)
{
	return tcs_reg_addr(drv, reg, tcs_id) + drv->regs[RSC_DRV_CMD_OFFSET] * cmd_id;
}

static u32 read_tcs_cmd(const struct rsc_drv *drv, int reg, int tcs_id,
			int cmd_id)
{
	return readl_relaxed(tcs_cmd_addr(drv, reg, tcs_id, cmd_id));
}

static u32 read_tcs_reg(const struct rsc_drv *drv, int reg, int tcs_id)
{
	return readl_relaxed(tcs_reg_addr(drv, reg, tcs_id));
}

static void write_tcs_cmd(const struct rsc_drv *drv, int reg, int tcs_id,
			  int cmd_id, u32 data)
{
	writel_relaxed(data, tcs_cmd_addr(drv, reg, tcs_id, cmd_id));
}

static void write_tcs_reg(const struct rsc_drv *drv, int reg, int tcs_id,
			  u32 data)
{
	writel_relaxed(data, tcs_reg_addr(drv, reg, tcs_id));
}

static void write_tcs_reg_sync(const struct rsc_drv *drv, int reg, int tcs_id,
			       u32 data)
{
	int i;

	writel(data, tcs_reg_addr(drv, reg, tcs_id));

	/*
	 * Wait until we read back the same value.  Use a counter rather than
	 * ktime for timeout since this may be called after timekeeping stops.
	 */
	for (i = 0; i < USEC_PER_SEC; i++) {
		if (readl(tcs_reg_addr(drv, reg, tcs_id)) == data)
			return;
		udelay(1);
	}
	pr_err("%s: error writing %#x to %d:%#x\n", drv->name,
	       data, tcs_id, reg);
}

/**
 * tcs_invalidate() - Invalidate all TCSes of the given type (sleep or wake).
 * @drv:  The RSC controller.
 * @type: SLEEP_TCS or WAKE_TCS
 * @ch:   Channel number
 *
 * This will clear the "slots" variable of the given tcs_group and also
 * tell the hardware to forget about all entries.
 *
 * The caller must ensure that no other RPMH actions are happening when this
 * function is called, since otherwise the device may immediately become
 * used again even before this function exits.
 */
static void tcs_invalidate(struct rsc_drv *drv, int type, int ch)
{
	int m;
	struct tcs_group *tcs = &drv->ch[ch].tcs[type];

	/* Caller ensures nobody else is running so no lock */
	if (bitmap_empty(tcs->slots, tcs->ncpt * tcs->num_tcs))
		return;

	for (m = tcs->offset; m < tcs->offset + tcs->num_tcs; m++) {
		write_tcs_reg_sync(drv, drv->regs[RSC_DRV_CMD_ENABLE], m, 0);
		write_tcs_reg_sync(drv, drv->regs[RSC_DRV_CMD_WAIT_FOR_CMPL], m, 0);
	}

	bitmap_zero(tcs->slots, tcs->ncpt * tcs->num_tcs);
}

/**
 * rpmh_rsc_get_channel() - Get the Unused channel to send data on.
 * @drv: The RSC controller.
 *
 * Return: 0 on success, else -error.
 */
int rpmh_rsc_get_channel(struct rsc_drv *drv)
{
	int chn_update, chn_busy;

	if (drv->num_channels == 1)
		return CH0;

	/* Select Unused channel */
	do {
		chn_update = readl_relaxed(drv->base + drv->regs[RSC_DRV_CHN_UPDATE]);
		chn_busy = readl_relaxed(drv->base + drv->regs[RSC_DRV_CHN_BUSY]);
	} while (chn_busy != chn_update);

	if (chn_busy & CH0_CHN_BUSY)
		return CH1;
	else if (chn_busy & CH1_CHN_BUSY)
		return CH0;
	else
		return -EBUSY;
}

/**
 * rpmh_rsc_invalidate() - Invalidate sleep and wake TCSes.
 * @drv: The RSC controller.
 * @ch:  Channel number
 *
 * The caller must ensure that no other RPMH actions are happening when thi]s
 * function is called, since otherwise the device may immediately become
 * used again even before this function exits.
 */
void rpmh_rsc_invalidate(struct rsc_drv *drv, int ch)
{
	tcs_invalidate(drv, SLEEP_TCS, ch);
	tcs_invalidate(drv, WAKE_TCS, ch);
}

/**
 * get_tcs_for_msg() - Get the tcs_group used to send the given message.
 * @drv: The RSC controller.
 * @msg: The message we want to send.
 *
 * This is normally pretty straightforward except if we are trying to send
 * an ACTIVE_ONLY message but don't have any active_only TCSes.
 *
 * Return: A pointer to a tcs_group or an ERR_PTR.
 */
static struct tcs_group *get_tcs_for_msg(struct rsc_drv *drv,
					 enum rpmh_state state,
					 int ch)
{
	int type;
	struct tcs_group *tcs;

	switch (state) {
	case RPMH_ACTIVE_ONLY_STATE:
		type = ACTIVE_TCS;
		break;
	case RPMH_WAKE_ONLY_STATE:
		type = WAKE_TCS;
		break;
	case RPMH_SLEEP_STATE:
		type = SLEEP_TCS;
		break;
	default:
		return ERR_PTR(-EINVAL);
	}

	/*
	 * If we are making an active request on a RSC that does not have a
	 * dedicated TCS for active state use, then re-purpose a wake TCS to
	 * send active votes. This is safe because we ensure any active-only
	 * transfers have finished before we use it (maybe by running from
	 * the last CPU in PM code).
	 */
	tcs = &drv->ch[ch].tcs[type];
	if (state == RPMH_ACTIVE_ONLY_STATE && !tcs->num_tcs)
		tcs = &drv->ch[ch].tcs[WAKE_TCS];

	return tcs;
}

/**
 * get_req_from_tcs() - Get a stashed request that was xfering on the given TCS.
 * @drv:    The RSC controller.
 * @tcs_id: The global ID of this TCS.
 *
 * For ACTIVE_ONLY transfers we want to call back into the client when the
 * transfer finishes. To do this we need the "request" that the client
 * originally provided us. This function grabs the request that we stashed
 * when we started the transfer.
 *
 * This only makes sense for ACTIVE_ONLY transfers since those are the only
 * ones we track sending (the only ones we enable interrupts for and the only
 * ones we call back to the client for).
 *
 * Return: The stashed request.
 */
static const struct tcs_request *get_req_from_tcs(struct rsc_drv *drv,
						  int tcs_id,
						  int *ch)
{
	struct tcs_group *tcs;
	int i;

	for (i = 0; i < MAX_CHANNEL; i++) {
		if (!drv->ch[i].initialized)
			continue;

		tcs = get_tcs_for_msg(drv, RPMH_ACTIVE_ONLY_STATE, i);
		if (tcs->mask & BIT(tcs_id)) {
			*ch = i;
			return tcs->req[tcs_id - tcs->offset];
		}
	}

	return NULL;
}

/**
 * __tcs_set_trigger() - Start xfer on a TCS or unset trigger on a borrowed TCS
 * @drv:     The controller.
 * @tcs_id:  The global ID of this TCS.
 * @trigger: If true then untrigger/retrigger. If false then just untrigger.
 *
 * In the normal case we only ever call with "trigger=true" to start a
 * transfer. That will un-trigger/disable the TCS from the last transfer
 * then trigger/enable for this transfer.
 *
 * If we borrowed a wake TCS for an active-only transfer we'll also call
 * this function with "trigger=false" to just do the un-trigger/disable
 * before using the TCS for wake purposes again.
 *
 * Note that the AP is only in charge of triggering active-only transfers.
 * The AP never triggers sleep/wake values using this function.
 */
static void __tcs_set_trigger(struct rsc_drv *drv, int tcs_id, bool trigger)
{
	u32 enable;

	/*
	 * HW req: Clear the DRV_CONTROL and enable TCS again
	 * While clearing ensure that the AMC mode trigger is cleared
	 * and then the mode enable is cleared.
	 */
	enable = read_tcs_reg(drv, drv->regs[RSC_DRV_CONTROL], tcs_id);
	enable &= ~TCS_AMC_MODE_TRIGGER;
	write_tcs_reg_sync(drv, drv->regs[RSC_DRV_CONTROL], tcs_id, enable);
	enable &= ~TCS_AMC_MODE_ENABLE;
	write_tcs_reg_sync(drv, drv->regs[RSC_DRV_CONTROL], tcs_id, enable);

	if (trigger) {
		/* Enable the AMC mode on the TCS and then trigger the TCS */
		enable = TCS_AMC_MODE_ENABLE;
		write_tcs_reg_sync(drv, drv->regs[RSC_DRV_CONTROL], tcs_id, enable);
		enable |= TCS_AMC_MODE_TRIGGER;
		write_tcs_reg(drv, drv->regs[RSC_DRV_CONTROL], tcs_id, enable);
	}
}

/**
 * enable_tcs_irq() - Enable or disable interrupts on the given TCS.
 * @drv:     The controller.
 * @tcs_id:  The global ID of this TCS.
 * @enable:  If true then enable; if false then disable
 *
 * We only ever call this when we borrow a wake TCS for an active-only
 * transfer. For active-only TCSes interrupts are always left enabled.
 */
static void enable_tcs_irq(struct rsc_drv *drv, int tcs_id, bool enable)
{
	u32 data;

	data = readl_relaxed(drv->tcs_base + drv->regs[RSC_DRV_IRQ_ENABLE]);
	if (enable)
		data |= BIT(tcs_id);
	else
		data &= ~BIT(tcs_id);
	writel_relaxed(data, drv->tcs_base + drv->regs[RSC_DRV_IRQ_ENABLE]);
}

/**
 * tcs_tx_done() - TX Done interrupt handler.
 * @irq: The IRQ number (ignored).
 * @p:   Pointer to "struct rsc_drv".
 *
 * Called for ACTIVE_ONLY transfers (those are the only ones we enable the
 * IRQ for) when a transfer is done.
 *
 * Return: IRQ_HANDLED
 */
static irqreturn_t tcs_tx_done(int irq, void *p)
{
	struct rsc_drv *drv = p;
	int i, ch;
	unsigned long irq_status;
	const struct tcs_request *req;

	irq_status = readl_relaxed(drv->tcs_base + drv->regs[RSC_DRV_IRQ_STATUS]);

	for_each_set_bit(i, &irq_status, BITS_PER_TYPE(u32)) {
		req = get_req_from_tcs(drv, i, &ch);
		if (WARN_ON(!req))
			goto skip;

		trace_rpmh_tx_done(drv, i, req);
		ipc_log_string(drv->ipc_log_ctx, "IRQ response: m=%d", i);

		/*
		 * If wake tcs was re-purposed for sending active
		 * votes, clear AMC trigger & enable modes and
		 * disable interrupt for this TCS
		 */
		if (!drv->ch[ch].tcs[ACTIVE_TCS].num_tcs)
			__tcs_set_trigger(drv, i, false);
skip:
		/* Reclaim the TCS */

		write_tcs_reg(drv, drv->regs[RSC_DRV_CMD_ENABLE], i, 0);
		write_tcs_reg(drv, drv->regs[RSC_DRV_CMD_WAIT_FOR_CMPL], i, 0);
		writel_relaxed(BIT(i), drv->tcs_base + drv->regs[RSC_DRV_IRQ_CLEAR]);
		spin_lock(&drv->lock);
		clear_bit(i, drv->tcs_in_use);
		/*
		 * Disable interrupt for WAKE TCS to avoid being
		 * spammed with interrupts coming when the solver
		 * sends its wake votes.
		 */
		if (!drv->ch[ch].tcs[ACTIVE_TCS].num_tcs)
			enable_tcs_irq(drv, i, false);
		spin_unlock(&drv->lock);
		wake_up(&drv->tcs_wait);
		if (req)
			rpmh_tx_done(req);
	}

	return IRQ_HANDLED;
}

/**
 * __tcs_buffer_write() - Write to TCS hardware from a request; don't trigger.
 * @drv:    The controller.
 * @tcs_id: The global ID of this TCS.
 * @cmd_id: The index within the TCS to start writing.
 * @msg:    The message we want to send, which will contain several addr/data
 *          pairs to program (but few enough that they all fit in one TCS).
 *
 * This is used for all types of transfers (active, sleep, and wake).
 */
static void __tcs_buffer_write(struct rsc_drv *drv, int tcs_id, int cmd_id,
			       const struct tcs_request *msg)
{
	u32 msgid;
	u32 cmd_msgid = CMD_MSGID_LEN | CMD_MSGID_WRITE;
	u32 cmd_enable = 0;
	u32 cmd_complete;
	struct tcs_cmd *cmd;
	int i, j;

	cmd_msgid |= msg->wait_for_compl ? CMD_MSGID_RESP_REQ : 0;
	cmd_complete = read_tcs_reg(drv, drv->regs[RSC_DRV_CMD_WAIT_FOR_CMPL], tcs_id);

	for (i = 0, j = cmd_id; i < msg->num_cmds; i++, j++) {
		cmd = &msg->cmds[i];
		cmd_enable |= BIT(j);
		cmd_complete |= cmd->wait << j;
		msgid = cmd_msgid;
		msgid |= cmd->wait ? CMD_MSGID_RESP_REQ : 0;

		write_tcs_cmd(drv, drv->regs[RSC_DRV_CMD_MSGID], tcs_id, j, msgid);
		write_tcs_cmd(drv, drv->regs[RSC_DRV_CMD_ADDR], tcs_id, j, cmd->addr);
		write_tcs_cmd(drv, drv->regs[RSC_DRV_CMD_DATA], tcs_id, j, cmd->data);
		trace_rpmh_send_msg(drv, tcs_id, j, msgid, cmd);
		ipc_log_string(drv->ipc_log_ctx,
			       "TCS write: m=%d n=%d msgid=%#x addr=%#x data=%#x wait=%d",
			       tcs_id, j, msgid, cmd->addr,
			       cmd->data, cmd->wait);
	}

	write_tcs_reg(drv, drv->regs[RSC_DRV_CMD_WAIT_FOR_CMPL], tcs_id, cmd_complete);
	cmd_enable |= read_tcs_reg(drv, drv->regs[RSC_DRV_CMD_ENABLE], tcs_id);
	write_tcs_reg(drv, drv->regs[RSC_DRV_CMD_ENABLE], tcs_id, cmd_enable);
}

/**
 * check_for_req_inflight() - Look to see if conflicting cmds are in flight.
 * @drv: The controller.
 * @tcs: A pointer to the tcs_group used for ACTIVE_ONLY transfers.
 * @msg: The message we want to send, which will contain several addr/data
 *       pairs to program (but few enough that they all fit in one TCS).
 *
 * This will walk through the TCSes in the group and check if any of them
 * appear to be sending to addresses referenced in the message. If it finds
 * one it'll return -EBUSY.
 *
 * Only for use for active-only transfers.
 *
 * Must be called with the drv->lock held since that protects tcs_in_use.
 *
 * Return: 0 if nothing in flight or -EBUSY if we should try again later.
 *         The caller must re-enable interrupts between tries since that's
 *         the only way tcs_in_use will ever be updated and the only way
 *         RSC_DRV_CMD_ENABLE will ever be cleared.
 */
static int check_for_req_inflight(struct rsc_drv *drv, struct tcs_group *tcs,
				  const struct tcs_request *msg)
{
	unsigned long curr_enabled;
	u32 addr;
	int j, k;
	int i = tcs->offset;
	unsigned long accl;

	for_each_set_bit_from(i, drv->tcs_in_use, tcs->offset + tcs->num_tcs) {
		curr_enabled = read_tcs_reg(drv, drv->regs[RSC_DRV_CMD_ENABLE], i);

		for_each_set_bit(j, &curr_enabled, tcs->ncpt) {
			addr = read_tcs_cmd(drv, drv->regs[RSC_DRV_CMD_ADDR], i, j);
			for (k = 0; k < msg->num_cmds; k++) {
<<<<<<< HEAD
				if (cmd_db_match_resource_addr(msg->cmds[k].addr, addr))
=======
			/*
			 * Each RPMh VREG accelerator resource has 3 or 4 contiguous 4-byte
			 * aligned addresses associated with it. Ignore the offset to check
			 * for in-flight VREG requests.
			 */
				accl = ACCL_TYPE(msg->cmds[k].addr);
				if (accl == HW_ACCL_VREG &&
				    VREG_ADDR(addr) == VREG_ADDR(msg->cmds[k].addr))
					return -EBUSY;
				else if (addr == msg->cmds[k].addr)
>>>>>>> 7cf8e36f
					return -EBUSY;
			}
		}
	}

	return 0;
}

/**
 * find_free_tcs() - Find free tcs in the given tcs_group; only for active.
 * @tcs: A pointer to the active-only tcs_group (or the wake tcs_group if
 *       we borrowed it because there are zero active-only ones).
 *
 * Must be called with the drv->lock held since that protects tcs_in_use.
 *
 * Return: The first tcs that's free or -EBUSY if all in use.
 */
static int find_free_tcs(struct tcs_group *tcs)
{
	const struct rsc_drv *drv = tcs->drv;
	unsigned long i;
	unsigned long max = tcs->offset + tcs->num_tcs;
	int timeout = 100;

	i = find_next_zero_bit(drv->tcs_in_use, max, tcs->offset);
	if (i >= max)
		return -EBUSY;

	while (timeout) {
		if (read_tcs_reg(drv, drv->regs[RSC_DRV_STATUS], i))
			break;
		timeout--;
		udelay(1);
	}

	if (!timeout)
		return -EBUSY;

	return i;
}

/**
 * claim_tcs_for_req() - Claim a tcs in the given tcs_group; only for active.
 * @drv: The controller.
 * @tcs: The tcs_group used for ACTIVE_ONLY transfers.
 * @msg: The data to be sent.
 *
 * Claims a tcs in the given tcs_group while making sure that no existing cmd
 * is in flight that would conflict with the one in @msg.
 *
 * Context: Must be called with the drv->lock held since that protects
 * tcs_in_use.
 *
 * Return: The id of the claimed tcs or -EBUSY if a matching msg is in flight
 * or the tcs_group is full.
 */
static int claim_tcs_for_req(struct rsc_drv *drv, struct tcs_group *tcs,
			     const struct tcs_request *msg)
{
	int ret;

	/*
	 * The h/w does not like if we send a request to the same address,
	 * when one is already in-flight or being processed.
	 */
	ret = check_for_req_inflight(drv, tcs, msg);
	if (ret)
		return ret;

	return find_free_tcs(tcs);
}

/**
 * rpmh_rsc_send_data() - Write / trigger active-only message.
 * @drv: The controller.
 * @msg: The data to be sent.
 * @ch:  Channel number
 *
 * NOTES:
 * - This is only used for "ACTIVE_ONLY" since the limitations of this
 *   function don't make sense for sleep/wake cases.
 * - To do the transfer, we will grab a whole TCS for ourselves--we don't
 *   try to share. If there are none available we'll wait indefinitely
 *   for a free one.
 * - This function will not wait for the commands to be finished, only for
 *   data to be programmed into the RPMh. See rpmh_tx_done() which will
 *   be called when the transfer is fully complete.
 * - This function must be called with interrupts enabled. If the hardware
 *   is busy doing someone else's transfer we need that transfer to fully
 *   finish so that we can have the hardware, and to fully finish it needs
 *   the interrupt handler to run. If the interrupts is set to run on the
 *   active CPU this can never happen if interrupts are disabled.
 *
 * Return: 0 on success, -EINVAL on error.
 */
int rpmh_rsc_send_data(struct rsc_drv *drv, const struct tcs_request *msg, int ch)
{
	struct tcs_group *tcs;
	int tcs_id;

	might_sleep();

	tcs = get_tcs_for_msg(drv, msg->state, ch);
	if (IS_ERR(tcs))
		return PTR_ERR(tcs);

	spin_lock_irq(&drv->lock);

	/* Controller is busy in 'solver' mode */
	if (drv->in_solver_mode) {
		spin_unlock_irqrestore(&drv->lock, flags);
		return -EBUSY;
	}

	/* Wait forever for a free tcs. It better be there eventually! */
	wait_event_lock_irq(drv->tcs_wait,
			    (tcs_id = claim_tcs_for_req(drv, tcs, msg)) >= 0,
			    drv->lock);

	tcs->req[tcs_id - tcs->offset] = msg;
	set_bit(tcs_id, drv->tcs_in_use);

	/*
	 * Clear previously programmed ACTIVE/WAKE commands in selected
	 * repurposed TCS to avoid triggering them. tcs->slots will be
	 * cleaned from rpmh_flush() by invoking rpmh_rsc_invalidate()
	 */
	write_tcs_reg_sync(drv, drv->regs[RSC_DRV_CMD_ENABLE], tcs_id, 0);
	write_tcs_reg_sync(drv, drv->regs[RSC_DRV_CMD_WAIT_FOR_CMPL], tcs_id, 0);

	if (msg->wait_for_compl || (msg->state == RPMH_ACTIVE_ONLY_STATE &&
	    tcs->type != ACTIVE_TCS))
		enable_tcs_irq(drv, tcs_id, true);
<<<<<<< HEAD
	}
	spin_unlock_irq(&drv->lock);
=======
	else
		enable_tcs_irq(drv, tcs_id, false);
>>>>>>> 7cf8e36f

	/*
	 * These two can be done after the lock is released because:
	 * - We marked "tcs_in_use" under lock.
	 * - Once "tcs_in_use" has been marked nobody else could be writing
	 *   to these registers until the interrupt goes off.
	 * - The interrupt can't go off until we trigger w/ the last line
	 *   of __tcs_set_trigger() below.
	 */
	__tcs_buffer_write(drv, tcs_id, 0, msg);
	__tcs_set_trigger(drv, tcs_id, true);
	ipc_log_string(drv->ipc_log_ctx, "TCS trigger: m=%d wait_for_compl=%u",
		       tcs_id, msg->wait_for_compl);

	if (!msg->wait_for_compl)
		clear_bit(tcs_id, drv->tcs_in_use);

	spin_unlock_irqrestore(&drv->lock, flags);

	if (!msg->wait_for_compl)
		wake_up(&drv->tcs_wait);

	return 0;
}

/**
 * find_slots() - Find a place to write the given message.
 * @tcs:    The tcs group to search.
 * @msg:    The message we want to find room for.
 * @tcs_id: If we return 0 from the function, we return the global ID of the
 *          TCS to write to here.
 * @cmd_id: If we return 0 from the function, we return the index of
 *          the command array of the returned TCS where the client should
 *          start writing the message.
 *
 * Only for use on sleep/wake TCSes since those are the only ones we maintain
 * tcs->slots for.
 *
 * Return: -ENOMEM if there was no room, else 0.
 */
static int find_slots(struct tcs_group *tcs, const struct tcs_request *msg,
		      int *tcs_id, int *cmd_id)
{
	int slot, offset;
	int i = 0;

	/* Do over, until we can fit the full payload in a single TCS */
	do {
		slot = bitmap_find_next_zero_area(tcs->slots,
						  tcs->ncpt * tcs->num_tcs,
						  i, msg->num_cmds, 0);
		if (slot >= tcs->num_tcs * tcs->ncpt)
			return -ENOMEM;
		i += tcs->ncpt;
	} while (slot + msg->num_cmds - 1 >= i);

	bitmap_set(tcs->slots, slot, msg->num_cmds);

	offset = slot / tcs->ncpt;
	*tcs_id = offset + tcs->offset;
	*cmd_id = slot % tcs->ncpt;

	return 0;
}

/**
 * rpmh_rsc_write_ctrl_data() - Write request to controller but don't trigger.
 * @drv: The controller.
 * @msg: The data to be written to the controller.
 * @ch:  Channel number
 *
 * This should only be called for sleep/wake state, never active-only
 * state.
 *
 * The caller must ensure that no other RPMH actions are happening and the
 * controller is idle when this function is called since it runs lockless.
 *
 * Return: 0 if no error; else -error.
 */
int rpmh_rsc_write_ctrl_data(struct rsc_drv *drv, const struct tcs_request *msg, int ch)
{
	struct tcs_group *tcs;
	int tcs_id = 0, cmd_id = 0;
	int ret;

	if (!msg->num_cmds) {
		ipc_log_string(drv->ipc_log_ctx, "Empty num_cmds, returning");
		return 0;
	}

	tcs = get_tcs_for_msg(drv, msg->state, ch);
	if (IS_ERR(tcs))
		return PTR_ERR(tcs);

	/* find the TCS id and the command in the TCS to write to */
	ret = find_slots(tcs, msg, &tcs_id, &cmd_id);
	if (!ret)
		__tcs_buffer_write(drv, tcs_id, cmd_id, msg);

	return ret;
}

static struct tcs_group *get_tcs_from_index(struct rsc_drv *drv, int tcs_id)
{
	unsigned int i, j;

	for (i = 0; i < TCS_TYPE_NR; i++) {
		for (j = 0; j < MAX_CHANNEL; j++) {
			if (!drv->ch[j].initialized)
				continue;

			if (drv->ch[j].tcs[i].mask & BIT(tcs_id))
				return &drv->ch[j].tcs[i];
		}
	}

	return NULL;
}

static void print_tcs_info(struct rsc_drv *drv, int tcs_id, unsigned long *accl,
			   bool *aoss_irq_sts)
{
	int ch = 0;
	struct tcs_group *tcs_grp = get_tcs_from_index(drv, tcs_id);
	const struct tcs_request *req = get_req_from_tcs(drv, tcs_id, &ch);
	unsigned long cmds_enabled;
	u32 addr, data, msgid, sts, irq_sts;
	bool in_use = test_bit(tcs_id, drv->tcs_in_use);
	int i;

	sts = read_tcs_reg(drv, drv->regs[RSC_DRV_STATUS], tcs_id);
	cmds_enabled = read_tcs_reg(drv, drv->regs[RSC_DRV_CMD_ENABLE], tcs_id);
	if (!cmds_enabled || !tcs_grp)
		return;

	if (!req)
		goto print_tcs_data;

	data = read_tcs_reg(drv, drv->regs[RSC_DRV_CONTROL], tcs_id);
	irq_sts = readl_relaxed(drv->tcs_base + drv->regs[RSC_DRV_IRQ_STATUS]);
	pr_warn("Request: tcs-in-use:%s active_tcs=%s(%d) state=%d wait_for_compl=%u]\n",
		(in_use ? "YES" : "NO"),
		((tcs_grp->type == ACTIVE_TCS) ? "YES" : "NO"),
		tcs_grp->type, req->state, req->wait_for_compl);
	pr_warn("TCS=%d [ctrlr-sts:%s amc-mode:0x%x irq-sts:%s]\n",
		tcs_id, sts ? "IDLE" : "BUSY", data,
		(irq_sts & BIT(tcs_id)) ? "COMPLETED" : "PENDING");

	*aoss_irq_sts = (irq_sts & BIT(tcs_id)) ? true : false;

print_tcs_data:
	for_each_set_bit(i, &cmds_enabled, tcs_grp->ncpt) {
		addr = read_tcs_cmd(drv, drv->regs[RSC_DRV_CMD_ADDR], tcs_id, i);
		data = read_tcs_cmd(drv, drv->regs[RSC_DRV_CMD_DATA], tcs_id, i);
		msgid = read_tcs_cmd(drv, drv->regs[RSC_DRV_CMD_MSGID], tcs_id, i);
		sts = read_tcs_cmd(drv, drv->regs[RSC_DRV_CMD_STATUS], tcs_id, i);
		pr_warn("\tCMD=%d [addr=0x%x data=0x%x hdr=0x%x sts=0x%x enabled=1]\n",
			i, addr, data, msgid, sts);
		if (!(sts & CMD_STATUS_ISSUED))
			continue;
		if (!(sts & CMD_STATUS_COMPL))
			*accl |= BIT(ACCL_TYPE(addr));
	}
}

void rpmh_rsc_debug_channel_busy(struct rsc_drv *drv)
{
	u32 event_sts, ctrl_sts;
	u32 chn_update, chn_busy, chn_en;
	u32 seq_busy, seq_pc;

	pr_err("RSC:%s\n", drv->name);

	event_sts = readl_relaxed(drv->base + drv->regs[RSC_DRV_CHN_TCS_COMPLETE]);
	ctrl_sts = readl_relaxed(drv->base + drv->regs[RSC_DRV_CHN_TCS_TRIGGER]);
	chn_update = readl_relaxed(drv->base + drv->regs[RSC_DRV_CHN_UPDATE]);
	chn_busy = readl_relaxed(drv->base + drv->regs[RSC_DRV_CHN_BUSY]);
	chn_en = readl_relaxed(drv->base + drv->regs[RSC_DRV_CHN_EN]);
	seq_busy = readl_relaxed(drv->base + drv->regs[RSC_DRV_CHN_SEQ_BUSY]);
	seq_pc = readl_relaxed(drv->base + drv->regs[RSC_DRV_CHN_SEQ_PC]);

	pr_err("event sts: 0x%x ctrl_sts: 0x%x\n", event_sts, ctrl_sts);
	pr_err("chn_update: 0x%x chn_busy: 0x%x chn_en: 0x%x\n", chn_update, chn_busy, chn_en);
	pr_err("seq_busy: 0x%x seq_pc: 0x%x\n", seq_busy, seq_pc);

	crm_dump_regs("cam_crm");
	crm_dump_drv_regs("cam_crm", drv->id);
}

void rpmh_rsc_debug(struct rsc_drv *drv, struct completion *compl)
{
	struct irq_data *rsc_irq_data = irq_get_irq_data(drv->irq);
	bool gic_irq_sts, aoss_irq_sts = false;
	int i;
	int busy = 0;
	unsigned long accl = 0;
	char str[20] = "";

	pr_warn("RSC:%s\n", drv->name);

	for (i = 0; i < drv->num_tcs; i++) {
		if (!test_bit(i, drv->tcs_in_use))
			continue;
		busy++;
		print_tcs_info(drv, i, &accl, &aoss_irq_sts);
	}

	if (!rsc_irq_data) {
		pr_err("No IRQ data for RSC:%s\n", drv->name);
		return;
	}

	irq_get_irqchip_state(drv->irq, IRQCHIP_STATE_PENDING, &gic_irq_sts);
	pr_warn("HW IRQ %lu is %s at GIC\n", rsc_irq_data->hwirq,
		gic_irq_sts ? "PENDING" : "NOT PENDING");
	pr_warn("Completion is %s to finish\n",
		completion_done(compl) ? "PENDING" : "NOT PENDING");

	for_each_set_bit(i, &accl, ARRAY_SIZE(accl_str)) {
		strlcat(str, accl_str[i], sizeof(str));
		strlcat(str, " ", sizeof(str));
	}

	if ((busy && !gic_irq_sts) || !aoss_irq_sts)
		pr_warn("ERROR:Accelerator(s) { %s } at AOSS did not respond\n",
			str);
	else if (gic_irq_sts)
		pr_warn("ERROR:Possible lockup in Linux\n");

	/* Show fast path status, if the TCS is busy */
	for (i = 0; i < MAX_CHANNEL; i++) {
		if (!drv->ch[i].initialized)
			continue;

		/* Show fast path status, if the TCS is busy */
		if (drv->ch[i].tcs[FAST_PATH_TCS].num_tcs) {
			int tcs_id = drv->ch[i].tcs[FAST_PATH_TCS].offset;
			bool sts = read_tcs_reg(drv,
						drv->regs[RSC_DRV_STATUS],
						tcs_id);

			if (!sts) {
				pr_err("Fast-path TCS information:\n");
				print_tcs_info(drv, tcs_id, &accl, &aoss_irq_sts);
			}
		}
	}

	/*
	 * The TCS(s) are busy waiting, we have no way to recover from this.
	 * If this debug function is called, we assume it's because timeout
	 * has happened.
	 * Crash and report.
	 */
	BUG_ON(busy);
}

/**
 * rpmh_rsc_ctrlr_is_busy() - Check if any of the AMCs are busy.
 * @drv: The controller
 *
 * Checks if any of the AMCs are busy in handling ACTIVE sets.
 * This is called from the last cpu powering down before flushing
 * SLEEP and WAKE sets. If AMCs are busy, controller can not enter
 * power collapse, so deny from the last cpu's pm notification.
 *
 * Context: Must be called with the drv->lock held.
 *
 * Return:
 * * False		- AMCs are idle
 * * True		- AMCs are busy
 */
static bool rpmh_rsc_ctrlr_is_busy(struct rsc_drv *drv)
{
	int i;
	struct tcs_group *tcs;
	unsigned long set;
	unsigned long max;

	for (i = 0; i < MAX_CHANNEL; i++) {
		if (!drv->ch[i].initialized)
			continue;

		tcs = &drv->ch[i].tcs[ACTIVE_TCS];
		/*
		 * If we made an active request on a RSC that does not have a
		 * dedicated TCS for active state use, then re-purposed wake TCSes
		 * should be checked for not busy, because we used wake TCSes for
		 * active requests in this case.
		 */
		if (!tcs->num_tcs)
			tcs = &drv->ch[i].tcs[WAKE_TCS];

		max = tcs->offset + tcs->num_tcs;
		set = find_next_bit(drv->tcs_in_use, max, tcs->offset);
		if (set < max)
			return true;

		/* Check if there is pending fastpath transaction */
		tcs = &drv->ch[i].tcs[FAST_PATH_TCS];
		if (tcs->num_tcs &&
		    !read_tcs_reg(drv, drv->regs[RSC_DRV_STATUS], tcs->offset))
			return true;
	}

	return false;
}

/**
 * rpmh_rsc_cpu_pm_callback() - Check if any of the AMCs are busy.
 * @nfb:    Pointer to the notifier block in struct rsc_drv.
 * @action: CPU_PM_ENTER, CPU_PM_ENTER_FAILED, or CPU_PM_EXIT.
 * @v:      Unused
 *
 * This function is given to cpu_pm_register_notifier so we can be informed
 * about when CPUs go down. When all CPUs go down we know no more active
 * transfers will be started so we write sleep/wake sets. This function gets
 * called from cpuidle code paths and also at system suspend time.
 *
 * If its last CPU going down and AMCs are not busy then writes cached sleep
 * and wake messages to TCSes. The firmware then takes care of triggering
 * them when entering deepest low power modes.
 *
 * Return: See cpu_pm_register_notifier()
 */
static int rpmh_rsc_cpu_pm_callback(struct notifier_block *nfb,
				    unsigned long action, void *v)
{
	struct rsc_drv *drv = container_of(nfb, struct rsc_drv, rsc_pm);
	int ret = NOTIFY_OK;
	int cpus_in_pm, ch;

	switch (action) {
	case CPU_PM_ENTER:
		cpus_in_pm = atomic_inc_return(&drv->cpus_in_pm);
		/*
		 * NOTE: comments for num_online_cpus() point out that it's
		 * only a snapshot so we need to be careful. It should be OK
		 * for us to use, though.  It's important for us not to miss
		 * if we're the last CPU going down so it would only be a
		 * problem if a CPU went offline right after we did the check
		 * AND that CPU was not idle AND that CPU was the last non-idle
		 * CPU. That can't happen. CPUs would have to come out of idle
		 * before the CPU could go offline.
		 */
		if (cpus_in_pm < num_online_cpus())
			return NOTIFY_OK;
		break;
	case CPU_PM_ENTER_FAILED:
	case CPU_PM_EXIT:
		atomic_dec(&drv->cpus_in_pm);
		return NOTIFY_OK;
	default:
		return NOTIFY_DONE;
	}

	/*
	 * It's likely we're on the last CPU. Grab the drv->lock and write
	 * out the sleep/wake commands to RPMH hardware. Grabbing the lock
	 * means that if we race with another CPU coming up we are still
	 * guaranteed to be safe. If another CPU came up just after we checked
	 * and has grabbed the lock or started an active transfer then we'll
	 * notice we're busy and abort. If another CPU comes up after we start
	 * flushing it will be blocked from starting an active transfer until
	 * we're done flushing. If another CPU starts an active transfer after
	 * we release the lock we're still OK because we're no longer the last
	 * CPU.
	 */
	if (spin_trylock(&drv->lock)) {
		ch = rpmh_rsc_get_channel(drv);
		if (ch < 0 || rpmh_rsc_ctrlr_is_busy(drv) || rpmh_flush(&drv->client, ch))
			ret = NOTIFY_BAD;
		spin_unlock(&drv->lock);
	} else {
		/* Another CPU must be up */
		return NOTIFY_OK;
	}

	if (ret == NOTIFY_BAD) {
		/* Double-check if we're here because someone else is up */
		if (cpus_in_pm < num_online_cpus())
			ret = NOTIFY_OK;
		else
			/* We won't be called w/ CPU_PM_ENTER_FAILED */
			atomic_dec(&drv->cpus_in_pm);
	}

	return ret;
}

/**
 * rpmh_rsc_mode_solver_set() - Enable/disable solver mode.
 * @drv:     The controller.
 * @enable:  Boolean state to be set - true/false
 *
 * Return:
 * * 0			- success
 * * -EBUSY		- AMCs are busy
 */
int rpmh_rsc_mode_solver_set(struct rsc_drv *drv, bool enable)
{
	int ret = -EBUSY;

	if (spin_trylock(&drv->lock)) {
		if (!enable || !rpmh_rsc_ctrlr_is_busy(drv)) {
			drv->in_solver_mode = enable;
			trace_rpmh_solver_set(drv, enable);
			ipc_log_string(drv->ipc_log_ctx,
				       "solver mode set: %d", enable);
			ret = 0;
		}
		spin_unlock(&drv->lock);
	}

	return ret;
}

int rpmh_rsc_is_tcs_completed(struct rsc_drv *drv, int ch)
{
	u32 sts;
	int retry = 10, ret = 0;

	do {
		sts = readl_relaxed(drv->base + drv->regs[RSC_DRV_CHN_TCS_COMPLETE]);

		if (ch == 0)
			sts &= CH0_WAKE_TCS_STATUS;
		else
			sts &= CH1_WAKE_TCS_STATUS;

		retry--;
		/*
		 * Wait till all the WAKE votes of the new channel are
		 * applied during channel switch.
		 * Maximum delay of 100 usec.
		 */
		if (!sts)
			udelay(10);
	} while (!sts && retry);

	if (!retry) {
		ret = -EBUSY;
		goto exit;
	}

	writel_relaxed(CH_CLEAR_STATUS,
		       drv->base + drv->regs[RSC_DRV_CHN_TCS_COMPLETE]);

exit:
	trace_rpmh_switch_channel(drv, ch, ret);
	ipc_log_string(drv->ipc_log_ctx, "channel switched to: %d ret: %d", ch, ret);
	return 0;
}

/**
 * rpmh_rsc_switch_channel() - Switch to the channel
 * @drv:     The controller.
 * @ch:      The channel number to switch to.
 *
 * NOTE: Caller should ensure serialization before making this call.
 * Return:
 * * 0			- success
 * * -Error             - Error code
 */
int rpmh_rsc_switch_channel(struct rsc_drv *drv, int ch)
{
	writel_relaxed(BIT(ch), drv->base + drv->regs[RSC_DRV_CHN_UPDATE]);
	return rpmh_rsc_is_tcs_completed(drv, ch);
}

/**
 * rpmh_rsc_drv_enable() - Enable the DRV and trigger Wake vote
 * @drv:     The controller.
 *
 * NOTE: Caller should ensure serialization before making this call.
 * Return:
 * * 0			- success
 * * -Error             - Error code
 */
int rpmh_rsc_drv_enable(struct rsc_drv *drv, bool enable)
{
	int ret = 0, ch;
	u32 chn_en;

	spin_lock(&drv->lock);

	chn_en = readl_relaxed(drv->base + drv->regs[RSC_DRV_CHN_EN]);
	if (chn_en == enable) {
		ret = -EINVAL;
		goto exit;
	}

	if (enable) {
		/* Start with channel 0 */
		ch = 0;

		ret = rpmh_flush(&drv->client, ch);
		if (ret)
			goto exit;

		writel_relaxed(enable, drv->base + drv->regs[RSC_DRV_CHN_EN]);

		ret = rpmh_rsc_switch_channel(drv, ch);
		if (ret)
			goto exit;
	} else {
		/* Select unused channel */
		ch = rpmh_rsc_get_channel(drv);
		if (ch < 0)
			goto exit;

		ret = rpmh_flush(&drv->client, ch);
		if (ret)
			goto exit;

		ret = rpmh_rsc_switch_channel(drv, ch);
		if (ret)
			goto exit;

		writel_relaxed(0, drv->base + drv->regs[RSC_DRV_CHN_UPDATE]);
		writel_relaxed(enable, drv->base + drv->regs[RSC_DRV_CHN_EN]);
	}
exit:
	spin_unlock(&drv->lock);
	trace_rpmh_drv_enable(drv, enable, ret);
	ipc_log_string(drv->ipc_log_ctx, "drv enable: %d ret: %d", enable, ret);
	return ret;
}

/**
 * rpmh_rsc_init_fast_path() - Initialize the fast-path TCS contents
 * @drv:    The controller.
 * @msg:    The TCS request to populate.
 * @ch:     Channel number
 *
 * Return:
 * * 0			- success
 * * -ENODEV            - no fast-path TCS available
 */
int rpmh_rsc_init_fast_path(struct rsc_drv *drv, const struct tcs_request *msg, int ch)
{
	int tcs_id;

	if (!drv->ch[ch].tcs[FAST_PATH_TCS].num_tcs)
		return -ENODEV;

	tcs_id = drv->ch[ch].tcs[FAST_PATH_TCS].offset;

	/* We won't use the AMC IRQ to confirm if the TCS is free */
	enable_tcs_irq(drv, tcs_id, false);

	__tcs_buffer_write(drv, tcs_id, 0, msg);

	return 0;
}

/**
 * rpmh_rsc_update_fast_path() - Update the fast-path TCS data and trigger
 * @drv:     The controller.
 * @msg:     The TCS request data to be updated.
 * @mask:    The update mask for elements in @msg to be sent
 * @ch:      Channel number
 *
 * NOTE: Caller should ensure serialization before making this call.
 * Return:
 * * 0			- success
 * * -ENODEV            - no fast-path TCS available
 */
int rpmh_rsc_update_fast_path(struct rsc_drv *drv,
			      const struct tcs_request *msg,
			      u32 mask, int ch)
{
	int i;
	u32 sts;
	int tcs_id;
	struct tcs_cmd *cmd;
	int retry = 5;

	if (!drv->ch[ch].tcs[FAST_PATH_TCS].num_tcs)
		return -ENODEV;

	tcs_id = drv->ch[ch].tcs[FAST_PATH_TCS].offset;

	/* Ensure the TCS is free before writing to the TCS */
	do {
		sts = read_tcs_reg(drv, drv->regs[RSC_DRV_STATUS], tcs_id);
		if (!sts) {
			retry--;
			/* Report and bail, if it took too many attempts */
			if (!retry) {
				pr_err("Fast-path TCS is too busy\n");
				return -EBUSY;
			}
			udelay(1);
		}
	} while (!sts);

	/*
	 * We only update the data, everything else remains the same.
	 * The number of commands and the addresses do not change with
	 * updates.
	 */
	for (i = 0; i < msg->num_cmds; i++) {
		if (!(mask & BIT(i)))
			continue;
		cmd = &msg->cmds[i];
		write_tcs_cmd(drv, drv->regs[RSC_DRV_CMD_DATA], tcs_id, i, cmd->data);
	}

	/* Trigger the TCS to send the request */
	__tcs_set_trigger(drv, tcs_id, true);

	return 0;
}

static int rpmh_rsc_poweroff_noirq(struct device *dev)
{
	return 0;
}

static void rpmh_rsc_tcs_irq_enable(struct rsc_drv *drv)
{
	u32 tcs_mask;
	int ch;

	for (ch = 0; ch < MAX_CHANNEL; ch++) {
		if (!drv->ch[ch].initialized)
			continue;

		tcs_mask = readl_relaxed(drv->tcs_base + drv->regs[RSC_DRV_IRQ_ENABLE]);
		tcs_mask |= drv->ch[ch].tcs[ACTIVE_TCS].mask;
		writel_relaxed(tcs_mask, drv->tcs_base + drv->regs[RSC_DRV_IRQ_ENABLE]);
	}
}

static int rpmh_rsc_restore_noirq(struct device *dev)
{
	struct rsc_drv_top *rsc_top = dev_get_drvdata(dev);
	int i;

	for (i = 0; i < rsc_top->drv_count; i++) {
		if (rsc_top->drv[i].initialized)
			rpmh_rsc_tcs_irq_enable(&rsc_top->drv[i]);
	}

	return 0;
}

static struct rsc_drv_top *rpmh_rsc_get_top_device(const char *name)
{
	struct rsc_drv_top *rsc_top;
	bool rsc_dev_present = false;

	list_for_each_entry(rsc_top, &rpmh_rsc_dev_list, list) {
		if (!strcmp(name, rsc_top->name)) {
			rsc_dev_present = true;
			break;
		}
	}

	if (!rsc_dev_present)
		return ERR_PTR(-ENODEV);

	return rsc_top;
}

const struct device *rpmh_rsc_get_device(const char *name, u32 drv_id)
{
	struct rsc_drv_top *rsc_top = rpmh_rsc_get_top_device(name);
	int i;

	if (IS_ERR(rsc_top) || strcmp(name, "cam_rsc"))
		return ERR_PTR(-ENODEV);

	for (i = 0; i < rsc_top->drv_count; i++) {
		if (i == drv_id && rsc_top->drv[i].initialized)
			return rsc_top->drv[i].dev;
	}

	return ERR_PTR(-ENODEV);
}

static int rpmh_probe_channel_tcs_config(struct device_node *np,
					 struct rsc_drv *drv,
					 u32 max_tcs, u32 ncpt, int ch)
{
	struct tcs_type_config {
		u32 type;
		u32 n;
	} tcs_cfg[TCS_TYPE_NR] = { { 0 } };
	struct tcs_group *tcs;
	struct drv_channel *channel = &drv->ch[ch];
	int i, ret, n, st = 0;
	u32 tcs_mask;

	n = of_property_count_u32_elems(np, "qcom,tcs-config");
	if (n != 2 * TCS_TYPE_NR)
		return -EINVAL;

	for (i = 0; i < TCS_TYPE_NR; i++) {
		ret = of_property_read_u32_index(np, "qcom,tcs-config",
						 i * 2, &tcs_cfg[i].type);
		if (ret)
			return ret;
		if (tcs_cfg[i].type >= TCS_TYPE_NR)
			return -EINVAL;

		ret = of_property_read_u32_index(np, "qcom,tcs-config",
						 i * 2 + 1, &tcs_cfg[i].n);
		if (ret)
			return ret;
		if (tcs_cfg[i].n > MAX_TCS_PER_TYPE)
			return -EINVAL;
	}

	for (i = 0; i < TCS_TYPE_NR; i++) {
		tcs = &channel->tcs[tcs_cfg[i].type];
		if (tcs->drv)
			return -EINVAL;
		tcs->drv = drv;
		tcs->type = tcs_cfg[i].type;
		tcs->num_tcs = tcs_cfg[i].n;
		tcs->ncpt = ncpt;

		if (!tcs->num_tcs || tcs->type == CONTROL_TCS)
			continue;

		if (st + tcs->num_tcs > max_tcs ||
		    st + tcs->num_tcs >= BITS_PER_BYTE * sizeof(tcs->mask))
			return -EINVAL;

		tcs->mask = ((1 << tcs->num_tcs) - 1) << (st + drv->num_tcs);
		tcs->offset = st + drv->num_tcs;
		st += tcs->num_tcs;
	}

	/* Enable the active TCS to send requests immediately */
	tcs_mask = readl_relaxed(drv->tcs_base + drv->regs[RSC_DRV_IRQ_ENABLE]);
	tcs_mask |= drv->ch[ch].tcs[ACTIVE_TCS].mask;
	writel_relaxed(tcs_mask, drv->tcs_base + drv->regs[RSC_DRV_IRQ_ENABLE]);

	channel->drv = drv;
	channel->initialized = true;
	drv->num_tcs += st;

	return 0;
}

static int rpmh_probe_tcs_config(struct rsc_drv *drv)
{
	struct device_node *cn, *np = drv->dev->of_node;
	int ch = 0, ret;
	u32 offset, config;
	u32 max_tcs, ncpt;

	ret = of_property_read_u32(np, "qcom,tcs-offset", &offset);
	if (ret)
		return ret;
	drv->tcs_base = drv->base + offset;

	config = readl_relaxed(drv->base + drv->regs[DRV_PRNT_CHLD_CONFIG]);

	max_tcs = config;
	max_tcs &= DRV_NUM_TCS_MASK << (DRV_NUM_TCS_SHIFT * drv->id);
	max_tcs = max_tcs >> (DRV_NUM_TCS_SHIFT * drv->id);

	ncpt = config & (DRV_NCPT_MASK << DRV_NCPT_SHIFT);
	ncpt = ncpt >> DRV_NCPT_SHIFT;
	for_each_child_of_node(np, cn) {

		if (!of_node_name_eq(cn, "channel"))
			continue;

		ret = rpmh_probe_channel_tcs_config(cn, drv, max_tcs, ncpt, ch);
		if (ret)
			return ret;
		ch++;
	}
	drv->num_channels = ch;

	return 0;
}

static int rpmh_rsc_pd_cb(struct notifier_block *nb,
			  unsigned long action, void *data)
{
	struct rsc_drv *drv = container_of(nb, struct rsc_drv, genpd_nb);
	int ch;

	if (action != GENPD_NOTIFY_PRE_OFF)
		return NOTIFY_OK;

	ch = rpmh_rsc_get_channel(drv);

	/* We don't need to lock as domin on/off are serialized */
	if (ch < 0 || rpmh_rsc_ctrlr_is_busy(drv) || _rpmh_flush(&drv->client, ch))
		return NOTIFY_BAD;

	return NOTIFY_OK;
}

static int rpmh_rsc_pd_attach(struct rsc_drv *drv)
{
	int ret;

	pm_runtime_enable(&drv->pdev->dev);
	ret = dev_pm_domain_attach(&drv->pdev->dev, false);
	if (ret)
		return ret;

	drv->genpd_nb.notifier_call = rpmh_rsc_pd_cb;
	return dev_pm_genpd_add_notifier(&drv->pdev->dev, &drv->genpd_nb);
}

static int rpmh_rsc_probe(struct platform_device *pdev)
{
	struct device_node *np, *dn = pdev->dev.of_node;
	struct rsc_drv *drv;
	struct rsc_drv_top *rsc_top;
	int ret, irq;
	u32 rsc_id, major_ver, minor_ver, solver_config;
	int i, j, drv_count;
	const char *name;

	/*
	 * Even though RPMh doesn't directly use cmd-db, all of its children
	 * do. To avoid adding this check to our children we'll do it now.
	 */
	ret = cmd_db_ready();
	if (ret) {
		if (ret != -EPROBE_DEFER)
			dev_err(&pdev->dev, "Command DB not available (%d)\n",
									ret);
		return ret;
	}

	rpmh_standalone = cmd_db_is_standalone();
	if (rpmh_standalone)
		dev_info(&pdev->dev, "RPMH is running in standalone mode.\n");


	rsc_top = devm_kzalloc(&pdev->dev, sizeof(*rsc_top), GFP_KERNEL);
	if (!rsc_top)
		return -ENOMEM;

	ret = of_property_read_u32(dn, "qcom,drv-count", &drv_count);
	if (ret)
		return ret;

	drv = devm_kcalloc(&pdev->dev, drv_count, sizeof(*drv), GFP_KERNEL);
	if (!drv)
		return -ENOMEM;

	name = of_get_property(dn, "label", NULL);
	if (!name)
		name = dev_name(&pdev->dev);

	rsc_top->drv_count = drv_count;
	rsc_top->drv = drv;
	rsc_top->dev = &pdev->dev;
	scnprintf(rsc_top->name, sizeof(rsc_top->name), "%s", name);

	for_each_child_of_node(dn, np) {
		struct device *drv_dev;

		if (!of_node_name_eq(np, "drv"))
			continue;

		ret = of_property_read_u32(np, "qcom,drv-id", &i);
		if (ret)
			return ret;

		scnprintf(drv[i].name, sizeof(drv[i].name), "%s-drv-%d", name, i);

		drv[i].base = devm_platform_ioremap_resource(pdev, i);
		if (IS_ERR(drv[i].base))
			return PTR_ERR(drv[i].base);

		drv_dev = kzalloc(sizeof(*drv_dev), GFP_KERNEL);
		if (!drv_dev)
			return -ENOMEM;

		drv[i].id = i;
		drv[i].pdev = pdev;
		drv[i].dev = drv_dev;
		drv_dev->parent = &pdev->dev;
		drv_dev->of_node = np;
		dev_set_name(drv_dev, "%s:%pOFn%d", dev_name(drv_dev->parent), np, i);
		ret = device_register(drv_dev);
		if (ret)
			return ret;

		rsc_id = readl_relaxed(drv[i].base + RSC_DRV_ID);
		major_ver = rsc_id & (MAJOR_VER_MASK << MAJOR_VER_SHIFT);
		major_ver >>= MAJOR_VER_SHIFT;
		minor_ver = rsc_id & (MINOR_VER_MASK << MINOR_VER_SHIFT);
		minor_ver >>= MINOR_VER_SHIFT;

		if (major_ver >= 3 && minor_ver >= 0)
			drv[i].regs = rpmh_rsc_reg_offsets_ver_3_0;
		else
			drv[i].regs = rpmh_rsc_reg_offsets_ver_2_7;

		ret = rpmh_probe_tcs_config(&drv[i]);
		if (ret)
			return ret;

		dev_set_drvdata(drv_dev, &drv[i]);
		drv[i].initialized = true;
	}

	for (i = 0; i < drv_count; i++) {
		if (!drv[i].initialized)
			continue;

		/*
		 * CPU PM notification are not required for controllers that support
		 * 'HW solver' mode where they can be in autonomous mode executing low
		 * power mode to power down.
		 */
		solver_config = readl_relaxed(drv[i].base +
					      drv[i].regs[DRV_SOLVER_CONFIG]);
		solver_config &= DRV_HW_SOLVER_MASK << DRV_HW_SOLVER_SHIFT;
		solver_config = solver_config >> DRV_HW_SOLVER_SHIFT;

		spin_lock_init(&drv[i].lock);
		spin_lock_init(&drv[i].client.cache_lock);

		if (of_find_property(dn, "power-domains", NULL)) {
			ret = rpmh_rsc_pd_attach(&drv[i]);
			if (ret)
				return ret;
		} else if (!solver_config &&
			   !of_find_property(dn, "qcom,hw-channel", NULL)) {
			drv[i].rsc_pm.notifier_call = rpmh_rsc_cpu_pm_callback;
			cpu_pm_register_notifier(&drv[i].rsc_pm);
		} else if (solver_config) {
			drv[i].client.flags = SOLVER_PRESENT;
		} else {
		/*
		 * The requets for HW channel TCSes has to be either
		 * RPMH_SLEEP_STATE or RPMH_WAKE_ONLY_STATE.
		 *
		 * Assume 'solver' state which does nothing but to disallow
		 * RPMH_ACTIVE_ONLY_STATE requests.
		 */
			drv[i].client.flags = SOLVER_PRESENT | HW_CHANNEL_PRESENT;
			drv[i].client.in_solver_mode = true;
			drv[i].in_solver_mode = true;
			drv[i].regs = rpmh_rsc_reg_offsets_ver_3_0_hw_channel;
		}

		init_waitqueue_head(&drv[i].tcs_wait);
		bitmap_zero(drv[i].tcs_in_use, MAX_TCS_NR);
		drv[i].client.non_batch_cache = devm_kcalloc(&pdev->dev, CMD_DB_MAX_RESOURCES,
							     sizeof(struct cache_req), GFP_KERNEL);
		if (!drv[i].client.non_batch_cache)
			return -ENOMEM;

		for (j = 0; j < CMD_DB_MAX_RESOURCES; j++)
			INIT_LIST_HEAD(&drv[i].client.non_batch_cache[j].list);

		irq = platform_get_irq(pdev, drv[i].id);
		if (irq < 0)
			return irq;

		drv[i].irq = irq;

		ret = devm_request_irq(&pdev->dev, irq, tcs_tx_done,
				       IRQF_TRIGGER_HIGH | IRQF_NO_SUSPEND,
				       drv[i].name, &drv[i]);
		if (ret)
			return ret;

		drv[i].ipc_log_ctx = ipc_log_context_create(
						RSC_DRV_IPC_LOG_SIZE,
						drv[i].name, 0);

		if (__rsc_count < MAX_RSC_COUNT)
			__rsc_drv[__rsc_count++] = &drv[i];

		ret = devm_of_platform_populate(drv[i].dev);
		if (ret)
			return ret;
	}

	INIT_LIST_HEAD(&rsc_top->list);
	list_add_tail(&rsc_top->list, &rpmh_rsc_dev_list);
	dev_set_drvdata(&pdev->dev, rsc_top);

	return devm_of_platform_populate(&pdev->dev);
}

static const struct dev_pm_ops rpmh_rsc_dev_pm_ops = {
	.poweroff_noirq = rpmh_rsc_poweroff_noirq,
	.restore_noirq = rpmh_rsc_restore_noirq,
};

static const struct of_device_id rpmh_drv_match[] = {
	{ .compatible = "qcom,rpmh-rsc", },
	{ }
};
MODULE_DEVICE_TABLE(of, rpmh_drv_match);

static struct platform_driver rpmh_driver = {
	.probe = rpmh_rsc_probe,
	.driver = {
		  .name = "rpmh",
		  .of_match_table = rpmh_drv_match,
		  .pm = &rpmh_rsc_dev_pm_ops,
		  .suppress_bind_attrs = true,
	},
};

static int __init rpmh_driver_init(void)
{
	return platform_driver_register(&rpmh_driver);
}
arch_initcall(rpmh_driver_init);

MODULE_DESCRIPTION("Qualcomm Technologies, Inc. RPMh Driver");
MODULE_LICENSE("GPL v2");<|MERGE_RESOLUTION|>--- conflicted
+++ resolved
@@ -1,12 +1,7 @@
 // SPDX-License-Identifier: GPL-2.0
 /*
-<<<<<<< HEAD
- * Copyright (c) 2016-2018, The Linux Foundation. All rights reserved.
- * Copyright (c) 2023-2024, Qualcomm Innovation Center, Inc. All rights reserved.
-=======
  * Copyright (c) 2016-2018, 2020-2021, The Linux Foundation. All rights reserved.
  * Copyright (c) 2022-2024, Qualcomm Innovation Center, Inc. All rights reserved.
->>>>>>> 7cf8e36f
  */
 
 #define pr_fmt(fmt) "%s " fmt, KBUILD_MODNAME
@@ -685,9 +680,6 @@
 		for_each_set_bit(j, &curr_enabled, tcs->ncpt) {
 			addr = read_tcs_cmd(drv, drv->regs[RSC_DRV_CMD_ADDR], i, j);
 			for (k = 0; k < msg->num_cmds; k++) {
-<<<<<<< HEAD
-				if (cmd_db_match_resource_addr(msg->cmds[k].addr, addr))
-=======
 			/*
 			 * Each RPMh VREG accelerator resource has 3 or 4 contiguous 4-byte
 			 * aligned addresses associated with it. Ignore the offset to check
@@ -698,7 +690,6 @@
 				    VREG_ADDR(addr) == VREG_ADDR(msg->cmds[k].addr))
 					return -EBUSY;
 				else if (addr == msg->cmds[k].addr)
->>>>>>> 7cf8e36f
 					return -EBUSY;
 			}
 		}
@@ -832,13 +823,8 @@
 	if (msg->wait_for_compl || (msg->state == RPMH_ACTIVE_ONLY_STATE &&
 	    tcs->type != ACTIVE_TCS))
 		enable_tcs_irq(drv, tcs_id, true);
-<<<<<<< HEAD
-	}
-	spin_unlock_irq(&drv->lock);
-=======
 	else
 		enable_tcs_irq(drv, tcs_id, false);
->>>>>>> 7cf8e36f
 
 	/*
 	 * These two can be done after the lock is released because:
