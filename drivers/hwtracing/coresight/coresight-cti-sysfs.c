// SPDX-License-Identifier: GPL-2.0
/*
 * Copyright (c) 2019 Linaro Limited, All rights reserved.
 * Author: Mike Leach <mike.leach@linaro.org>
 *
 * Copyright (c) 2022 Qualcomm Innovation Center, Inc. All rights reserved.
 */

#include <linux/atomic.h>
#include <linux/coresight.h>
#include <linux/device.h>
#include <linux/io.h>
#include <linux/kernel.h>
#include <linux/spinlock.h>
#include <linux/sysfs.h>

#include "coresight-cti.h"

/*
 * Declare the number of static declared attribute groups
 * Value includes groups + NULL value at end of table.
 */
#define CORESIGHT_CTI_STATIC_GROUPS_MAX 5

/*
 * List of trigger signal type names. Match the constants declared in
 * include\dt-bindings\arm\coresight-cti-dt.h
 */
static const char * const sig_type_names[] = {
	"genio",	/* GEN_IO */
	"intreq",	/* GEN_INTREQ */
	"intack",	/* GEN_INTACK */
	"haltreq",	/* GEN_HALTREQ */
	"restartreq",	/* GEN_RESTARTREQ */
	"pe_edbgreq",	/* PE_EDBGREQ */
	"pe_dbgrestart",/* PE_DBGRESTART */
	"pe_ctiirq",	/* PE_CTIIRQ */
	"pe_pmuirq",	/* PE_PMUIRQ */
	"pe_dbgtrigger",/* PE_DBGTRIGGER */
	"etm_extout",	/* ETM_EXTOUT */
	"etm_extin",	/* ETM_EXTIN */
	"snk_full",	/* SNK_FULL */
	"snk_acqcomp",	/* SNK_ACQCOMP */
	"snk_flushcomp",/* SNK_FLUSHCOMP */
	"snk_flushin",	/* SNK_FLUSHIN */
	"snk_trigin",	/* SNK_TRIGIN */
	"stm_asyncout",	/* STM_ASYNCOUT */
	"stm_tout_spte",/* STM_TOUT_SPTE */
	"stm_tout_sw",	/* STM_TOUT_SW */
	"stm_tout_hete",/* STM_TOUT_HETE */
	"stm_hwevent",	/* STM_HWEVENT */
	"ela_tstart",	/* ELA_TSTART */
	"ela_tstop",	/* ELA_TSTOP */
	"ela_dbgreq",	/* ELA_DBGREQ */
};

/* Show function pointer used in the connections dynamic declared attributes*/
typedef ssize_t (*p_show_fn)(struct device *dev, struct device_attribute *attr,
			     char *buf);

/* Connection attribute types */
enum cti_conn_attr_type {
	CTI_CON_ATTR_NAME,
	CTI_CON_ATTR_TRIGIN_SIG,
	CTI_CON_ATTR_TRIGOUT_SIG,
	CTI_CON_ATTR_TRIGIN_TYPES,
	CTI_CON_ATTR_TRIGOUT_TYPES,
	CTI_CON_ATTR_MAX,
};

/* Names for the connection attributes */
static const char * const con_attr_names[CTI_CON_ATTR_MAX] = {
	"name",
	"in_signals",
	"out_signals",
	"in_types",
	"out_types",
};

/* basic attributes */
static ssize_t enable_show(struct device *dev,
			   struct device_attribute *attr,
			   char *buf)
{
	int enable_req;
	bool enabled, powered;
	struct cti_drvdata *drvdata = dev_get_drvdata(dev->parent);

	enable_req = atomic_read(&drvdata->config.enable_req_count);
	spin_lock(&drvdata->spinlock);
	powered = drvdata->config.hw_powered;
	enabled = drvdata->config.hw_enabled;
	spin_unlock(&drvdata->spinlock);

	if (powered)
		return sprintf(buf, "%d\n", enabled);
	else
		return sprintf(buf, "%d\n", !!enable_req);
}

static ssize_t enable_store(struct device *dev,
			    struct device_attribute *attr,
			    const char *buf, size_t size)
{
	int ret = 0;
	unsigned long val;
	struct cti_drvdata *drvdata = dev_get_drvdata(dev->parent);

	ret = kstrtoul(buf, 0, &val);
	if (ret)
		return ret;

	if (val) {
<<<<<<< HEAD
		ret = pm_runtime_get_sync(dev->parent);
		if (ret) {
			pm_runtime_put_noidle(dev->parent);
			return ret;
		}
		ret = cti_enable(drvdata->csdev);
	} else {
		ret = cti_disable(drvdata->csdev);
		pm_runtime_put(dev->parent);
	}
=======
		ret = pm_runtime_resume_and_get(dev->parent);
		if (ret)
			return ret;
		ret = cti_enable(drvdata->csdev);
		if (ret)
			pm_runtime_put(dev->parent);
	} else {
		ret = cti_disable(drvdata->csdev);
		if (!ret)
			pm_runtime_put(dev->parent);
	}

>>>>>>> 2be6a1cf
	if (ret)
		return ret;
	return size;
}
static DEVICE_ATTR_RW(enable);

static ssize_t powered_show(struct device *dev,
			    struct device_attribute *attr,
			    char *buf)
{
	bool powered;
	struct cti_drvdata *drvdata = dev_get_drvdata(dev->parent);

	spin_lock(&drvdata->spinlock);
	powered = drvdata->config.hw_powered;
	spin_unlock(&drvdata->spinlock);

	return sprintf(buf, "%d\n", powered);
}
static DEVICE_ATTR_RO(powered);

static ssize_t ctmid_show(struct device *dev,
			  struct device_attribute *attr, char *buf)
{
	struct cti_drvdata *drvdata = dev_get_drvdata(dev->parent);

	return sprintf(buf, "%d\n", drvdata->ctidev.ctm_id);
}
static DEVICE_ATTR_RO(ctmid);

static ssize_t nr_trigger_cons_show(struct device *dev,
				    struct device_attribute *attr,
				    char *buf)
{
	struct cti_drvdata *drvdata = dev_get_drvdata(dev->parent);

	return sprintf(buf, "%d\n", drvdata->ctidev.nr_trig_con);
}
static DEVICE_ATTR_RO(nr_trigger_cons);

/* attribute and group sysfs tables. */
static struct attribute *coresight_cti_attrs[] = {
	&dev_attr_enable.attr,
	&dev_attr_powered.attr,
	&dev_attr_ctmid.attr,
	&dev_attr_nr_trigger_cons.attr,
	NULL,
};

/* register based attributes */

/* Read registers with power check only (no enable check). */
static ssize_t coresight_cti_reg_show(struct device *dev,
			   struct device_attribute *attr, char *buf)
{
	struct cti_drvdata *drvdata = dev_get_drvdata(dev->parent);
	struct cs_off_attribute *cti_attr = container_of(attr, struct cs_off_attribute, attr);
	u32 val = 0;
	int ret;

	ret = pm_runtime_get_sync(dev->parent);
	if (ret < 0) {
		pm_runtime_put_noidle(dev->parent);
		return ret;
	}
	spin_lock(&drvdata->spinlock);
	if (drvdata->config.hw_powered)
		val = readl_relaxed(drvdata->base + cti_attr->off);
	spin_unlock(&drvdata->spinlock);
	pm_runtime_put_sync(dev->parent);
	return sysfs_emit(buf, "0x%x\n", val);
}

/* Write registers with power check only (no enable check). */
static __maybe_unused ssize_t coresight_cti_reg_store(struct device *dev,
						      struct device_attribute *attr,
						      const char *buf, size_t size)
{
	struct cti_drvdata *drvdata = dev_get_drvdata(dev->parent);
	struct cs_off_attribute *cti_attr = container_of(attr, struct cs_off_attribute, attr);
	unsigned long val = 0;
	int ret;

	if (kstrtoul(buf, 0, &val))
		return -EINVAL;

	ret = pm_runtime_get_sync(dev->parent);
	if (ret < 0) {
		pm_runtime_put_noidle(dev->parent);
		return ret;
	}
	spin_lock(&drvdata->spinlock);
	if (drvdata->config.hw_powered)
		cti_write_single_reg(drvdata, cti_attr->off, val);
	spin_unlock(&drvdata->spinlock);
	pm_runtime_put_sync(dev->parent);
	return size;
}

#define coresight_cti_reg(name, offset)					\
	(&((struct cs_off_attribute[]) {				\
	   {								\
		__ATTR(name, 0444, coresight_cti_reg_show, NULL),	\
		offset							\
	   }								\
	})[0].attr.attr)

#define coresight_cti_reg_rw(name, offset)				\
	(&((struct cs_off_attribute[]) {				\
	   {								\
		__ATTR(name, 0644, coresight_cti_reg_show,		\
		       coresight_cti_reg_store),			\
		offset							\
	   }								\
	})[0].attr.attr)

#define coresight_cti_reg_wo(name, offset)				\
	(&((struct cs_off_attribute[]) {				\
	   {								\
		__ATTR(name, 0200, NULL, coresight_cti_reg_store),	\
		offset							\
	   }								\
	})[0].attr.attr)

/* coresight management registers */
static struct attribute *coresight_cti_mgmt_attrs[] = {
	coresight_cti_reg(devaff0, CTIDEVAFF0),
	coresight_cti_reg(devaff1, CTIDEVAFF1),
	coresight_cti_reg(authstatus, CORESIGHT_AUTHSTATUS),
	coresight_cti_reg(devarch, CORESIGHT_DEVARCH),
	coresight_cti_reg(devid, CORESIGHT_DEVID),
	coresight_cti_reg(devtype, CORESIGHT_DEVTYPE),
	coresight_cti_reg(pidr0, CORESIGHT_PERIPHIDR0),
	coresight_cti_reg(pidr1, CORESIGHT_PERIPHIDR1),
	coresight_cti_reg(pidr2, CORESIGHT_PERIPHIDR2),
	coresight_cti_reg(pidr3, CORESIGHT_PERIPHIDR3),
	coresight_cti_reg(pidr4, CORESIGHT_PERIPHIDR4),
	NULL,
};

/* Standard macro for simple rw cti config registers */
#define cti_config_reg32_rw(name, cfgname, offset)			\
static ssize_t name##_show(struct device *dev,				\
			   struct device_attribute *attr,		\
			   char *buf)					\
{									\
	struct cti_drvdata *drvdata = dev_get_drvdata(dev->parent);	\
	return cti_reg32_show(dev, buf,					\
			      &drvdata->config.cfgname, offset);	\
}									\
									\
static ssize_t name##_store(struct device *dev,				\
			    struct device_attribute *attr,		\
			    const char *buf, size_t size)		\
{									\
	struct cti_drvdata *drvdata = dev_get_drvdata(dev->parent);	\
	return cti_reg32_store(dev, buf, size,				\
			       &drvdata->config.cfgname, offset);	\
}									\
static DEVICE_ATTR_RW(name)

static ssize_t inout_sel_show(struct device *dev,
			      struct device_attribute *attr,
			      char *buf)
{
	u32 val;
	struct cti_drvdata *drvdata = dev_get_drvdata(dev->parent);

	val = (u32)drvdata->config.ctiinout_sel;
	return sprintf(buf, "%d\n", val);
}

static ssize_t inout_sel_store(struct device *dev,
			       struct device_attribute *attr,
			       const char *buf, size_t size)
{
	unsigned long val;
	struct cti_drvdata *drvdata = dev_get_drvdata(dev->parent);

	if (kstrtoul(buf, 0, &val))
		return -EINVAL;
	if (val > (CTIINOUTEN_MAX - 1))
		return -EINVAL;

	spin_lock(&drvdata->spinlock);
	drvdata->config.ctiinout_sel = val;
	spin_unlock(&drvdata->spinlock);
	return size;
}
static DEVICE_ATTR_RW(inout_sel);

static ssize_t inen_show(struct device *dev,
			 struct device_attribute *attr,
			 char *buf)
{
	unsigned long val;
	int index;
	struct cti_drvdata *drvdata = dev_get_drvdata(dev->parent);

	spin_lock(&drvdata->spinlock);
	index = drvdata->config.ctiinout_sel;
	val = drvdata->config.ctiinen[index];
	spin_unlock(&drvdata->spinlock);
	return sprintf(buf, "%#lx\n", val);
}

static ssize_t inen_store(struct device *dev,
			  struct device_attribute *attr,
			  const char *buf, size_t size)
{
	unsigned long val;
	int index;
	struct cti_drvdata *drvdata = dev_get_drvdata(dev->parent);
	struct cti_config *config = &drvdata->config;

	if (kstrtoul(buf, 0, &val))
		return -EINVAL;

	spin_lock(&drvdata->spinlock);
	index = config->ctiinout_sel;
	config->ctiinen[index] = val;

	/* write through if enabled */
	if (cti_active(config)) {
		if (drvdata->extended_cti)
			cti_write_single_reg(drvdata, CTIINEN_EXTENDED(index), val);
		else
			cti_write_single_reg(drvdata, CTIINEN(index), val);
	}

	spin_unlock(&drvdata->spinlock);
	return size;
}
static DEVICE_ATTR_RW(inen);

static ssize_t outen_show(struct device *dev,
			  struct device_attribute *attr,
			  char *buf)
{
	unsigned long val;
	int index;
	struct cti_drvdata *drvdata = dev_get_drvdata(dev->parent);

	spin_lock(&drvdata->spinlock);
	index = drvdata->config.ctiinout_sel;
	val = drvdata->config.ctiouten[index];
	spin_unlock(&drvdata->spinlock);
	return sprintf(buf, "%#lx\n", val);
}

static ssize_t outen_store(struct device *dev,
			   struct device_attribute *attr,
			   const char *buf, size_t size)
{
	unsigned long val;
	int index;
	struct cti_drvdata *drvdata = dev_get_drvdata(dev->parent);
	struct cti_config *config = &drvdata->config;

	if (kstrtoul(buf, 0, &val))
		return -EINVAL;

	spin_lock(&drvdata->spinlock);
	index = config->ctiinout_sel;
	config->ctiouten[index] = val;

	/* write through if enabled */
	if (cti_active(config)) {
		if (drvdata->extended_cti)
			cti_write_single_reg(drvdata, CTIOUTEN_EXTENDED(index), val);
		else
			cti_write_single_reg(drvdata, CTIOUTEN(index), val);
	}

	spin_unlock(&drvdata->spinlock);
	return size;
}
static DEVICE_ATTR_RW(outen);

static ssize_t intack_store(struct device *dev,
			    struct device_attribute *attr,
			    const char *buf, size_t size)
{
	unsigned long val;

	if (kstrtoul(buf, 0, &val))
		return -EINVAL;

	cti_write_intack(dev, val);
	return size;
}
static DEVICE_ATTR_WO(intack);

static ssize_t gate_show(struct device *dev,
			   struct device_attribute *attr,
			   char *buf)
{
	u32 val = 0;
	struct cti_drvdata *drvdata = dev_get_drvdata(dev->parent);
	struct cti_config *config = &drvdata->config;

	spin_lock(&drvdata->spinlock);
	if (cti_active(config)) {
		CS_UNLOCK(drvdata->base);
		if (drvdata->extended_cti)
			val = readl_relaxed(drvdata->base + CTIGATE_EXTENDED);
		else
			val = readl_relaxed(drvdata->base + CTIGATE);
		CS_LOCK(drvdata->base);
	}
	spin_unlock(&drvdata->spinlock);
	return scnprintf(buf, PAGE_SIZE, "%#x\n", val);

}

static ssize_t gate_store(struct device *dev,
			       struct device_attribute *attr,
			       const char *buf, size_t size)
{
	unsigned long val;
	struct cti_drvdata *drvdata = dev_get_drvdata(dev->parent);
	struct cti_config *config = &drvdata->config;

	if (kstrtoul(buf, 0, &val))
		return -EINVAL;

	spin_lock(&drvdata->spinlock);
	/* write through if offset and enabled */
	if (cti_active(config)) {
		if (drvdata->extended_cti)
			cti_write_single_reg(drvdata, CTIGATE_EXTENDED, val);
		else
			cti_write_single_reg(drvdata, CTIGATE, val);
	}
	spin_unlock(&drvdata->spinlock);
	return size;
}
static DEVICE_ATTR_RW(gate);

static ssize_t asicctl_show(struct device *dev,
			   struct device_attribute *attr,
			   char *buf)
{
	u32 val = 0;
	struct cti_drvdata *drvdata = dev_get_drvdata(dev->parent);
	struct cti_config *config = &drvdata->config;

	spin_lock(&drvdata->spinlock);
	if (cti_active(config)) {
		CS_UNLOCK(drvdata->base);
		if (drvdata->extended_cti)
			val = readl_relaxed(drvdata->base + ASICCTL_EXTENDED);
		else
			val = readl_relaxed(drvdata->base + ASICCTL);
		CS_LOCK(drvdata->base);
	}
	spin_unlock(&drvdata->spinlock);
	return scnprintf(buf, PAGE_SIZE, "%#x\n", val);

}

static ssize_t asicctl_store(struct device *dev,
			       struct device_attribute *attr,
			       const char *buf, size_t size)
{
	unsigned long val;
	struct cti_drvdata *drvdata = dev_get_drvdata(dev->parent);
	struct cti_config *config = &drvdata->config;

	if (kstrtoul(buf, 0, &val))
		return -EINVAL;

	spin_lock(&drvdata->spinlock);
	/* write through if offset and enabled */
	if (cti_active(config)) {
		if (drvdata->extended_cti)
			cti_write_single_reg(drvdata, ASICCTL_EXTENDED, val);
		else
			cti_write_single_reg(drvdata, ASICCTL, val);
	}
	spin_unlock(&drvdata->spinlock);
	return size;
}
static DEVICE_ATTR_RW(asicctl);

static ssize_t appset_show(struct device *dev,
			   struct device_attribute *attr,
			   char *buf)
{
	u32 val = 0;
	struct cti_drvdata *drvdata = dev_get_drvdata(dev->parent);
	struct cti_config *config = &drvdata->config;

	spin_lock(&drvdata->spinlock);
	if (cti_active(config)) {
		CS_UNLOCK(drvdata->base);
		if (drvdata->extended_cti)
			val = readl_relaxed(drvdata->base + CTIAPPSET_EXTENDED);
		else
			val = readl_relaxed(drvdata->base + CTIAPPSET);
		CS_LOCK(drvdata->base);
	}
	spin_unlock(&drvdata->spinlock);
	return scnprintf(buf, PAGE_SIZE, "%#x\n", val);

}

static ssize_t appset_store(struct device *dev,
			       struct device_attribute *attr,
			       const char *buf, size_t size)
{
	unsigned long val;
	struct cti_drvdata *drvdata = dev_get_drvdata(dev->parent);
	struct cti_config *config = &drvdata->config;

	if (kstrtoul(buf, 0, &val))
		return -EINVAL;

	spin_lock(&drvdata->spinlock);
	/* write through if offset and enabled */
	if (cti_active(config)) {
		if (drvdata->extended_cti)
			cti_write_single_reg(drvdata, CTIAPPSET_EXTENDED, val);
		else
			cti_write_single_reg(drvdata, CTIAPPSET, val);
	}
	spin_unlock(&drvdata->spinlock);
	return size;
}
static DEVICE_ATTR_RW(appset);

static ssize_t appclear_store(struct device *dev,
			      struct device_attribute *attr,
			      const char *buf, size_t size)
{
	unsigned long val;
	struct cti_drvdata *drvdata = dev_get_drvdata(dev->parent);
	struct cti_config *config = &drvdata->config;

	if (kstrtoul(buf, 0, &val))
		return -EINVAL;

	spin_lock(&drvdata->spinlock);

	/* a 1'b1 in appclr clears down the same bit in appset*/
	config->ctiappset &= ~val;

	/* write through if enabled */
	if (cti_active(config)) {
		if (drvdata->extended_cti)
			cti_write_single_reg(drvdata, CTIAPPCLEAR, val);
		else
			cti_write_single_reg(drvdata, CTIAPPCLEAR_EXTENDED, val);
	}
	spin_unlock(&drvdata->spinlock);
	return size;
}
static DEVICE_ATTR_WO(appclear);

static ssize_t apppulse_store(struct device *dev,
			      struct device_attribute *attr,
			      const char *buf, size_t size)
{
	unsigned long val;
	struct cti_drvdata *drvdata = dev_get_drvdata(dev->parent);
	struct cti_config *config = &drvdata->config;

	if (kstrtoul(buf, 0, &val))
		return -EINVAL;

	spin_lock(&drvdata->spinlock);

	/* write through if enabled */
	if (cti_active(config)) {
		if (drvdata->extended_cti)
			cti_write_single_reg(drvdata, CTIAPPPULSE_EXTENDED, val);
		else
			cti_write_single_reg(drvdata, CTIAPPPULSE, val);
	}
	spin_unlock(&drvdata->spinlock);
	return size;
}
static DEVICE_ATTR_WO(apppulse);

/*
 * Define CONFIG_CORESIGHT_CTI_INTEGRATION_REGS to enable the access to the
 * integration control registers. Normally only used to investigate connection
 * data.
 */
static struct attribute *coresight_cti_regs_attrs[] = {
	&dev_attr_inout_sel.attr,
	&dev_attr_inen.attr,
	&dev_attr_outen.attr,
	&dev_attr_gate.attr,
	&dev_attr_asicctl.attr,
	&dev_attr_intack.attr,
	&dev_attr_appset.attr,
	&dev_attr_appclear.attr,
	&dev_attr_apppulse.attr,
	coresight_cti_reg(triginstatus, CTITRIGINSTATUS),
	coresight_cti_reg(trigoutstatus, CTITRIGOUTSTATUS),
	coresight_cti_reg(chinstatus, CTICHINSTATUS),
	coresight_cti_reg(choutstatus, CTICHOUTSTATUS),
#ifdef CONFIG_CORESIGHT_CTI_INTEGRATION_REGS
	coresight_cti_reg_rw(itctrl, CORESIGHT_ITCTRL),
	coresight_cti_reg(ittrigin, ITTRIGIN),
	coresight_cti_reg(itchin, ITCHIN),
	coresight_cti_reg_rw(ittrigout, ITTRIGOUT),
	coresight_cti_reg_rw(itchout, ITCHOUT),
	coresight_cti_reg(itchoutack, ITCHOUTACK),
	coresight_cti_reg(ittrigoutack, ITTRIGOUTACK),
	coresight_cti_reg_wo(ittriginack, ITTRIGINACK),
	coresight_cti_reg_wo(itchinack, ITCHINACK),
#endif
	NULL,
};

/* CTI channel x-trigger programming */
static int
cti_trig_op_parse(struct device *dev, enum cti_chan_op op,
		  enum cti_trig_dir dir, const char *buf, size_t size)
{
	u32 chan_idx;
	u32 trig_idx;
	int items, err = -EINVAL;

	/* extract chan idx and trigger idx */
	items = sscanf(buf, "%d %d", &chan_idx, &trig_idx);
	if (items == 2) {
		err = cti_channel_trig_op(dev, op, dir, chan_idx, trig_idx);
		if (!err)
			err = size;
	}
	return err;
}

static ssize_t trigin_attach_store(struct device *dev,
				   struct device_attribute *attr,
				   const char *buf, size_t size)
{
	return cti_trig_op_parse(dev, CTI_CHAN_ATTACH, CTI_TRIG_IN,
				 buf, size);
}
static DEVICE_ATTR_WO(trigin_attach);

static ssize_t trigin_detach_store(struct device *dev,
				   struct device_attribute *attr,
				   const char *buf, size_t size)
{
	return cti_trig_op_parse(dev, CTI_CHAN_DETACH, CTI_TRIG_IN,
				 buf, size);
}
static DEVICE_ATTR_WO(trigin_detach);

static ssize_t trigout_attach_store(struct device *dev,
				    struct device_attribute *attr,
				    const char *buf, size_t size)
{
	return cti_trig_op_parse(dev, CTI_CHAN_ATTACH, CTI_TRIG_OUT,
				 buf, size);
}
static DEVICE_ATTR_WO(trigout_attach);

static ssize_t trigout_detach_store(struct device *dev,
				    struct device_attribute *attr,
				    const char *buf, size_t size)
{
	return cti_trig_op_parse(dev, CTI_CHAN_DETACH, CTI_TRIG_OUT,
				 buf, size);
}
static DEVICE_ATTR_WO(trigout_detach);


static ssize_t chan_gate_enable_store(struct device *dev,
				      struct device_attribute *attr,
				      const char *buf, size_t size)
{
	int err = 0, channel = 0;

	if (kstrtoint(buf, 0, &channel))
		return -EINVAL;

	err = cti_channel_gate_op(dev, CTI_GATE_CHAN_ENABLE, channel);
	return err ? err : size;
}

static ssize_t chan_gate_enable_show(struct device *dev,
				     struct device_attribute *attr,
				     char *buf)
{
	struct cti_drvdata *drvdata = dev_get_drvdata(dev->parent);
	struct cti_config *cfg = &drvdata->config;
	unsigned long ctigate_bitmask = cfg->ctigate;
	int size = 0;

	if (cfg->ctigate == 0)
		size = sprintf(buf, "\n");
	else
		size = bitmap_print_to_pagebuf(true, buf, &ctigate_bitmask,
					       cfg->nr_ctm_channels);
	return size;
}
static DEVICE_ATTR_RW(chan_gate_enable);

static ssize_t chan_gate_disable_store(struct device *dev,
				       struct device_attribute *attr,
				       const char *buf, size_t size)
{
	int err = 0, channel = 0;

	if (kstrtoint(buf, 0, &channel))
		return -EINVAL;

	err = cti_channel_gate_op(dev, CTI_GATE_CHAN_DISABLE, channel);
	return err ? err : size;
}
static DEVICE_ATTR_WO(chan_gate_disable);

static int
chan_op_parse(struct device *dev, enum cti_chan_set_op op, const char *buf)
{
	int err = 0, channel = 0;

	if (kstrtoint(buf, 0, &channel))
		return -EINVAL;

	err = cti_channel_setop(dev, op, channel);
	return err;

}

static ssize_t chan_set_store(struct device *dev,
			      struct device_attribute *attr,
			      const char *buf, size_t size)
{
	int err = chan_op_parse(dev, CTI_CHAN_SET, buf);

	return err ? err : size;
}
static DEVICE_ATTR_WO(chan_set);

static ssize_t chan_clear_store(struct device *dev,
				struct device_attribute *attr,
				const char *buf, size_t size)
{
	int err = chan_op_parse(dev, CTI_CHAN_CLR, buf);

	return err ? err : size;
}
static DEVICE_ATTR_WO(chan_clear);

static ssize_t chan_pulse_store(struct device *dev,
				struct device_attribute *attr,
				const char *buf, size_t size)
{
	int err = chan_op_parse(dev, CTI_CHAN_PULSE, buf);

	return err ? err : size;
}
static DEVICE_ATTR_WO(chan_pulse);

static ssize_t trig_filter_enable_show(struct device *dev,
				       struct device_attribute *attr,
				       char *buf)
{
	u32 val;
	struct cti_drvdata *drvdata = dev_get_drvdata(dev->parent);

	spin_lock(&drvdata->spinlock);
	val = drvdata->config.trig_filter_enable;
	spin_unlock(&drvdata->spinlock);
	return sprintf(buf, "%d\n", val);
}

static ssize_t trig_filter_enable_store(struct device *dev,
					struct device_attribute *attr,
					const char *buf, size_t size)
{
	unsigned long val;
	struct cti_drvdata *drvdata = dev_get_drvdata(dev->parent);

	if (kstrtoul(buf, 0, &val))
		return -EINVAL;

	spin_lock(&drvdata->spinlock);
	drvdata->config.trig_filter_enable = !!val;
	spin_unlock(&drvdata->spinlock);
	return size;
}
static DEVICE_ATTR_RW(trig_filter_enable);

static ssize_t trigout_filtered_show(struct device *dev,
				     struct device_attribute *attr,
				     char *buf)
{
	struct cti_drvdata *drvdata = dev_get_drvdata(dev->parent);
	struct cti_config *cfg = &drvdata->config;
	int size = 0, nr_trig_max = cfg->nr_trig_max;

	size = bitmap_print_to_pagebuf(true, buf, cfg->trig_out_filter, nr_trig_max);
	return size;
}
static DEVICE_ATTR_RO(trigout_filtered);

/* clear all xtrigger / channel programming */
static ssize_t chan_xtrigs_reset_store(struct device *dev,
				       struct device_attribute *attr,
				       const char *buf, size_t size)
{
	int i;
	struct cti_drvdata *drvdata = dev_get_drvdata(dev->parent);
	struct cti_config *config = &drvdata->config;

	spin_lock(&drvdata->spinlock);

	/* clear the CTI trigger / channel programming registers */
	for (i = 0; i < config->nr_trig_max; i++) {
		config->ctiinen[i] = 0;
		config->ctiouten[i] = 0;

		if (drvdata->gpio_trigin->trig == i)
			cti_trigin_gpio_disable(drvdata);
		if (drvdata->gpio_trigout->trig == i)
			cti_trigout_gpio_disable(drvdata);
	}

	/* clear the other regs */
	config->ctigate = GENMASK(config->nr_ctm_channels - 1, 0);
	config->asicctl = 0;
	config->ctiappset = 0;
	config->ctiinout_sel = 0;
	config->xtrig_rchan_sel = 0;

	/* if enabled then write through */
	if (cti_active(config))
		cti_write_all_hw_regs(drvdata);

	spin_unlock(&drvdata->spinlock);
	return size;
}
static DEVICE_ATTR_WO(chan_xtrigs_reset);

/*
 * Write to select a channel to view, read to display the
 * cross triggers for the selected channel.
 */
static ssize_t chan_xtrigs_sel_store(struct device *dev,
				     struct device_attribute *attr,
				     const char *buf, size_t size)
{
	unsigned long val;
	struct cti_drvdata *drvdata = dev_get_drvdata(dev->parent);

	if (kstrtoul(buf, 0, &val))
		return -EINVAL;
	if (val > (drvdata->config.nr_ctm_channels - 1))
		return -EINVAL;

	spin_lock(&drvdata->spinlock);
	drvdata->config.xtrig_rchan_sel = val;
	spin_unlock(&drvdata->spinlock);
	return size;
}

static ssize_t chan_xtrigs_sel_show(struct device *dev,
				    struct device_attribute *attr,
				    char *buf)
{
	unsigned long val;
	struct cti_drvdata *drvdata = dev_get_drvdata(dev->parent);

	spin_lock(&drvdata->spinlock);
	val = drvdata->config.xtrig_rchan_sel;
	spin_unlock(&drvdata->spinlock);

	return sprintf(buf, "%ld\n", val);
}
static DEVICE_ATTR_RW(chan_xtrigs_sel);

static ssize_t chan_xtrigs_in_show(struct device *dev,
				   struct device_attribute *attr,
				   char *buf)
{
	struct cti_drvdata *drvdata = dev_get_drvdata(dev->parent);
	struct cti_config *cfg = &drvdata->config;
	int used = 0, reg_idx;
	int nr_trig_max = drvdata->config.nr_trig_max;
	u32 chan_mask = BIT(cfg->xtrig_rchan_sel);

	for (reg_idx = 0; reg_idx < nr_trig_max; reg_idx++) {
		if (chan_mask & cfg->ctiinen[reg_idx])
			used += sprintf(buf + used, "%d ", reg_idx);
	}

	used += sprintf(buf + used, "\n");
	return used;
}
static DEVICE_ATTR_RO(chan_xtrigs_in);

static ssize_t chan_xtrigs_out_show(struct device *dev,
				    struct device_attribute *attr,
				    char *buf)
{
	struct cti_drvdata *drvdata = dev_get_drvdata(dev->parent);
	struct cti_config *cfg = &drvdata->config;
	int used = 0, reg_idx;
	int nr_trig_max = drvdata->config.nr_trig_max;
	u32 chan_mask = BIT(cfg->xtrig_rchan_sel);

	for (reg_idx = 0; reg_idx < nr_trig_max; reg_idx++) {
		if (chan_mask & cfg->ctiouten[reg_idx])
			used += sprintf(buf + used, "%d ", reg_idx);
	}

	used += sprintf(buf + used, "\n");
	return used;
}
static DEVICE_ATTR_RO(chan_xtrigs_out);

static ssize_t print_chan_list(struct device *dev,
			       char *buf, bool inuse)
{
	struct cti_drvdata *drvdata = dev_get_drvdata(dev->parent);
	struct cti_config *config = &drvdata->config;
	int size, i;
	unsigned long inuse_bits = 0, chan_mask;

	/* scan regs to get bitmap of channels in use. */
	spin_lock(&drvdata->spinlock);
	for (i = 0; i < config->nr_trig_max; i++) {
		inuse_bits |= config->ctiinen[i];
		inuse_bits |= config->ctiouten[i];
	}
	spin_unlock(&drvdata->spinlock);

	/* inverse bits if printing free channels */
	if (!inuse)
		inuse_bits = ~inuse_bits;

	/* list of channels, or 'none' */
	chan_mask = GENMASK(config->nr_ctm_channels - 1, 0);
	if (inuse_bits & chan_mask)
		size = bitmap_print_to_pagebuf(true, buf, &inuse_bits,
					       config->nr_ctm_channels);
	else
		size = sprintf(buf, "\n");
	return size;
}

static ssize_t chan_inuse_show(struct device *dev,
			       struct device_attribute *attr,
			       char *buf)
{
	return print_chan_list(dev, buf, true);
}
static DEVICE_ATTR_RO(chan_inuse);

static ssize_t chan_free_show(struct device *dev,
			      struct device_attribute *attr,
			      char *buf)
{
	return print_chan_list(dev, buf, false);
}
static DEVICE_ATTR_RO(chan_free);

static struct attribute *coresight_cti_channel_attrs[] = {
	&dev_attr_trigin_attach.attr,
	&dev_attr_trigin_detach.attr,
	&dev_attr_trigout_attach.attr,
	&dev_attr_trigout_detach.attr,
	&dev_attr_trig_filter_enable.attr,
	&dev_attr_trigout_filtered.attr,
	&dev_attr_chan_gate_enable.attr,
	&dev_attr_chan_gate_disable.attr,
	&dev_attr_chan_set.attr,
	&dev_attr_chan_clear.attr,
	&dev_attr_chan_pulse.attr,
	&dev_attr_chan_inuse.attr,
	&dev_attr_chan_free.attr,
	&dev_attr_chan_xtrigs_sel.attr,
	&dev_attr_chan_xtrigs_in.attr,
	&dev_attr_chan_xtrigs_out.attr,
	&dev_attr_chan_xtrigs_reset.attr,
	NULL,
};

/* Create the connections trigger groups and attrs dynamically */
/*
 * Each connection has dynamic group triggers<N> + name, trigin/out sigs/types
 * attributes, + each device has static nr_trigger_cons giving the number
 * of groups. e.g. in sysfs:-
 * /cti_<name>/triggers0
 * /cti_<name>/triggers1
 * /cti_<name>/nr_trigger_cons
 * where nr_trigger_cons = 2
 */
static ssize_t con_name_show(struct device *dev,
			     struct device_attribute *attr,
			     char *buf)
{
	struct dev_ext_attribute *ext_attr =
		container_of(attr, struct dev_ext_attribute, attr);
	struct cti_trig_con *con = (struct cti_trig_con *)ext_attr->var;

	return sprintf(buf, "%s\n", con->con_dev_name);
}

static ssize_t trigin_sig_show(struct device *dev,
			       struct device_attribute *attr,
			       char *buf)
{
	struct dev_ext_attribute *ext_attr =
		container_of(attr, struct dev_ext_attribute, attr);
	struct cti_trig_con *con = (struct cti_trig_con *)ext_attr->var;
	struct cti_drvdata *drvdata = dev_get_drvdata(dev->parent);
	struct cti_config *cfg = &drvdata->config;

	return bitmap_print_to_pagebuf(true, buf, con->con_in->used_mask, cfg->nr_trig_max);
}

static ssize_t trigout_sig_show(struct device *dev,
				struct device_attribute *attr,
				char *buf)
{
	struct dev_ext_attribute *ext_attr =
		container_of(attr, struct dev_ext_attribute, attr);
	struct cti_trig_con *con = (struct cti_trig_con *)ext_attr->var;
	struct cti_drvdata *drvdata = dev_get_drvdata(dev->parent);
	struct cti_config *cfg = &drvdata->config;

	return bitmap_print_to_pagebuf(true, buf, con->con_out->used_mask, cfg->nr_trig_max);
}

/* convert a sig type id to a name */
static const char *
cti_sig_type_name(struct cti_trig_con *con, int used_count, bool in)
{
	int idx = 0;
	struct cti_trig_grp *grp = in ? con->con_in : con->con_out;

	if (used_count < grp->nr_sigs)
		idx = grp->sig_types[used_count];
	return sig_type_names[idx];
}

static ssize_t trigin_type_show(struct device *dev,
				struct device_attribute *attr,
				char *buf)
{
	struct dev_ext_attribute *ext_attr =
		container_of(attr, struct dev_ext_attribute, attr);
	struct cti_trig_con *con = (struct cti_trig_con *)ext_attr->var;
	int sig_idx, used = 0;
	const char *name;

	for (sig_idx = 0; sig_idx < con->con_in->nr_sigs; sig_idx++) {
		name = cti_sig_type_name(con, sig_idx, true);
		used += sprintf(buf + used, "%s ", name);
	}
	used += sprintf(buf + used, "\n");
	return used;
}

static ssize_t trigout_type_show(struct device *dev,
				 struct device_attribute *attr,
				 char *buf)
{
	struct dev_ext_attribute *ext_attr =
		container_of(attr, struct dev_ext_attribute, attr);
	struct cti_trig_con *con = (struct cti_trig_con *)ext_attr->var;
	int sig_idx, used = 0;
	const char *name;

	for (sig_idx = 0; sig_idx < con->con_out->nr_sigs; sig_idx++) {
		name = cti_sig_type_name(con, sig_idx, false);
		used += sprintf(buf + used, "%s ", name);
	}
	used += sprintf(buf + used, "\n");
	return used;
}

/*
 * Array of show function names declared above to allow selection
 * for the connection attributes
 */
static p_show_fn show_fns[CTI_CON_ATTR_MAX] = {
	con_name_show,
	trigin_sig_show,
	trigout_sig_show,
	trigin_type_show,
	trigout_type_show,
};

static int cti_create_con_sysfs_attr(struct device *dev,
				     struct cti_trig_con *con,
				     enum cti_conn_attr_type attr_type,
				     int attr_idx)
{
	struct dev_ext_attribute *eattr;
	char *name;

	eattr = devm_kzalloc(dev, sizeof(struct dev_ext_attribute),
				    GFP_KERNEL);
	if (eattr) {
		name = devm_kstrdup(dev, con_attr_names[attr_type],
				    GFP_KERNEL);
		if (name) {
			/* fill out the underlying attribute struct */
			eattr->attr.attr.name = name;
			eattr->attr.attr.mode = 0444;

			/* now the device_attribute struct */
			eattr->attr.show = show_fns[attr_type];
		} else {
			return -ENOMEM;
		}
	} else {
		return -ENOMEM;
	}
	eattr->var = con;
	con->con_attrs[attr_idx] = &eattr->attr.attr;
	/*
	 * Initialize the dynamically allocated attribute
	 * to avoid LOCKDEP splat. See include/linux/sysfs.h
	 * for more details.
	 */
	sysfs_attr_init(con->con_attrs[attr_idx]);

	return 0;
}

static struct attribute_group *
cti_create_con_sysfs_group(struct device *dev, struct cti_device *ctidev,
			   int con_idx, struct cti_trig_con *tc)
{
	struct attribute_group *group = NULL;
	int grp_idx;

	group = devm_kzalloc(dev, sizeof(struct attribute_group), GFP_KERNEL);
	if (!group)
		return NULL;

	group->name = devm_kasprintf(dev, GFP_KERNEL, "triggers%d", con_idx);
	if (!group->name)
		return NULL;

	grp_idx = con_idx + CORESIGHT_CTI_STATIC_GROUPS_MAX - 1;
	ctidev->con_groups[grp_idx] = group;
	tc->attr_group = group;
	return group;
}

/* create a triggers connection group and the attributes for that group */
static int cti_create_con_attr_set(struct device *dev, int con_idx,
				   struct cti_device *ctidev,
				   struct cti_trig_con *tc)
{
	struct attribute_group *attr_group = NULL;
	int attr_idx = 0;
	int err = -ENOMEM;

	attr_group = cti_create_con_sysfs_group(dev, ctidev, con_idx, tc);
	if (!attr_group)
		return -ENOMEM;

	/* allocate NULL terminated array of attributes */
	tc->con_attrs = devm_kcalloc(dev, CTI_CON_ATTR_MAX + 1,
				     sizeof(struct attribute *), GFP_KERNEL);
	if (!tc->con_attrs)
		return -ENOMEM;

	err = cti_create_con_sysfs_attr(dev, tc, CTI_CON_ATTR_NAME,
					attr_idx++);
	if (err)
		return err;

	if (tc->con_in->nr_sigs > 0) {
		err = cti_create_con_sysfs_attr(dev, tc,
						CTI_CON_ATTR_TRIGIN_SIG,
						attr_idx++);
		if (err)
			return err;

		err = cti_create_con_sysfs_attr(dev, tc,
						CTI_CON_ATTR_TRIGIN_TYPES,
						attr_idx++);
		if (err)
			return err;
	}

	if (tc->con_out->nr_sigs > 0) {
		err = cti_create_con_sysfs_attr(dev, tc,
						CTI_CON_ATTR_TRIGOUT_SIG,
						attr_idx++);
		if (err)
			return err;

		err = cti_create_con_sysfs_attr(dev, tc,
						CTI_CON_ATTR_TRIGOUT_TYPES,
						attr_idx++);
		if (err)
			return err;
	}
	attr_group->attrs = tc->con_attrs;
	return 0;
}

/* create the array of group pointers for the CTI sysfs groups */
static int cti_create_cons_groups(struct device *dev, struct cti_device *ctidev)
{
	int nr_groups;

	/* nr groups = dynamic + static + NULL terminator */
	nr_groups = ctidev->nr_trig_con + CORESIGHT_CTI_STATIC_GROUPS_MAX;
	ctidev->con_groups = devm_kcalloc(dev, nr_groups,
					  sizeof(struct attribute_group *),
					  GFP_KERNEL);
	if (!ctidev->con_groups)
		return -ENOMEM;
	return 0;
}

int cti_create_cons_sysfs(struct device *dev, struct cti_drvdata *drvdata)
{
	struct cti_device *ctidev = &drvdata->ctidev;
	int err, con_idx = 0, i;
	struct cti_trig_con *tc;

	err = cti_create_cons_groups(dev, ctidev);
	if (err)
		return err;

	/* populate first locations with the static set of groups */
	for (i = 0; i < (CORESIGHT_CTI_STATIC_GROUPS_MAX - 1); i++)
		ctidev->con_groups[i] = coresight_cti_groups[i];

	/* add dynamic set for each connection */
	list_for_each_entry(tc, &ctidev->trig_cons, node) {
		err = cti_create_con_attr_set(dev, con_idx++, ctidev, tc);
		if (err)
			break;
	}
	return err;
}

/* attribute and group sysfs tables. */
static const struct attribute_group coresight_cti_group = {
	.attrs = coresight_cti_attrs,
};

static const struct attribute_group coresight_cti_mgmt_group = {
	.attrs = coresight_cti_mgmt_attrs,
	.name = "mgmt",
};

static const struct attribute_group coresight_cti_regs_group = {
	.attrs = coresight_cti_regs_attrs,
	.name = "regs",
};

static const struct attribute_group coresight_cti_channels_group = {
	.attrs = coresight_cti_channel_attrs,
	.name = "channels",
};

const struct attribute_group *
coresight_cti_groups[CORESIGHT_CTI_STATIC_GROUPS_MAX] = {
	&coresight_cti_group,
	&coresight_cti_mgmt_group,
	&coresight_cti_regs_group,
	&coresight_cti_channels_group,
	NULL,
};<|MERGE_RESOLUTION|>--- conflicted
+++ resolved
@@ -111,18 +111,6 @@
 		return ret;
 
 	if (val) {
-<<<<<<< HEAD
-		ret = pm_runtime_get_sync(dev->parent);
-		if (ret) {
-			pm_runtime_put_noidle(dev->parent);
-			return ret;
-		}
-		ret = cti_enable(drvdata->csdev);
-	} else {
-		ret = cti_disable(drvdata->csdev);
-		pm_runtime_put(dev->parent);
-	}
-=======
 		ret = pm_runtime_resume_and_get(dev->parent);
 		if (ret)
 			return ret;
@@ -135,7 +123,6 @@
 			pm_runtime_put(dev->parent);
 	}
 
->>>>>>> 2be6a1cf
 	if (ret)
 		return ret;
 	return size;
