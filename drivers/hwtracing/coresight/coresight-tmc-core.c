// SPDX-License-Identifier: GPL-2.0
/* Copyright (c) 2012, 2021 The Linux Foundation. All rights reserved.
 * Copyright (c) 2022 Qualcomm Innovation Center, Inc. All rights reserved.
 *
 * Description: CoreSight Trace Memory Controller driver
 */

#include <linux/kernel.h>
#include <linux/init.h>
#include <linux/types.h>
#include <linux/device.h>
#include <linux/idr.h>
#include <linux/io.h>
#include <linux/err.h>
#include <linux/fs.h>
#include <linux/miscdevice.h>
#include <linux/mutex.h>
#include <linux/property.h>
#include <linux/uaccess.h>
#include <linux/slab.h>
#include <linux/dma-mapping.h>
#include <linux/spinlock.h>
#include <linux/pm_runtime.h>
#include <linux/of.h>
#include <linux/coresight.h>
#include <linux/amba/bus.h>

#include "coresight-priv.h"
#include "coresight-tmc.h"
#include "coresight-common.h"

DEFINE_CORESIGHT_DEVLIST(etb_devs, "tmc_etb");
DEFINE_CORESIGHT_DEVLIST(etf_devs, "tmc_etf");
DEFINE_CORESIGHT_DEVLIST(etr_devs, "tmc_etr");

int tmc_wait_for_tmcready(struct tmc_drvdata *drvdata)
{
	struct coresight_device *csdev = drvdata->csdev;
	struct csdev_access *csa = &csdev->access;

	/* Ensure formatter, unformatter and hardware fifo are empty */
	if (coresight_timeout(csa, TMC_STS, TMC_STS_TMCREADY_BIT, 1)) {
		dev_err(&csdev->dev,
			"timeout while waiting for TMC to be Ready\n");
		return -EBUSY;
	}
<<<<<<< HEAD

=======
>>>>>>> 7cb0122d
	return 0;
}

void tmc_flush_and_stop(struct tmc_drvdata *drvdata)
{
	struct coresight_device *csdev = drvdata->csdev;
	struct csdev_access *csa = &csdev->access;
	u32 ffcr;

	ffcr = readl_relaxed(drvdata->base + TMC_FFCR);
	ffcr |= TMC_FFCR_STOP_ON_FLUSH;
	writel_relaxed(ffcr, drvdata->base + TMC_FFCR);
	ffcr |= BIT(TMC_FFCR_FLUSHMAN_BIT);
	writel_relaxed(ffcr, drvdata->base + TMC_FFCR);
	/* Ensure flush completes */
	if (coresight_timeout(csa, TMC_FFCR, TMC_FFCR_FLUSHMAN_BIT, 0)) {
		dev_err(&csdev->dev,
		"timeout while waiting for completion of Manual Flush\n");
	}

	tmc_wait_for_tmcready(drvdata);
}

void tmc_disable_stop_on_flush(struct tmc_drvdata *drvdata)
{
	drvdata->stop_on_flush = false;
}

void tmc_enable_hw(struct tmc_drvdata *drvdata)
{
	writel_relaxed(TMC_CTL_CAPT_EN, drvdata->base + TMC_CTL);
}

void tmc_disable_hw(struct tmc_drvdata *drvdata)
{
	writel_relaxed(0x0, drvdata->base + TMC_CTL);
}

u32 tmc_get_memwidth_mask(struct tmc_drvdata *drvdata)
{
	u32 mask = 0;

	/*
	 * When moving RRP or an offset address forward, the new values must
	 * be byte-address aligned to the width of the trace memory databus
	 * _and_ to a frame boundary (16 byte), whichever is the biggest. For
	 * example, for 32-bit, 64-bit and 128-bit wide trace memory, the four
	 * LSBs must be 0s. For 256-bit wide trace memory, the five LSBs must
	 * be 0s.
	 */
	switch (drvdata->memwidth) {
	case TMC_MEM_INTF_WIDTH_32BITS:
	case TMC_MEM_INTF_WIDTH_64BITS:
	case TMC_MEM_INTF_WIDTH_128BITS:
		mask = GENMASK(31, 4);
		break;
	case TMC_MEM_INTF_WIDTH_256BITS:
		mask = GENMASK(31, 5);
		break;
	}

	return mask;
}

static int tmc_read_prepare(struct tmc_drvdata *drvdata)
{
	int ret = 0;

	switch (drvdata->config_type) {
	case TMC_CONFIG_TYPE_ETB:
	case TMC_CONFIG_TYPE_ETF:
		ret = tmc_read_prepare_etb(drvdata);
		break;
	case TMC_CONFIG_TYPE_ETR:
		ret = tmc_read_prepare_etr(drvdata);
		break;
	default:
		ret = -EINVAL;
	}

	if (!ret)
		dev_dbg(&drvdata->csdev->dev, "TMC read start\n");

	return ret;
}

static int tmc_read_unprepare(struct tmc_drvdata *drvdata)
{
	int ret = 0;

	switch (drvdata->config_type) {
	case TMC_CONFIG_TYPE_ETB:
	case TMC_CONFIG_TYPE_ETF:
		ret = tmc_read_unprepare_etb(drvdata);
		break;
	case TMC_CONFIG_TYPE_ETR:
		ret = tmc_read_unprepare_etr(drvdata);
		break;
	default:
		ret = -EINVAL;
	}

	if (!ret)
		dev_dbg(&drvdata->csdev->dev, "TMC read end\n");

	return ret;
}

static int tmc_open(struct inode *inode, struct file *file)
{
	int ret;
	struct tmc_drvdata *drvdata = container_of(file->private_data,
						   struct tmc_drvdata, miscdev);

	ret = tmc_read_prepare(drvdata);
	if (ret)
		return ret;

	nonseekable_open(inode, file);

	dev_dbg(&drvdata->csdev->dev, "%s: successfully opened\n", __func__);
	return 0;
}

static inline ssize_t tmc_get_sysfs_trace(struct tmc_drvdata *drvdata,
					  loff_t pos, size_t len, char **bufpp)
{
	switch (drvdata->config_type) {
	case TMC_CONFIG_TYPE_ETB:
	case TMC_CONFIG_TYPE_ETF:
		return tmc_etb_get_sysfs_trace(drvdata, pos, len, bufpp);
	case TMC_CONFIG_TYPE_ETR:
		return tmc_etr_get_sysfs_trace(drvdata, pos, len, bufpp);
	}

	return -EINVAL;
}

static ssize_t tmc_read(struct file *file, char __user *data, size_t len,
			loff_t *ppos)
{
	char *bufp;
	ssize_t actual;
	struct tmc_drvdata *drvdata = container_of(file->private_data,
						   struct tmc_drvdata, miscdev);

	mutex_lock(&drvdata->mem_lock);
	actual = tmc_get_sysfs_trace(drvdata, *ppos, len, &bufp);
	if (actual <= 0) {
		mutex_unlock(&drvdata->mem_lock);
		return 0;
	}

	if (copy_to_user(data, bufp, actual)) {
		dev_dbg(&drvdata->csdev->dev,
			"%s: copy_to_user failed\n", __func__);
		mutex_unlock(&drvdata->mem_lock);
		return -EFAULT;
	}

	*ppos += actual;
	dev_dbg(&drvdata->csdev->dev, "%zu bytes copied\n", actual);

	mutex_unlock(&drvdata->mem_lock);
	return actual;
}

static int tmc_release(struct inode *inode, struct file *file)
{
	int ret;
	struct tmc_drvdata *drvdata = container_of(file->private_data,
						   struct tmc_drvdata, miscdev);

	ret = tmc_read_unprepare(drvdata);
	if (ret)
		return ret;

	dev_dbg(&drvdata->csdev->dev, "%s: released\n", __func__);
	return 0;
}

static const struct file_operations tmc_fops = {
	.owner		= THIS_MODULE,
	.open		= tmc_open,
	.read		= tmc_read,
	.release	= tmc_release,
	.llseek		= no_llseek,
};

static enum tmc_mem_intf_width tmc_get_memwidth(u32 devid)
{
	enum tmc_mem_intf_width memwidth;

	/*
	 * Excerpt from the TRM:
	 *
	 * DEVID::MEMWIDTH[10:8]
	 * 0x2 Memory interface databus is 32 bits wide.
	 * 0x3 Memory interface databus is 64 bits wide.
	 * 0x4 Memory interface databus is 128 bits wide.
	 * 0x5 Memory interface databus is 256 bits wide.
	 */
	switch (BMVAL(devid, 8, 10)) {
	case 0x2:
		memwidth = TMC_MEM_INTF_WIDTH_32BITS;
		break;
	case 0x3:
		memwidth = TMC_MEM_INTF_WIDTH_64BITS;
		break;
	case 0x4:
		memwidth = TMC_MEM_INTF_WIDTH_128BITS;
		break;
	case 0x5:
		memwidth = TMC_MEM_INTF_WIDTH_256BITS;
		break;
	default:
		memwidth = 0;
	}

	return memwidth;
}

static struct attribute *coresight_tmc_mgmt_attrs[] = {
	coresight_simple_reg32(rsz, TMC_RSZ),
	coresight_simple_reg32(sts, TMC_STS),
	coresight_simple_reg64(rrp, TMC_RRP, TMC_RRPHI),
	coresight_simple_reg64(rwp, TMC_RWP, TMC_RWPHI),
	coresight_simple_reg32(trg, TMC_TRG),
	coresight_simple_reg32(ctl, TMC_CTL),
	coresight_simple_reg32(ffsr, TMC_FFSR),
	coresight_simple_reg32(ffcr, TMC_FFCR),
	coresight_simple_reg32(mode, TMC_MODE),
	coresight_simple_reg32(pscr, TMC_PSCR),
	coresight_simple_reg32(devid, CORESIGHT_DEVID),
	coresight_simple_reg64(dba, TMC_DBALO, TMC_DBAHI),
	coresight_simple_reg32(axictl, TMC_AXICTL),
	coresight_simple_reg32(authstatus, TMC_AUTHSTATUS),
	NULL,
};

static ssize_t trigger_cntr_show(struct device *dev,
				 struct device_attribute *attr, char *buf)
{
	struct tmc_drvdata *drvdata = dev_get_drvdata(dev->parent);
	unsigned long val = drvdata->trigger_cntr;

	return scnprintf(buf, PAGE_SIZE, "%#lx\n", val);
}

static ssize_t trigger_cntr_store(struct device *dev,
			     struct device_attribute *attr,
			     const char *buf, size_t size)
{
	int ret;
	unsigned long val;
	struct tmc_drvdata *drvdata = dev_get_drvdata(dev->parent);

	ret = kstrtoul(buf, 16, &val);
	if (ret)
		return ret;

	drvdata->trigger_cntr = val;
	return size;
}
static DEVICE_ATTR_RW(trigger_cntr);

static ssize_t buffer_size_show(struct device *dev,
				struct device_attribute *attr, char *buf)
{
	struct tmc_drvdata *drvdata = dev_get_drvdata(dev->parent);

	return scnprintf(buf, PAGE_SIZE, "%#x\n", drvdata->size);
}

static ssize_t buffer_size_store(struct device *dev,
				 struct device_attribute *attr,
				 const char *buf, size_t size)
{
	int ret;
	unsigned long val;
	struct tmc_drvdata *drvdata = dev_get_drvdata(dev->parent);

	/* Only permitted for TMC-ETRs */
	if (drvdata->config_type != TMC_CONFIG_TYPE_ETR)
		return -EPERM;

	ret = kstrtoul(buf, 0, &val);
	if (ret)
		return ret;
	/* The buffer size should be page aligned */
	if (val & (PAGE_SIZE - 1))
		return -EINVAL;
	drvdata->size = val;
	return size;
}

static DEVICE_ATTR_RW(buffer_size);

static ssize_t block_size_show(struct device *dev,
			     struct device_attribute *attr,
			     char *buf)
{
	struct tmc_drvdata *drvdata = dev_get_drvdata(dev->parent);
	uint32_t val = 0;

	if (drvdata->byte_cntr)
		val = drvdata->byte_cntr->block_size;

	return scnprintf(buf, PAGE_SIZE, "%d\n",
			val);
}

static ssize_t block_size_store(struct device *dev,
			      struct device_attribute *attr,
			      const char *buf,
			      size_t size)
{
	struct tmc_drvdata *drvdata = dev_get_drvdata(dev->parent);
	unsigned long val;

	if (kstrtoul(buf, 0, &val))
		return -EINVAL;

	if (!drvdata->byte_cntr)
		return -EINVAL;

	if (val && val < 4096) {
		pr_err("Assign minimum block size of 4096 bytes\n");
		return -EINVAL;
	}

	mutex_lock(&drvdata->byte_cntr->byte_cntr_lock);
	drvdata->byte_cntr->block_size = val;
	mutex_unlock(&drvdata->byte_cntr->byte_cntr_lock);

	return size;
}
static DEVICE_ATTR_RW(block_size);

static ssize_t out_mode_show(struct device *dev,
			     struct device_attribute *attr, char *buf)
{
	struct tmc_drvdata *drvdata = dev_get_drvdata(dev->parent);

	return scnprintf(buf, PAGE_SIZE, "%s\n",
			str_tmc_etr_out_mode[drvdata->out_mode]);
}

static ssize_t out_mode_store(struct device *dev,
			      struct device_attribute *attr,
			      const char *buf, size_t size)
{
	struct tmc_drvdata *drvdata = dev_get_drvdata(dev->parent);
	char str[10] = "";
	int ret;

	if (strlen(buf) >= 10)
		return -EINVAL;
	if (sscanf(buf, "%s", str) != 1)
		return -EINVAL;

	ret = tmc_etr_switch_mode(drvdata, str);
	return ret ? ret : size;
}
static DEVICE_ATTR_RW(out_mode);

static ssize_t stop_on_flush_show(struct device *dev,
			     struct device_attribute *attr, char *buf)
{
	u32 val;
	struct tmc_drvdata *drvdata = dev_get_drvdata(dev->parent);

	if (drvdata->stop_on_flush)
		val = 1;
	else
		val = 0;

	return scnprintf(buf, PAGE_SIZE, "%x\n", val);
}

static ssize_t stop_on_flush_store(struct device *dev,
			      struct device_attribute *attr,
			      const char *buf, size_t size)
{
	unsigned long val;
	struct tmc_drvdata *drvdata = dev_get_drvdata(dev->parent);

	if ((kstrtoul(buf, 0, &val)) || (val & ~1UL))
		return -EINVAL;

	if (val)
		drvdata->stop_on_flush = true;
	else
		drvdata->stop_on_flush = false;

	return size;
}
static DEVICE_ATTR_RW(stop_on_flush);

static struct attribute *coresight_tmc_etr_attrs[] = {
	&dev_attr_trigger_cntr.attr,
	&dev_attr_buffer_size.attr,
	&dev_attr_block_size.attr,
	&dev_attr_out_mode.attr,
	&dev_attr_stop_on_flush.attr,
	NULL,
};

static struct attribute *coresight_tmc_etf_attrs[] = {
	&dev_attr_trigger_cntr.attr,
	&dev_attr_stop_on_flush.attr,
	NULL,
};

static const struct attribute_group coresight_tmc_etr_group = {
	.attrs = coresight_tmc_etr_attrs,
};

static const struct attribute_group coresight_tmc_etf_group = {
	.attrs = coresight_tmc_etf_attrs,
};


static const struct attribute_group coresight_tmc_mgmt_group = {
	.attrs = coresight_tmc_mgmt_attrs,
	.name = "mgmt",
};

static const struct attribute_group *coresight_tmc_etr_groups[] = {
	&coresight_tmc_etr_group,
	&coresight_tmc_mgmt_group,
	NULL,
};

static const struct attribute_group *coresight_tmc_etf_groups[] = {
	&coresight_tmc_etf_group,
	&coresight_tmc_mgmt_group,
	NULL,
};

static inline bool tmc_etr_can_use_sg(struct device *dev)
{
	return fwnode_property_present(dev->fwnode, "arm,scatter-gather");
}

static inline bool tmc_etr_has_non_secure_access(struct tmc_drvdata *drvdata)
{
	u32 auth = readl_relaxed(drvdata->base + TMC_AUTHSTATUS);

	return (auth & TMC_AUTH_NSID_MASK) == 0x3;
}

/* Detect and initialise the capabilities of a TMC ETR */
static int tmc_etr_setup_caps(struct device *parent, u32 devid, void *dev_caps)
{
	int rc;
	u32 dma_mask = 0;
	struct tmc_drvdata *drvdata = dev_get_drvdata(parent);

	if (!tmc_etr_has_non_secure_access(drvdata))
		return -EACCES;

	/* Set the unadvertised capabilities */
	tmc_etr_init_caps(drvdata, (u32)(unsigned long)dev_caps);

	if (!(devid & TMC_DEVID_NOSCAT) && tmc_etr_can_use_sg(parent))
		tmc_etr_set_cap(drvdata, TMC_ETR_SG);

	/* Check if the AXI address width is available */
	if (devid & TMC_DEVID_AXIAW_VALID)
		dma_mask = ((devid >> TMC_DEVID_AXIAW_SHIFT) &
				TMC_DEVID_AXIAW_MASK);

	/*
	 * Unless specified in the device configuration, ETR uses a 40-bit
	 * AXI master in place of the embedded SRAM of ETB/ETF.
	 */
	switch (dma_mask) {
	case 32:
	case 40:
	case 44:
	case 48:
	case 52:
		dev_info(parent, "Detected dma mask %dbits\n", dma_mask);
		break;
	default:
		dma_mask = 40;
	}

	rc = dma_set_mask_and_coherent(parent, DMA_BIT_MASK(dma_mask));
	if (rc)
		dev_err(parent, "Failed to setup DMA mask: %d\n", rc);
	return rc;
}

static u32 tmc_etr_get_default_buffer_size(struct device *dev)
{
	u32 size;

	if (fwnode_property_read_u32(dev->fwnode, "arm,buffer-size", &size))
		size = SZ_1M;
	return size;
}

static u32 tmc_etr_get_max_burst_size(struct device *dev)
{
	u32 burst_size;

	if (fwnode_property_read_u32(dev->fwnode, "arm,max-burst-size",
				     &burst_size))
		return TMC_AXICTL_WR_BURST_16;

	/* Only permissible values are 0 to 15 */
	if (burst_size > 0xF)
		burst_size = TMC_AXICTL_WR_BURST_16;

	return burst_size;
}

static int tmc_probe(struct amba_device *adev, const struct amba_id *id)
{
	int ret = 0;
	u32 devid;
	void __iomem *base;
	struct device *dev = &adev->dev;
	struct coresight_platform_data *pdata = NULL;
	struct tmc_drvdata *drvdata;
	struct resource *res = &adev->res;
	struct coresight_desc desc = { 0 };
	struct coresight_dev_list *dev_list = NULL;

	ret = -ENOMEM;
	drvdata = devm_kzalloc(dev, sizeof(*drvdata), GFP_KERNEL);
	if (!drvdata)
		goto out;

	dev_set_drvdata(dev, drvdata);

	/* Validity for the resource is already checked by the AMBA core */
	base = devm_ioremap_resource(dev, res);
	if (IS_ERR(base)) {
		ret = PTR_ERR(base);
		goto out;
	}

	drvdata->base = base;
	desc.access = CSDEV_ACCESS_IOMEM(base);

	spin_lock_init(&drvdata->spinlock);
	mutex_init(&drvdata->mem_lock);

	devid = readl_relaxed(drvdata->base + CORESIGHT_DEVID);
	drvdata->config_type = BMVAL(devid, 6, 7);
	drvdata->memwidth = tmc_get_memwidth(devid);
	/* This device is not associated with a session */
	drvdata->pid = -1;

	if (drvdata->config_type == TMC_CONFIG_TYPE_ETR) {
		drvdata->out_mode = TMC_ETR_OUT_MODE_MEM;
		drvdata->size = tmc_etr_get_default_buffer_size(dev);
		drvdata->max_burst_size = tmc_etr_get_max_burst_size(dev);
	} else {
		drvdata->size = readl_relaxed(drvdata->base + TMC_RSZ) * 4;
	}

	ret = of_get_coresight_csr_name(adev->dev.of_node, &drvdata->csr_name);
	if (ret)
		dev_dbg(dev, "No csr data\n");
	else {
		drvdata->csr = coresight_csr_get(drvdata->csr_name);
		if (IS_ERR(drvdata->csr)) {
			dev_dbg(dev, "failed to get csr, defer probe\n");
			return -EPROBE_DEFER;
		}
	}

	desc.dev = dev;
	drvdata->stop_on_flush = false;

	switch (drvdata->config_type) {
	case TMC_CONFIG_TYPE_ETB:
		desc.type = CORESIGHT_DEV_TYPE_SINK;
		desc.subtype.sink_subtype = CORESIGHT_DEV_SUBTYPE_SINK_BUFFER;
		desc.ops = &tmc_etb_cs_ops;
		desc.groups = coresight_tmc_etf_groups;
		dev_list = &etb_devs;
		break;
	case TMC_CONFIG_TYPE_ETR:
		desc.type = CORESIGHT_DEV_TYPE_SINK;
		desc.subtype.sink_subtype = CORESIGHT_DEV_SUBTYPE_SINK_SYSMEM;
		desc.ops = &tmc_etr_cs_ops;
		desc.groups = coresight_tmc_etr_groups;
		ret = tmc_etr_setup_caps(dev, devid,
					 coresight_get_uci_data(id));
		if (ret)
			goto out;

		idr_init(&drvdata->idr);
		mutex_init(&drvdata->idr_mutex);
		dev_list = &etr_devs;

		of_property_read_u32(dev->of_node, "csr-atid-offset",
							&drvdata->atid_offset);

		drvdata->byte_cntr = byte_cntr_init(adev, drvdata);

		ret = tmc_etr_usb_init(adev, drvdata);
		if (ret)
			goto out;

		break;
	case TMC_CONFIG_TYPE_ETF:
		desc.type = CORESIGHT_DEV_TYPE_LINKSINK;
		desc.subtype.sink_subtype = CORESIGHT_DEV_SUBTYPE_SINK_BUFFER;
		desc.subtype.link_subtype = CORESIGHT_DEV_SUBTYPE_LINK_FIFO;
		desc.ops = &tmc_etf_cs_ops;
		desc.groups = coresight_tmc_etf_groups;
		dev_list = &etf_devs;
		break;
	default:
		pr_err("%s: Unsupported TMC config\n", desc.name);
		ret = -EINVAL;
		goto out;
	}

	desc.name = coresight_alloc_device_name(dev_list, dev);
	if (!desc.name) {
		ret = -ENOMEM;
		goto out;
	}

	pdata = coresight_get_platform_data(dev);
	if (IS_ERR(pdata)) {
		ret = PTR_ERR(pdata);
		goto out;
	}
	adev->dev.platform_data = pdata;
	desc.pdata = pdata;

	drvdata->csdev = coresight_register(&desc);
	if (IS_ERR(drvdata->csdev)) {
		ret = PTR_ERR(drvdata->csdev);
		goto out;
	}

	drvdata->miscdev.name = desc.name;
	drvdata->miscdev.minor = MISC_DYNAMIC_MINOR;
	drvdata->miscdev.fops = &tmc_fops;
	ret = misc_register(&drvdata->miscdev);
	if (ret)
		coresight_unregister(drvdata->csdev);
	else
		pm_runtime_put(&adev->dev);
out:
	return ret;
}

static void tmc_shutdown(struct amba_device *adev)
{
	unsigned long flags;
	struct tmc_drvdata *drvdata = amba_get_drvdata(adev);

	spin_lock_irqsave(&drvdata->spinlock, flags);

	if (drvdata->mode == CS_MODE_DISABLED)
		goto out;

	if (drvdata->config_type == TMC_CONFIG_TYPE_ETR &&
		(drvdata->out_mode == TMC_ETR_OUT_MODE_MEM ||
		 (drvdata->out_mode == TMC_ETR_OUT_MODE_USB &&
		  drvdata->usb_data->usb_mode == TMC_ETR_USB_SW)))
		tmc_etr_disable_hw(drvdata);

	/*
	 * We do not care about coresight unregister here unlike remove
	 * callback which is required for making coresight modular since
	 * the system is going down after this.
	 */
out:
	spin_unlock_irqrestore(&drvdata->spinlock, flags);
}

static void tmc_remove(struct amba_device *adev)
{
	struct tmc_drvdata *drvdata = dev_get_drvdata(&adev->dev);

	/*
	 * Since misc_open() holds a refcount on the f_ops, which is
	 * etb fops in this case, device is there until last file
	 * handler to this device is closed.
	 */

	if (drvdata->config_type == TMC_CONFIG_TYPE_ETR
			&& drvdata->byte_cntr)
		byte_cntr_remove(drvdata->byte_cntr);

	misc_deregister(&drvdata->miscdev);
	coresight_unregister(drvdata->csdev);
}

static const struct amba_id tmc_ids[] = {
	CS_AMBA_ID(0x000bb961),
	/* Coresight SoC 600 TMC-ETR/ETS */
	CS_AMBA_ID_DATA(0x000bb9e8, (unsigned long)CORESIGHT_SOC_600_ETR_CAPS),
	/* Coresight SoC 600 TMC-ETB */
	CS_AMBA_ID(0x000bb9e9),
	/* Coresight SoC 600 TMC-ETF */
	CS_AMBA_ID(0x000bb9ea),
	{ 0, 0},
};

MODULE_DEVICE_TABLE(amba, tmc_ids);

static struct amba_driver tmc_driver = {
	.drv = {
		.name   = "coresight-tmc",
		.owner  = THIS_MODULE,
		.suppress_bind_attrs = true,
	},
	.probe		= tmc_probe,
	.shutdown	= tmc_shutdown,
	.remove		= tmc_remove,
	.id_table	= tmc_ids,
};

module_amba_driver(tmc_driver);

MODULE_AUTHOR("Pratik Patel <pratikp@codeaurora.org>");
MODULE_DESCRIPTION("Arm CoreSight Trace Memory Controller driver");
MODULE_LICENSE("GPL v2");<|MERGE_RESOLUTION|>--- conflicted
+++ resolved
@@ -44,10 +44,6 @@
 			"timeout while waiting for TMC to be Ready\n");
 		return -EBUSY;
 	}
-<<<<<<< HEAD
-
-=======
->>>>>>> 7cb0122d
 	return 0;
 }
 
