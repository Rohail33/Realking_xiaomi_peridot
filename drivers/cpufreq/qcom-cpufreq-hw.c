// SPDX-License-Identifier: GPL-2.0
/*
 * Copyright (c) 2018, 2021, The Linux Foundation. All rights reserved.
 */

#include <linux/bitfield.h>
#include <linux/cpufreq.h>
#include <linux/init.h>
#include <linux/interconnect.h>
#include <linux/interrupt.h>
#include <linux/kernel.h>
#include <linux/module.h>
#include <linux/of_address.h>
#include <linux/of_platform.h>
#include <linux/pm_opp.h>
#include <linux/slab.h>
#include <linux/spinlock.h>
<<<<<<< HEAD
#include <linux/qcom-cpufreq-hw.h>

#define CREATE_TRACE_POINTS
#include <trace/events/dcvsh.h>
=======
#include <linux/units.h>
>>>>>>> b996f9c3

#define LUT_MAX_ENTRIES			40U
#define LUT_SRC				GENMASK(31, 30)
#define LUT_L_VAL			GENMASK(7, 0)
#define LUT_CORE_COUNT			GENMASK(18, 16)
#define LUT_VOLT			GENMASK(11, 0)
#define CLK_HW_DIV			2
#define LUT_TURBO_IND			1

#define GT_IRQ_STATUS			BIT(2)

<<<<<<< HEAD
#define HZ_PER_KHZ			1000

#define CYCLE_CNTR_OFFSET(c, m, acc_count)		\
				(acc_count ? ((c - cpumask_first(m) + 1) * 4) : 0)

struct cpufreq_counter {
	u64 total_cycle_counter;
	u32 prev_cycle_counter;
	spinlock_t lock;
};

static struct cpufreq_counter qcom_cpufreq_counter[NR_CPUS];

=======
>>>>>>> b996f9c3
struct qcom_cpufreq_soc_data {
	u32 reg_enable;
	u32 reg_domain_state;
	u32 reg_dcvs_ctrl;
	u32 reg_freq_lut;
	u32 reg_volt_lut;
	u32 reg_intr_clr;
	u32 reg_current_vote;
	u32 reg_perf_state;
	u32 reg_cycle_cntr;
	u8 lut_row_size;
	bool accumulative_counter;
};

struct qcom_cpufreq_data {
	void __iomem *base;
	struct resource *res;
	const struct qcom_cpufreq_soc_data *soc_data;

	/*
	 * Mutex to synchronize between de-init sequence and re-starting LMh
	 * polling/interrupts
	 */
	struct mutex throttle_lock;
	int throttle_irq;
	char irq_name[15];
	bool cancel_throttle;
	struct delayed_work throttle_work;
	struct cpufreq_policy *policy;

	bool per_core_dcvs;
};

static unsigned long cpu_hw_rate, xo_rate;
static bool icc_scaling_enabled;

static int qcom_cpufreq_set_bw(struct cpufreq_policy *policy,
			       unsigned long freq_khz)
{
	unsigned long freq_hz = freq_khz * 1000;
	struct dev_pm_opp *opp;
	struct device *dev;
	int ret;

	dev = get_cpu_device(policy->cpu);
	if (!dev)
		return -ENODEV;

	opp = dev_pm_opp_find_freq_exact(dev, freq_hz, true);
	if (IS_ERR(opp))
		return PTR_ERR(opp);

	ret = dev_pm_opp_set_opp(dev, opp);
	dev_pm_opp_put(opp);
	return ret;
}

static int qcom_cpufreq_update_opp(struct device *cpu_dev,
				   unsigned long freq_khz,
				   unsigned long volt)
{
	unsigned long freq_hz = freq_khz * 1000;
	int ret;

	/* Skip voltage update if the opp table is not available */
	if (!icc_scaling_enabled)
		return dev_pm_opp_add(cpu_dev, freq_hz, volt);

	ret = dev_pm_opp_adjust_voltage(cpu_dev, freq_hz, volt, volt, volt);
	if (ret) {
		dev_err(cpu_dev, "Voltage update failed freq=%ld\n", freq_khz);
		return ret;
	}

	return dev_pm_opp_enable(cpu_dev, freq_hz);
}

u64 qcom_cpufreq_get_cpu_cycle_counter(int cpu)
{
	const struct qcom_cpufreq_soc_data *soc_data;
	struct cpufreq_counter *cpu_counter;
	struct qcom_cpufreq_data *data;
	struct cpufreq_policy *policy;
	u64 cycle_counter_ret;
	unsigned long flags;
	u16 offset;
	u32 val;

	policy = cpufreq_cpu_get_raw(cpu);
	if (!policy)
		return 0;

	data = policy->driver_data;
	soc_data = data->soc_data;

	cpu_counter = &qcom_cpufreq_counter[cpu];
	spin_lock_irqsave(&cpu_counter->lock, flags);

	offset = CYCLE_CNTR_OFFSET(cpu, policy->related_cpus,
					soc_data->accumulative_counter);
	val = readl_relaxed(data->base +
					soc_data->reg_cycle_cntr + offset);

	if (val < cpu_counter->prev_cycle_counter) {
		/* Handle counter overflow */
		cpu_counter->total_cycle_counter += UINT_MAX -
			cpu_counter->prev_cycle_counter + val;
		cpu_counter->prev_cycle_counter = val;
	} else {
		cpu_counter->total_cycle_counter += val -
			cpu_counter->prev_cycle_counter;
		cpu_counter->prev_cycle_counter = val;
	}
	cycle_counter_ret = cpu_counter->total_cycle_counter;
	spin_unlock_irqrestore(&cpu_counter->lock, flags);

	return cycle_counter_ret;
}
EXPORT_SYMBOL(qcom_cpufreq_get_cpu_cycle_counter);

static int qcom_cpufreq_hw_target_index(struct cpufreq_policy *policy,
					unsigned int index)
{
	struct qcom_cpufreq_data *data = policy->driver_data;
	const struct qcom_cpufreq_soc_data *soc_data = data->soc_data;
	unsigned long freq = policy->freq_table[index].frequency;
	unsigned int i;

	writel_relaxed(index, data->base + soc_data->reg_perf_state);

	if (data->per_core_dcvs)
		for (i = 1; i < cpumask_weight(policy->related_cpus); i++)
			writel_relaxed(index, data->base + soc_data->reg_perf_state + i * 4);

	if (icc_scaling_enabled)
		qcom_cpufreq_set_bw(policy, freq);

	return 0;
}

static unsigned int qcom_cpufreq_hw_get(unsigned int cpu)
{
	struct qcom_cpufreq_data *data;
	const struct qcom_cpufreq_soc_data *soc_data;
	struct cpufreq_policy *policy;
	unsigned int index;

	policy = cpufreq_cpu_get_raw(cpu);
	if (!policy)
		return 0;

	data = policy->driver_data;
	soc_data = data->soc_data;

	index = readl_relaxed(data->base + soc_data->reg_perf_state);
	index = min(index, LUT_MAX_ENTRIES - 1);

	return policy->freq_table[index].frequency;
}

static unsigned int qcom_cpufreq_hw_fast_switch(struct cpufreq_policy *policy,
						unsigned int target_freq)
{
	struct qcom_cpufreq_data *data = policy->driver_data;
	const struct qcom_cpufreq_soc_data *soc_data = data->soc_data;
	unsigned int index;
	unsigned int i;

	index = policy->cached_resolved_idx;
	writel_relaxed(index, data->base + soc_data->reg_perf_state);

	if (data->per_core_dcvs)
		for (i = 1; i < cpumask_weight(policy->related_cpus); i++)
			writel_relaxed(index, data->base + soc_data->reg_perf_state + i * 4);

	return policy->freq_table[index].frequency;
}

static int qcom_cpufreq_hw_read_lut(struct device *cpu_dev,
				    struct cpufreq_policy *policy)
{
	u32 data, src, lval, i, core_count, prev_freq = 0, freq;
	u32 volt;
	struct cpufreq_frequency_table	*table;
	struct dev_pm_opp *opp;
	unsigned long rate;
	int ret;
	struct qcom_cpufreq_data *drv_data = policy->driver_data;
	const struct qcom_cpufreq_soc_data *soc_data = drv_data->soc_data;

	table = kcalloc(LUT_MAX_ENTRIES + 1, sizeof(*table), GFP_KERNEL);
	if (!table)
		return -ENOMEM;

	ret = dev_pm_opp_of_add_table(cpu_dev);
	if (!ret) {
		/* Disable all opps and cross-validate against LUT later */
		icc_scaling_enabled = true;
		for (rate = 0; ; rate++) {
			opp = dev_pm_opp_find_freq_ceil(cpu_dev, &rate);
			if (IS_ERR(opp))
				break;

			dev_pm_opp_put(opp);
			dev_pm_opp_disable(cpu_dev, rate);
		}
	} else if (ret != -ENODEV) {
		dev_err(cpu_dev, "Invalid opp table in device tree\n");
		return ret;
	} else {
		policy->fast_switch_possible = true;
		icc_scaling_enabled = false;
	}

	for (i = 0; i < LUT_MAX_ENTRIES; i++) {
		data = readl_relaxed(drv_data->base + soc_data->reg_freq_lut +
				      i * soc_data->lut_row_size);
		src = FIELD_GET(LUT_SRC, data);
		lval = FIELD_GET(LUT_L_VAL, data);
		core_count = FIELD_GET(LUT_CORE_COUNT, data);

		data = readl_relaxed(drv_data->base + soc_data->reg_volt_lut +
				      i * soc_data->lut_row_size);
		volt = FIELD_GET(LUT_VOLT, data) * 1000;

		if (src)
			freq = xo_rate * lval / 1000;
		else
			freq = cpu_hw_rate / 1000;

		if (freq != prev_freq && core_count != LUT_TURBO_IND) {
			if (!qcom_cpufreq_update_opp(cpu_dev, freq, volt)) {
				table[i].frequency = freq;
				dev_dbg(cpu_dev, "index=%d freq=%d, core_count %d\n", i,
				freq, core_count);
			} else {
				dev_warn(cpu_dev, "failed to update OPP for freq=%d\n", freq);
				table[i].frequency = CPUFREQ_ENTRY_INVALID;
			}

		} else if (core_count == LUT_TURBO_IND) {
			table[i].frequency = CPUFREQ_ENTRY_INVALID;
		}

		/*
		 * Two of the same frequencies with the same core counts means
		 * end of table
		 */
		if (i > 0 && prev_freq == freq) {
			struct cpufreq_frequency_table *prev = &table[i - 1];

			/*
			 * Only treat the last frequency that might be a boost
			 * as the boost frequency
			 */
			if (prev->frequency == CPUFREQ_ENTRY_INVALID) {
				if (!qcom_cpufreq_update_opp(cpu_dev, prev_freq, volt)) {
					prev->frequency = prev_freq;
					prev->flags = CPUFREQ_BOOST_FREQ;
				} else {
					dev_warn(cpu_dev, "failed to update OPP for freq=%d\n",
						 freq);
				}
			}

			break;
		}

		prev_freq = freq;
	}

	table[i].frequency = CPUFREQ_TABLE_END;
	policy->freq_table = table;
	dev_pm_opp_set_sharing_cpus(cpu_dev, policy->cpus);

	return 0;
}

static void qcom_get_related_cpus(int index, struct cpumask *m)
{
	struct device_node *cpu_np;
	struct of_phandle_args args;
	int cpu, ret;

	for_each_possible_cpu(cpu) {
		cpu_np = of_cpu_device_node_get(cpu);
		if (!cpu_np)
			continue;

		ret = of_parse_phandle_with_args(cpu_np, "qcom,freq-domain",
						 "#freq-domain-cells", 0,
						 &args);
		of_node_put(cpu_np);
		if (ret < 0)
			continue;

		if (index == args.args[0])
			cpumask_set_cpu(cpu, m);
	}
}

static unsigned long qcom_lmh_get_throttle_freq(struct qcom_cpufreq_data *data)
{
	unsigned int lval;

	if (data->soc_data->reg_current_vote)
		lval = readl_relaxed(data->base + data->soc_data->reg_current_vote) & 0x3ff;
	else
		lval = readl_relaxed(data->base + data->soc_data->reg_domain_state) & 0xff;

	return lval * xo_rate;
}

static void qcom_lmh_dcvs_notify(struct qcom_cpufreq_data *data)
{
	struct cpufreq_policy *policy = data->policy;
	int cpu = cpumask_first(policy->related_cpus);
	struct device *dev = get_cpu_device(cpu);
	unsigned long freq_hz, throttled_freq;
	struct dev_pm_opp *opp;

	if (!dev)
		return;

	/*
	 * Get the h/w throttled frequency, normalize it using the
	 * registered opp table and use it to calculate thermal pressure.
	 */
	freq_hz = qcom_lmh_get_throttle_freq(data);

	opp = dev_pm_opp_find_freq_floor(dev, &freq_hz);
	if (IS_ERR(opp) && PTR_ERR(opp) == -ERANGE)
		opp = dev_pm_opp_find_freq_ceil(dev, &freq_hz);

	if (IS_ERR(opp))
		dev_warn(dev, "Can't find the OPP for throttling: %pe!\n", opp);
	else
		dev_pm_opp_put(opp);

	throttled_freq = freq_hz / HZ_PER_KHZ;
	trace_dcvsh_freq(cpu, qcom_cpufreq_hw_get(cpu), throttled_freq);

	/*
	 * In the unlikely case policy is unregistered do not enable
	 * polling or h/w interrupt
	 */
	mutex_lock(&data->throttle_lock);
	if (data->cancel_throttle)
		goto out;

	/*
	 * If h/w throttled frequency is higher than what cpufreq has requested
	 * for, then stop polling and switch back to interrupt mechanism.
	 */
	if (throttled_freq >= qcom_cpufreq_hw_get(cpu)) {
		throttled_freq = policy->cpuinfo.max_freq;

		enable_irq(data->throttle_irq);
		trace_dcvsh_throttle(cpu, 0);
	} else {
		mod_delayed_work(system_highpri_wq, &data->throttle_work,
				 msecs_to_jiffies(10));
	}

	/* Update thermal pressure (the boost frequencies are accepted) */
	arch_update_thermal_pressure(policy->related_cpus, throttled_freq);

out:
	mutex_unlock(&data->throttle_lock);
}

static void qcom_lmh_dcvs_poll(struct work_struct *work)
{
	struct qcom_cpufreq_data *data;

	data = container_of(work, struct qcom_cpufreq_data, throttle_work.work);
	qcom_lmh_dcvs_notify(data);
}

static irqreturn_t qcom_lmh_dcvs_handle_irq(int irq, void *data)
{
	struct qcom_cpufreq_data *c_data = data;
	struct cpufreq_policy *policy = c_data->policy;

	/* Disable interrupt and enable polling */
	disable_irq_nosync(c_data->throttle_irq);
	trace_dcvsh_throttle(cpumask_first(policy->cpus), 1);
	schedule_delayed_work(&c_data->throttle_work, 0);

	if (c_data->soc_data->reg_intr_clr)
		writel_relaxed(GT_IRQ_STATUS,
			       c_data->base + c_data->soc_data->reg_intr_clr);

	return IRQ_HANDLED;
}

static const struct qcom_cpufreq_soc_data qcom_soc_data = {
	.reg_enable = 0x0,
	.reg_dcvs_ctrl = 0xbc,
	.reg_freq_lut = 0x110,
	.reg_volt_lut = 0x114,
	.reg_current_vote = 0x704,
	.reg_perf_state = 0x920,
	.reg_cycle_cntr = 0x9c0,
	.lut_row_size = 32,
	.accumulative_counter = true,
};

static const struct qcom_cpufreq_soc_data epss_soc_data = {
	.reg_enable = 0x0,
	.reg_domain_state = 0x20,
	.reg_dcvs_ctrl = 0xb0,
	.reg_freq_lut = 0x100,
	.reg_volt_lut = 0x200,
	.reg_intr_clr = 0x308,
	.reg_perf_state = 0x320,
	.reg_cycle_cntr = 0x3c4,
	.lut_row_size = 4,
	.accumulative_counter = false,
};

static const struct of_device_id qcom_cpufreq_hw_match[] = {
	{ .compatible = "qcom,cpufreq-hw", .data = &qcom_soc_data },
	{ .compatible = "qcom,cpufreq-epss", .data = &epss_soc_data },
	{}
};
MODULE_DEVICE_TABLE(of, qcom_cpufreq_hw_match);

static int qcom_cpufreq_hw_lmh_init(struct cpufreq_policy *policy, int index)
{
	struct qcom_cpufreq_data *data = policy->driver_data;
	struct platform_device *pdev = cpufreq_get_driver_data();
	int ret;

	/*
	 * Look for LMh interrupt. If no interrupt line is specified /
	 * if there is an error, allow cpufreq to be enabled as usual.
	 */
	data->throttle_irq = platform_get_irq_optional(pdev, index);
	if (data->throttle_irq == -ENXIO)
		return 0;
	if (data->throttle_irq < 0)
		return data->throttle_irq;

	data->cancel_throttle = false;
	data->policy = policy;

	mutex_init(&data->throttle_lock);
	INIT_DELAYED_WORK(&data->throttle_work, qcom_lmh_dcvs_poll);

	snprintf(data->irq_name, sizeof(data->irq_name), "dcvsh-irq-%u", policy->cpu);
	ret = request_threaded_irq(data->throttle_irq, NULL, qcom_lmh_dcvs_handle_irq,
				   IRQF_ONESHOT | IRQF_NO_AUTOEN, data->irq_name, data);
	if (ret) {
		dev_err(&pdev->dev, "Error registering %s: %d\n", data->irq_name, ret);
		return 0;
	}

	ret = irq_set_affinity_and_hint(data->throttle_irq, policy->cpus);
	if (ret)
		dev_err(&pdev->dev, "Failed to set CPU affinity of %s[%d]\n",
			data->irq_name, data->throttle_irq);

	return 0;
}

static int qcom_cpufreq_hw_cpu_online(struct cpufreq_policy *policy)
{
	struct qcom_cpufreq_data *data = policy->driver_data;
	struct platform_device *pdev = cpufreq_get_driver_data();
	int ret;

	if (data->throttle_irq <= 0)
		return 0;

	mutex_lock(&data->throttle_lock);
	data->cancel_throttle = false;
	mutex_unlock(&data->throttle_lock);

<<<<<<< HEAD
	ret = irq_set_affinity_hint(data->throttle_irq, policy->cpus);
=======
	ret = irq_set_affinity_and_hint(data->throttle_irq, policy->cpus);
>>>>>>> b996f9c3
	if (ret)
		dev_err(&pdev->dev, "Failed to set CPU affinity of %s[%d]\n",
			data->irq_name, data->throttle_irq);

	return ret;
}

static int qcom_cpufreq_hw_cpu_offline(struct cpufreq_policy *policy)
{
	struct qcom_cpufreq_data *data = policy->driver_data;

	if (data->throttle_irq <= 0)
		return 0;

	mutex_lock(&data->throttle_lock);
	data->cancel_throttle = true;
	mutex_unlock(&data->throttle_lock);

	cancel_delayed_work_sync(&data->throttle_work);
<<<<<<< HEAD
	irq_set_affinity_hint(data->throttle_irq, NULL);
	disable_irq_nosync(data->throttle_irq);

	arch_update_thermal_pressure(policy->related_cpus, U32_MAX);
	trace_dcvsh_throttle(cpumask_first(policy->related_cpus), 0);
=======
	irq_set_affinity_and_hint(data->throttle_irq, NULL);
	disable_irq_nosync(data->throttle_irq);
>>>>>>> b996f9c3

	return 0;
}

static void qcom_cpufreq_hw_lmh_exit(struct qcom_cpufreq_data *data)
{
	if (data->throttle_irq <= 0)
		return;

	free_irq(data->throttle_irq, data);
}

static int qcom_cpufreq_hw_cpu_init(struct cpufreq_policy *policy)
{
	struct platform_device *pdev = cpufreq_get_driver_data();
	struct device *dev = &pdev->dev;
	struct of_phandle_args args;
	struct device_node *cpu_np;
	struct device *cpu_dev;
	struct resource *res;
	void __iomem *base;
	struct qcom_cpufreq_data *data;
	int ret, index;

	cpu_dev = get_cpu_device(policy->cpu);
	if (!cpu_dev) {
		pr_err("%s: failed to get cpu%d device\n", __func__,
		       policy->cpu);
		return -ENODEV;
	}

	cpu_np = of_cpu_device_node_get(policy->cpu);
	if (!cpu_np)
		return -EINVAL;

	ret = of_parse_phandle_with_args(cpu_np, "qcom,freq-domain",
					 "#freq-domain-cells", 0, &args);
	of_node_put(cpu_np);
	if (ret)
		return ret;

	index = args.args[0];

	data = policy->driver_data;

	if (!data) {
		res = platform_get_resource(pdev, IORESOURCE_MEM, index);
		if (!res) {
			dev_err(dev, "failed to get mem resource %d\n", index);
			return -ENODEV;
		}

		if (!devm_request_mem_region(dev, res->start, resource_size(res), res->name)) {
			dev_err(dev, "failed to request resource %pR\n", res);
			return -EBUSY;
		}

		base = devm_ioremap(dev, res->start, resource_size(res));
		if (!base) {
			dev_err(dev, "failed to map resource %pR\n", res);
			return -ENOMEM;
		}

		data = devm_kzalloc(dev, sizeof(*data), GFP_KERNEL);
		if (!data) {
			return -ENOMEM;
		}

		data->soc_data = of_device_get_match_data(&pdev->dev);
		data->base = base;
		data->res = res;
	}

	base = data->base;

	/* HW should be in enabled state to proceed */
	if (!(readl_relaxed(base + data->soc_data->reg_enable) & 0x1)) {
		dev_err(dev, "Domain-%d cpufreq hardware not enabled\n", index);
		ret = -ENODEV;
		goto error;
	}

	if (readl_relaxed(base + data->soc_data->reg_dcvs_ctrl) & 0x1)
		data->per_core_dcvs = true;

	qcom_get_related_cpus(index, policy->cpus);
	if (cpumask_empty(policy->cpus)) {
		dev_err(dev, "Domain-%d failed to get related CPUs\n", index);
		ret = -ENOENT;
		goto error;
	}

	policy->driver_data = data;
	policy->dvfs_possible_from_any_cpu = true;

	ret = qcom_cpufreq_hw_read_lut(cpu_dev, policy);
	if (ret) {
		dev_err(dev, "Domain-%d failed to read LUT\n", index);
		goto error;
	}

	ret = dev_pm_opp_get_opp_count(cpu_dev);
	if (ret <= 0) {
		dev_err(cpu_dev, "Failed to add OPPs\n");
		ret = -ENODEV;
		goto error;
	}

	if (policy_has_boost_freq(policy)) {
		ret = cpufreq_enable_boost_support();
		if (ret)
			dev_warn(cpu_dev, "failed to enable boost: %d\n", ret);
	}

	ret = qcom_cpufreq_hw_lmh_init(policy, index);
	if (ret)
		goto error;

	return 0;
error:
	policy->driver_data = NULL;
	return ret;
}

static int qcom_cpufreq_hw_cpu_exit(struct cpufreq_policy *policy)
{
	struct device *cpu_dev = get_cpu_device(policy->cpu);

	qcom_cpufreq_hw_lmh_exit(policy->driver_data);
	dev_pm_opp_remove_all_dynamic(cpu_dev);
	dev_pm_opp_of_cpumask_remove_table(policy->related_cpus);
	kfree(policy->freq_table);

	return 0;
}

static void qcom_cpufreq_ready(struct cpufreq_policy *policy)
{
	struct qcom_cpufreq_data *data = policy->driver_data;

	if (data->throttle_irq >= 0)
		enable_irq(data->throttle_irq);
}

static struct freq_attr *qcom_cpufreq_hw_attr[] = {
	&cpufreq_freq_attr_scaling_available_freqs,
	&cpufreq_freq_attr_scaling_boost_freqs,
	NULL
};

static struct cpufreq_driver cpufreq_qcom_hw_driver = {
	.flags		= CPUFREQ_NEED_INITIAL_FREQ_CHECK |
			  CPUFREQ_HAVE_GOVERNOR_PER_POLICY |
			  CPUFREQ_IS_COOLING_DEV,
	.verify		= cpufreq_generic_frequency_table_verify,
	.target_index	= qcom_cpufreq_hw_target_index,
	.get		= qcom_cpufreq_hw_get,
	.init		= qcom_cpufreq_hw_cpu_init,
	.exit		= qcom_cpufreq_hw_cpu_exit,
	.online		= qcom_cpufreq_hw_cpu_online,
	.offline	= qcom_cpufreq_hw_cpu_offline,
	.register_em	= cpufreq_register_em_with_opp,
	.fast_switch    = qcom_cpufreq_hw_fast_switch,
	.name		= "qcom-cpufreq-hw",
	.attr		= qcom_cpufreq_hw_attr,
	.ready		= qcom_cpufreq_ready,
	.boost_enabled	= true,
};

static int qcom_cpufreq_hw_driver_probe(struct platform_device *pdev)
{
	struct device *cpu_dev;
	struct clk *clk;
	int ret, cpu;

	clk = clk_get(&pdev->dev, "xo");
	if (IS_ERR(clk))
		return PTR_ERR(clk);

	xo_rate = clk_get_rate(clk);
	clk_put(clk);

	clk = clk_get(&pdev->dev, "alternate");
	if (IS_ERR(clk))
		return PTR_ERR(clk);

	cpu_hw_rate = clk_get_rate(clk) / CLK_HW_DIV;
	clk_put(clk);

	cpufreq_qcom_hw_driver.driver_data = pdev;

	/* Check for optional interconnect paths on CPU0 */
	cpu_dev = get_cpu_device(0);
	if (!cpu_dev)
		return -EPROBE_DEFER;

	ret = dev_pm_opp_of_find_icc_paths(cpu_dev, NULL);
	if (ret)
		return ret;

	for_each_possible_cpu(cpu)
		spin_lock_init(&qcom_cpufreq_counter[cpu].lock);

	ret = cpufreq_register_driver(&cpufreq_qcom_hw_driver);
	if (ret)
		dev_err(&pdev->dev, "CPUFreq HW driver failed to register\n");
	else
		dev_dbg(&pdev->dev, "QCOM CPUFreq HW driver initialized\n");

	return ret;
}

static int qcom_cpufreq_hw_driver_remove(struct platform_device *pdev)
{
	return cpufreq_unregister_driver(&cpufreq_qcom_hw_driver);
}

static struct platform_driver qcom_cpufreq_hw_driver = {
	.probe = qcom_cpufreq_hw_driver_probe,
	.remove = qcom_cpufreq_hw_driver_remove,
	.driver = {
		.name = "qcom-cpufreq-hw",
		.of_match_table = qcom_cpufreq_hw_match,
	},
};

static int __init qcom_cpufreq_hw_init(void)
{
	return platform_driver_register(&qcom_cpufreq_hw_driver);
}
postcore_initcall(qcom_cpufreq_hw_init);

static void __exit qcom_cpufreq_hw_exit(void)
{
	platform_driver_unregister(&qcom_cpufreq_hw_driver);
}
module_exit(qcom_cpufreq_hw_exit);

MODULE_DESCRIPTION("QCOM CPUFREQ HW Driver");
MODULE_LICENSE("GPL v2");<|MERGE_RESOLUTION|>--- conflicted
+++ resolved
@@ -15,14 +15,11 @@
 #include <linux/pm_opp.h>
 #include <linux/slab.h>
 #include <linux/spinlock.h>
-<<<<<<< HEAD
 #include <linux/qcom-cpufreq-hw.h>
 
 #define CREATE_TRACE_POINTS
 #include <trace/events/dcvsh.h>
-=======
 #include <linux/units.h>
->>>>>>> b996f9c3
 
 #define LUT_MAX_ENTRIES			40U
 #define LUT_SRC				GENMASK(31, 30)
@@ -34,9 +31,6 @@
 
 #define GT_IRQ_STATUS			BIT(2)
 
-<<<<<<< HEAD
-#define HZ_PER_KHZ			1000
-
 #define CYCLE_CNTR_OFFSET(c, m, acc_count)		\
 				(acc_count ? ((c - cpumask_first(m) + 1) * 4) : 0)
 
@@ -48,8 +42,6 @@
 
 static struct cpufreq_counter qcom_cpufreq_counter[NR_CPUS];
 
-=======
->>>>>>> b996f9c3
 struct qcom_cpufreq_soc_data {
 	u32 reg_enable;
 	u32 reg_domain_state;
@@ -529,11 +521,7 @@
 	data->cancel_throttle = false;
 	mutex_unlock(&data->throttle_lock);
 
-<<<<<<< HEAD
-	ret = irq_set_affinity_hint(data->throttle_irq, policy->cpus);
-=======
 	ret = irq_set_affinity_and_hint(data->throttle_irq, policy->cpus);
->>>>>>> b996f9c3
 	if (ret)
 		dev_err(&pdev->dev, "Failed to set CPU affinity of %s[%d]\n",
 			data->irq_name, data->throttle_irq);
@@ -553,16 +541,11 @@
 	mutex_unlock(&data->throttle_lock);
 
 	cancel_delayed_work_sync(&data->throttle_work);
-<<<<<<< HEAD
-	irq_set_affinity_hint(data->throttle_irq, NULL);
+	irq_set_affinity_and_hint(data->throttle_irq, NULL);
 	disable_irq_nosync(data->throttle_irq);
 
 	arch_update_thermal_pressure(policy->related_cpus, U32_MAX);
 	trace_dcvsh_throttle(cpumask_first(policy->related_cpus), 0);
-=======
-	irq_set_affinity_and_hint(data->throttle_irq, NULL);
-	disable_irq_nosync(data->throttle_irq);
->>>>>>> b996f9c3
 
 	return 0;
 }
