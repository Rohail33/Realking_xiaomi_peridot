// SPDX-License-Identifier: GPL-2.0
/*
 * Copyright (c) 2018, 2021, The Linux Foundation. All rights reserved.
 */

#include <linux/bitfield.h>
#include <linux/cpufreq.h>
#include <linux/init.h>
#include <linux/interconnect.h>
#include <linux/interrupt.h>
#include <linux/kernel.h>
#include <linux/module.h>
#include <linux/of_address.h>
#include <linux/of_platform.h>
#include <linux/pm_opp.h>
#include <linux/pm_qos.h>
#include <linux/slab.h>
#include <linux/spinlock.h>
#include <linux/qcom-cpufreq-hw.h>

#define CREATE_TRACE_POINTS
#include <trace/events/dcvsh.h>
#include <linux/units.h>

#define LUT_MAX_ENTRIES			40U
#define LUT_SRC				GENMASK(31, 30)
#define LUT_L_VAL			GENMASK(7, 0)
#define LUT_CORE_COUNT			GENMASK(18, 16)
#define LUT_VOLT			GENMASK(11, 0)
#define CLK_HW_DIV			2
#define LUT_TURBO_IND			1

#define GT_IRQ_STATUS			BIT(2)

#define CYCLE_CNTR_OFFSET(c, m, acc_count)		\
				(acc_count ? ((c - cpumask_first(m) + 1) * 4) : 0)

struct cpufreq_counter {
	u64 total_cycle_counter;
	u32 prev_cycle_counter;
	spinlock_t lock;
};

static struct cpufreq_counter qcom_cpufreq_counter[NR_CPUS];

struct qcom_cpufreq_soc_data {
	u32 reg_enable;
	u32 reg_domain_state;
	u32 reg_dcvs_ctrl;
	u32 reg_freq_lut;
	u32 reg_volt_lut;
	u32 reg_intr_clr;
	u32 reg_current_vote;
	u32 reg_perf_state;
	u32 reg_cycle_cntr;
	u8 lut_row_size;
	bool accumulative_counter;
};

struct qcom_cpufreq_data {
	void __iomem *base;
	struct resource *res;
	const struct qcom_cpufreq_soc_data *soc_data;

	/*
	 * Mutex to synchronize between de-init sequence and re-starting LMh
	 * polling/interrupts
	 */
	struct mutex throttle_lock;
	int hw_clk_domain;
	int throttle_irq;
	char irq_name[15];
	bool cancel_throttle;
	struct delayed_work throttle_work;
	struct cpufreq_policy *policy;

	bool per_core_dcvs;

	struct freq_qos_request throttle_freq_req;
};

static unsigned long cpu_hw_rate, xo_rate;
static bool icc_scaling_enabled;

/*
 * show_hw_clk_domain - the HW clock domain per policy
 */
static ssize_t show_hw_clk_domain(struct cpufreq_policy *policy, char *buf)
{
	struct qcom_cpufreq_data *data;

	data = policy->driver_data;
	if (data)
		return scnprintf(buf, sizeof(int), "%u\n", data->hw_clk_domain);

	return -EIO;
}

cpufreq_freq_attr_ro(hw_clk_domain);

static int qcom_cpufreq_set_bw(struct cpufreq_policy *policy,
			       unsigned long freq_khz)
{
	unsigned long freq_hz = freq_khz * 1000;
	struct dev_pm_opp *opp;
	struct device *dev;
	int ret;

	dev = get_cpu_device(policy->cpu);
	if (!dev)
		return -ENODEV;

	opp = dev_pm_opp_find_freq_exact(dev, freq_hz, true);
	if (IS_ERR(opp))
		return PTR_ERR(opp);

	ret = dev_pm_opp_set_opp(dev, opp);
	dev_pm_opp_put(opp);
	return ret;
}

static int qcom_cpufreq_update_opp(struct device *cpu_dev,
				   unsigned long freq_khz,
				   unsigned long volt)
{
	unsigned long freq_hz = freq_khz * 1000;
	int ret;

	/* Skip voltage update if the opp table is not available */
	if (!icc_scaling_enabled)
		return dev_pm_opp_add(cpu_dev, freq_hz, volt);

	ret = dev_pm_opp_adjust_voltage(cpu_dev, freq_hz, volt, volt, volt);
	if (ret) {
		dev_err(cpu_dev, "Voltage update failed freq=%ld\n", freq_khz);
		return ret;
	}

	return dev_pm_opp_enable(cpu_dev, freq_hz);
}

u64 qcom_cpufreq_get_cpu_cycle_counter(int cpu)
{
	const struct qcom_cpufreq_soc_data *soc_data;
	struct cpufreq_counter *cpu_counter;
	struct qcom_cpufreq_data *data;
	struct cpufreq_policy *policy;
	u64 cycle_counter_ret;
	unsigned long flags;
	u16 offset;
	u32 val;

	policy = cpufreq_cpu_get_raw(cpu);
	if (!policy)
		return 0;

	data = policy->driver_data;
	soc_data = data->soc_data;

	cpu_counter = &qcom_cpufreq_counter[cpu];
	spin_lock_irqsave(&cpu_counter->lock, flags);

	offset = CYCLE_CNTR_OFFSET(cpu, policy->related_cpus,
					soc_data->accumulative_counter);
	val = readl_relaxed(data->base +
					soc_data->reg_cycle_cntr + offset);

	if (val < cpu_counter->prev_cycle_counter) {
		/* Handle counter overflow */
		cpu_counter->total_cycle_counter += UINT_MAX -
			cpu_counter->prev_cycle_counter + val;
		cpu_counter->prev_cycle_counter = val;
	} else {
		cpu_counter->total_cycle_counter += val -
			cpu_counter->prev_cycle_counter;
		cpu_counter->prev_cycle_counter = val;
	}
	cycle_counter_ret = cpu_counter->total_cycle_counter;
	spin_unlock_irqrestore(&cpu_counter->lock, flags);

	return cycle_counter_ret;
}
EXPORT_SYMBOL(qcom_cpufreq_get_cpu_cycle_counter);

static int qcom_cpufreq_hw_target_index(struct cpufreq_policy *policy,
					unsigned int index)
{
	struct qcom_cpufreq_data *data = policy->driver_data;
	const struct qcom_cpufreq_soc_data *soc_data = data->soc_data;
	unsigned long freq = policy->freq_table[index].frequency;
	unsigned int i;

	writel_relaxed(index, data->base + soc_data->reg_perf_state);

	if (data->per_core_dcvs)
		for (i = 1; i < cpumask_weight(policy->related_cpus); i++)
			writel_relaxed(index, data->base + soc_data->reg_perf_state + i * 4);

	if (icc_scaling_enabled)
		qcom_cpufreq_set_bw(policy, freq);

	return 0;
}

static unsigned int qcom_cpufreq_hw_get(unsigned int cpu)
{
	struct qcom_cpufreq_data *data;
	const struct qcom_cpufreq_soc_data *soc_data;
	struct cpufreq_policy *policy;
	unsigned int index;

	policy = cpufreq_cpu_get_raw(cpu);
	if (!policy)
		return 0;

	data = policy->driver_data;
	soc_data = data->soc_data;

	index = readl_relaxed(data->base + soc_data->reg_perf_state);
	index = min(index, LUT_MAX_ENTRIES - 1);

	return policy->freq_table[index].frequency;
}

static unsigned int qcom_cpufreq_hw_fast_switch(struct cpufreq_policy *policy,
						unsigned int target_freq)
{
	struct qcom_cpufreq_data *data = policy->driver_data;
	const struct qcom_cpufreq_soc_data *soc_data = data->soc_data;
	unsigned int index;
	unsigned int i;

	index = policy->cached_resolved_idx;
	writel_relaxed(index, data->base + soc_data->reg_perf_state);

	if (data->per_core_dcvs)
		for (i = 1; i < cpumask_weight(policy->related_cpus); i++)
			writel_relaxed(index, data->base + soc_data->reg_perf_state + i * 4);

	return policy->freq_table[index].frequency;
}

static int qcom_cpufreq_hw_read_lut(struct device *cpu_dev,
				    struct cpufreq_policy *policy)
{
	u32 data, src, lval, i, core_count, prev_freq = 0, freq;
	u32 volt;
	struct cpufreq_frequency_table	*table;
	struct dev_pm_opp *opp;
	unsigned long rate;
	int ret;
	struct qcom_cpufreq_data *drv_data = policy->driver_data;
	const struct qcom_cpufreq_soc_data *soc_data = drv_data->soc_data;

	table = kcalloc(LUT_MAX_ENTRIES + 1, sizeof(*table), GFP_KERNEL);
	if (!table)
		return -ENOMEM;

	ret = dev_pm_opp_of_add_table(cpu_dev);
	if (!ret) {
		/* Disable all opps and cross-validate against LUT later */
		icc_scaling_enabled = true;
		for (rate = 0; ; rate++) {
			opp = dev_pm_opp_find_freq_ceil(cpu_dev, &rate);
			if (IS_ERR(opp))
				break;

			dev_pm_opp_put(opp);
			dev_pm_opp_disable(cpu_dev, rate);
		}
	} else if (ret != -ENODEV) {
		dev_err(cpu_dev, "Invalid opp table in device tree\n");
		return ret;
	} else {
		policy->fast_switch_possible = true;
		icc_scaling_enabled = false;
	}

	for (i = 0; i < LUT_MAX_ENTRIES; i++) {
		data = readl_relaxed(drv_data->base + soc_data->reg_freq_lut +
				      i * soc_data->lut_row_size);
		src = FIELD_GET(LUT_SRC, data);
		lval = FIELD_GET(LUT_L_VAL, data);
		core_count = FIELD_GET(LUT_CORE_COUNT, data);

		data = readl_relaxed(drv_data->base + soc_data->reg_volt_lut +
				      i * soc_data->lut_row_size);
		volt = FIELD_GET(LUT_VOLT, data) * 1000;

		if (src)
			freq = xo_rate * lval / 1000;
		else
			freq = cpu_hw_rate / 1000;

		if (freq != prev_freq && core_count != LUT_TURBO_IND) {
			if (!qcom_cpufreq_update_opp(cpu_dev, freq, volt)) {
				table[i].frequency = freq;
				dev_dbg(cpu_dev, "index=%d freq=%d, core_count %d\n", i,
				freq, core_count);
			} else {
				dev_warn(cpu_dev, "failed to update OPP for freq=%d\n", freq);
				table[i].frequency = CPUFREQ_ENTRY_INVALID;
			}

		} else if (core_count == LUT_TURBO_IND) {
			table[i].frequency = CPUFREQ_ENTRY_INVALID;
		}

		/*
		 * Two of the same frequencies with the same core counts means
		 * end of table
		 */
		if (i > 0 && prev_freq == freq) {
			struct cpufreq_frequency_table *prev = &table[i - 1];

			/*
			 * Only treat the last frequency that might be a boost
			 * as the boost frequency
			 */
			if (prev->frequency == CPUFREQ_ENTRY_INVALID) {
				if (!qcom_cpufreq_update_opp(cpu_dev, prev_freq, volt)) {
					prev->frequency = prev_freq;
					prev->flags = CPUFREQ_BOOST_FREQ;
				} else {
					dev_warn(cpu_dev, "failed to update OPP for freq=%d\n",
						 freq);
				}
			}

			break;
		}

		prev_freq = freq;
	}

	table[i].frequency = CPUFREQ_TABLE_END;
	policy->freq_table = table;
	dev_pm_opp_set_sharing_cpus(cpu_dev, policy->cpus);

	return 0;
}

static void qcom_get_related_cpus(int index, struct cpumask *m)
{
	struct device_node *cpu_np;
	struct of_phandle_args args;
	int cpu, ret;

	for_each_possible_cpu(cpu) {
		cpu_np = of_cpu_device_node_get(cpu);
		if (!cpu_np)
			continue;

		ret = of_parse_phandle_with_args(cpu_np, "qcom,freq-domain",
						 "#freq-domain-cells", 0,
						 &args);
		of_node_put(cpu_np);
		if (ret < 0)
			continue;

		if (index == args.args[0])
			cpumask_set_cpu(cpu, m);
	}
}

static unsigned long qcom_lmh_get_throttle_freq(struct qcom_cpufreq_data *data)
{
	unsigned int lval;

	if (data->soc_data->reg_current_vote)
		lval = readl_relaxed(data->base + data->soc_data->reg_current_vote) & 0x3ff;
	else
		lval = readl_relaxed(data->base + data->soc_data->reg_domain_state) & 0xff;

	return lval * xo_rate;
}

static void qcom_lmh_dcvs_notify(struct qcom_cpufreq_data *data)
{
	struct cpufreq_policy *policy = data->policy;
	int cpu = cpumask_first(policy->related_cpus);
	struct device *dev = get_cpu_device(cpu);
	unsigned long freq_hz, throttled_freq;
	struct dev_pm_opp *opp;

	if (!dev)
		return;

	/*
	 * Get the h/w throttled frequency, normalize it using the
	 * registered opp table and use it to calculate thermal pressure.
	 */
	freq_hz = qcom_lmh_get_throttle_freq(data);

	opp = dev_pm_opp_find_freq_floor(dev, &freq_hz);
	if (IS_ERR(opp) && PTR_ERR(opp) == -ERANGE)
		opp = dev_pm_opp_find_freq_ceil(dev, &freq_hz);

	if (IS_ERR(opp))
		dev_warn(dev, "Can't find the OPP for throttling: %pe!\n", opp);
<<<<<<< HEAD
	else
=======
	} else {
>>>>>>> dcb3fbd6
		dev_pm_opp_put(opp);

	throttled_freq = freq_hz / HZ_PER_KHZ;
	trace_dcvsh_freq(cpu, qcom_cpufreq_hw_get(cpu), throttled_freq);

	throttled_freq = freq_hz / HZ_PER_KHZ;

	freq_qos_update_request(&data->throttle_freq_req, throttled_freq);

	/* Update thermal pressure (the boost frequencies are accepted) */
	arch_update_thermal_pressure(policy->related_cpus, throttled_freq);

	/*
	 * In the unlikely case policy is unregistered do not enable
	 * polling or h/w interrupt
	 */
	mutex_lock(&data->throttle_lock);
	if (data->cancel_throttle)
		goto out;

	/*
	 * If h/w throttled frequency is higher than what cpufreq has requested
	 * for, then stop polling and switch back to interrupt mechanism.
	 */
	if (throttled_freq >= qcom_cpufreq_hw_get(cpu)) {
		throttled_freq = policy->cpuinfo.max_freq;

		enable_irq(data->throttle_irq);
		trace_dcvsh_throttle(cpu, 0);
	} else {
		mod_delayed_work(system_highpri_wq, &data->throttle_work,
				 msecs_to_jiffies(10));
	}

	/* Update thermal pressure (the boost frequencies are accepted) */
	arch_update_thermal_pressure(policy->related_cpus, throttled_freq);

out:
	mutex_unlock(&data->throttle_lock);
}

static void qcom_lmh_dcvs_poll(struct work_struct *work)
{
	struct qcom_cpufreq_data *data;

	data = container_of(work, struct qcom_cpufreq_data, throttle_work.work);
	qcom_lmh_dcvs_notify(data);
}

static irqreturn_t qcom_lmh_dcvs_handle_irq(int irq, void *data)
{
	struct qcom_cpufreq_data *c_data = data;
	struct cpufreq_policy *policy = c_data->policy;

	/* Disable interrupt and enable polling */
	disable_irq_nosync(c_data->throttle_irq);
	trace_dcvsh_throttle(cpumask_first(policy->cpus), 1);
	schedule_delayed_work(&c_data->throttle_work, 0);

	if (c_data->soc_data->reg_intr_clr)
		writel_relaxed(GT_IRQ_STATUS,
			       c_data->base + c_data->soc_data->reg_intr_clr);

	return IRQ_HANDLED;
}

static const struct qcom_cpufreq_soc_data qcom_soc_data = {
	.reg_enable = 0x0,
	.reg_dcvs_ctrl = 0xbc,
	.reg_freq_lut = 0x110,
	.reg_volt_lut = 0x114,
	.reg_current_vote = 0x704,
	.reg_perf_state = 0x920,
	.reg_cycle_cntr = 0x9c0,
	.lut_row_size = 32,
	.accumulative_counter = true,
};

static const struct qcom_cpufreq_soc_data epss_soc_data = {
	.reg_enable = 0x0,
	.reg_domain_state = 0x20,
	.reg_dcvs_ctrl = 0xb0,
	.reg_freq_lut = 0x100,
	.reg_volt_lut = 0x200,
	.reg_intr_clr = 0x308,
	.reg_perf_state = 0x320,
	.reg_cycle_cntr = 0x3c4,
	.lut_row_size = 4,
	.accumulative_counter = false,
};

static const struct of_device_id qcom_cpufreq_hw_match[] = {
	{ .compatible = "qcom,cpufreq-hw", .data = &qcom_soc_data },
	{ .compatible = "qcom,cpufreq-epss", .data = &epss_soc_data },
	{}
};
MODULE_DEVICE_TABLE(of, qcom_cpufreq_hw_match);

static int qcom_cpufreq_hw_lmh_init(struct cpufreq_policy *policy, int index)
{
	struct qcom_cpufreq_data *data = policy->driver_data;
	struct platform_device *pdev = cpufreq_get_driver_data();
	int ret;

	/*
	 * Look for LMh interrupt. If no interrupt line is specified /
	 * if there is an error, allow cpufreq to be enabled as usual.
	 */
	data->throttle_irq = platform_get_irq_optional(pdev, index);
	if (data->throttle_irq == -ENXIO)
		return 0;
	if (data->throttle_irq < 0)
		return data->throttle_irq;

	ret = freq_qos_add_request(&policy->constraints,
				   &data->throttle_freq_req, FREQ_QOS_MAX,
				   FREQ_QOS_MAX_DEFAULT_VALUE);
	if (ret < 0) {
		dev_err(&pdev->dev, "Failed to add freq constraint (%d)\n", ret);
		return ret;
	}

	data->cancel_throttle = false;
	data->policy = policy;

	mutex_init(&data->throttle_lock);
	INIT_DELAYED_WORK(&data->throttle_work, qcom_lmh_dcvs_poll);

	snprintf(data->irq_name, sizeof(data->irq_name), "dcvsh-irq-%u", policy->cpu);
	ret = request_threaded_irq(data->throttle_irq, NULL, qcom_lmh_dcvs_handle_irq,
				   IRQF_ONESHOT | IRQF_NO_AUTOEN, data->irq_name, data);
	if (ret) {
		dev_err(&pdev->dev, "Error registering %s: %d\n", data->irq_name, ret);
		return 0;
	}

	ret = irq_set_affinity_and_hint(data->throttle_irq, policy->cpus);
	if (ret)
		dev_err(&pdev->dev, "Failed to set CPU affinity of %s[%d]\n",
			data->irq_name, data->throttle_irq);

	return 0;
}

static int qcom_cpufreq_hw_cpu_online(struct cpufreq_policy *policy)
{
	struct qcom_cpufreq_data *data = policy->driver_data;
	struct platform_device *pdev = cpufreq_get_driver_data();
	int ret;

	if (data->throttle_irq <= 0)
		return 0;

	mutex_lock(&data->throttle_lock);
	data->cancel_throttle = false;
	mutex_unlock(&data->throttle_lock);

	ret = irq_set_affinity_and_hint(data->throttle_irq, policy->cpus);
	if (ret)
		dev_err(&pdev->dev, "Failed to set CPU affinity of %s[%d]\n",
			data->irq_name, data->throttle_irq);

	return ret;
}

static int qcom_cpufreq_hw_cpu_offline(struct cpufreq_policy *policy)
{
	struct qcom_cpufreq_data *data = policy->driver_data;

	if (data->throttle_irq <= 0)
		return 0;

	mutex_lock(&data->throttle_lock);
	data->cancel_throttle = true;
	mutex_unlock(&data->throttle_lock);

	cancel_delayed_work_sync(&data->throttle_work);
	irq_set_affinity_and_hint(data->throttle_irq, NULL);
	disable_irq_nosync(data->throttle_irq);

	arch_update_thermal_pressure(policy->related_cpus, U32_MAX);
	trace_dcvsh_throttle(cpumask_first(policy->related_cpus), 0);

	return 0;
}

static void qcom_cpufreq_hw_lmh_exit(struct qcom_cpufreq_data *data)
{
	if (data->throttle_irq <= 0)
		return;

	freq_qos_remove_request(&data->throttle_freq_req);
	free_irq(data->throttle_irq, data);
}

static int qcom_cpufreq_hw_cpu_init(struct cpufreq_policy *policy)
{
	struct platform_device *pdev = cpufreq_get_driver_data();
	struct device *dev = &pdev->dev;
	struct of_phandle_args args;
	struct device_node *cpu_np;
	struct device *cpu_dev;
	struct resource *res;
	void __iomem *base;
	struct qcom_cpufreq_data *data;
	int ret, index;

	cpu_dev = get_cpu_device(policy->cpu);
	if (!cpu_dev) {
		pr_err("%s: failed to get cpu%d device\n", __func__,
		       policy->cpu);
		return -ENODEV;
	}

	cpu_np = of_cpu_device_node_get(policy->cpu);
	if (!cpu_np)
		return -EINVAL;

	ret = of_parse_phandle_with_args(cpu_np, "qcom,freq-domain",
					 "#freq-domain-cells", 0, &args);
	of_node_put(cpu_np);
	if (ret)
		return ret;

	index = args.args[0];

	data = policy->driver_data;

	if (!data) {
		res = platform_get_resource(pdev, IORESOURCE_MEM, index);
		if (!res) {
			dev_err(dev, "failed to get mem resource %d\n", index);
			return -ENODEV;
		}

		if (!devm_request_mem_region(dev, res->start, resource_size(res), res->name)) {
			dev_err(dev, "failed to request resource %pR\n", res);
			return -EBUSY;
		}

		base = devm_ioremap(dev, res->start, resource_size(res));
		if (!base) {
			dev_err(dev, "failed to map resource %pR\n", res);
			return -ENOMEM;
		}

		data = devm_kzalloc(dev, sizeof(*data), GFP_KERNEL);
		if (!data) {
			return -ENOMEM;
		}

		ret = sysfs_create_file(&policy->kobj, &hw_clk_domain.attr);
		if (ret) {
			pr_err("%s: cannot register HW clock domain sysfs file\n", __func__);
			return ret;
		}

		data->soc_data = of_device_get_match_data(&pdev->dev);
		data->base = base;
		data->res = res;
		data->hw_clk_domain = index;
	}

	base = data->base;

	/* HW should be in enabled state to proceed */
	if (!(readl_relaxed(base + data->soc_data->reg_enable) & 0x1)) {
		dev_err(dev, "Domain-%d cpufreq hardware not enabled\n", index);
		ret = -ENODEV;
		goto error;
	}

	if (readl_relaxed(base + data->soc_data->reg_dcvs_ctrl) & 0x1)
		data->per_core_dcvs = true;

	qcom_get_related_cpus(index, policy->cpus);
	if (cpumask_empty(policy->cpus)) {
		dev_err(dev, "Domain-%d failed to get related CPUs\n", index);
		ret = -ENOENT;
		goto error;
	}

	policy->driver_data = data;
	policy->dvfs_possible_from_any_cpu = true;

	ret = qcom_cpufreq_hw_read_lut(cpu_dev, policy);
	if (ret) {
		dev_err(dev, "Domain-%d failed to read LUT\n", index);
		goto error;
	}

	ret = dev_pm_opp_get_opp_count(cpu_dev);
	if (ret <= 0) {
		dev_err(cpu_dev, "Failed to add OPPs\n");
		ret = -ENODEV;
		goto error;
	}

	if (policy_has_boost_freq(policy)) {
		ret = cpufreq_enable_boost_support();
		if (ret)
			dev_warn(cpu_dev, "failed to enable boost: %d\n", ret);
	}

	ret = qcom_cpufreq_hw_lmh_init(policy, index);
	if (ret)
		goto error;

	return 0;
error:
	policy->driver_data = NULL;
	return ret;
}

static int qcom_cpufreq_hw_cpu_exit(struct cpufreq_policy *policy)
{
	struct device *cpu_dev = get_cpu_device(policy->cpu);

	qcom_cpufreq_hw_lmh_exit(policy->driver_data);
	dev_pm_opp_remove_all_dynamic(cpu_dev);
	dev_pm_opp_of_cpumask_remove_table(policy->related_cpus);
	kfree(policy->freq_table);

	return 0;
}

static void qcom_cpufreq_ready(struct cpufreq_policy *policy)
{
	struct qcom_cpufreq_data *data = policy->driver_data;

	if (data->throttle_irq >= 0)
		enable_irq(data->throttle_irq);
}

static struct freq_attr *qcom_cpufreq_hw_attr[] = {
	&cpufreq_freq_attr_scaling_available_freqs,
	&cpufreq_freq_attr_scaling_boost_freqs,
	NULL
};

static struct cpufreq_driver cpufreq_qcom_hw_driver = {
	.flags		= CPUFREQ_NEED_INITIAL_FREQ_CHECK |
			  CPUFREQ_HAVE_GOVERNOR_PER_POLICY |
			  CPUFREQ_IS_COOLING_DEV,
	.verify		= cpufreq_generic_frequency_table_verify,
	.target_index	= qcom_cpufreq_hw_target_index,
	.get		= qcom_cpufreq_hw_get,
	.init		= qcom_cpufreq_hw_cpu_init,
	.exit		= qcom_cpufreq_hw_cpu_exit,
	.online		= qcom_cpufreq_hw_cpu_online,
	.offline	= qcom_cpufreq_hw_cpu_offline,
	.register_em	= cpufreq_register_em_with_opp,
	.fast_switch    = qcom_cpufreq_hw_fast_switch,
	.name		= "qcom-cpufreq-hw",
	.attr		= qcom_cpufreq_hw_attr,
	.ready		= qcom_cpufreq_ready,
	.boost_enabled	= true,
};

static int qcom_cpufreq_hw_driver_probe(struct platform_device *pdev)
{
	struct device *cpu_dev;
	struct clk *clk;
	int ret, cpu;

	clk = clk_get(&pdev->dev, "xo");
	if (IS_ERR(clk))
		return PTR_ERR(clk);

	xo_rate = clk_get_rate(clk);
	clk_put(clk);

	clk = clk_get(&pdev->dev, "alternate");
	if (IS_ERR(clk))
		return PTR_ERR(clk);

	cpu_hw_rate = clk_get_rate(clk) / CLK_HW_DIV;
	clk_put(clk);

	cpufreq_qcom_hw_driver.driver_data = pdev;

	/* Check for optional interconnect paths on CPU0 */
	cpu_dev = get_cpu_device(0);
	if (!cpu_dev)
		return -EPROBE_DEFER;

	ret = dev_pm_opp_of_find_icc_paths(cpu_dev, NULL);
	if (ret)
		return ret;

	for_each_possible_cpu(cpu)
		spin_lock_init(&qcom_cpufreq_counter[cpu].lock);

	ret = cpufreq_register_driver(&cpufreq_qcom_hw_driver);
	if (ret)
		dev_err(&pdev->dev, "CPUFreq HW driver failed to register\n");
	else
		dev_dbg(&pdev->dev, "QCOM CPUFreq HW driver initialized\n");

	return ret;
}

static int qcom_cpufreq_hw_driver_remove(struct platform_device *pdev)
{
	return cpufreq_unregister_driver(&cpufreq_qcom_hw_driver);
}

static struct platform_driver qcom_cpufreq_hw_driver = {
	.probe = qcom_cpufreq_hw_driver_probe,
	.remove = qcom_cpufreq_hw_driver_remove,
	.driver = {
		.name = "qcom-cpufreq-hw",
		.of_match_table = qcom_cpufreq_hw_match,
	},
};

static int __init qcom_cpufreq_hw_init(void)
{
	return platform_driver_register(&qcom_cpufreq_hw_driver);
}
postcore_initcall(qcom_cpufreq_hw_init);

static void __exit qcom_cpufreq_hw_exit(void)
{
	platform_driver_unregister(&qcom_cpufreq_hw_driver);
}
module_exit(qcom_cpufreq_hw_exit);

MODULE_DESCRIPTION("QCOM CPUFREQ HW Driver");
MODULE_LICENSE("GPL v2");<|MERGE_RESOLUTION|>--- conflicted
+++ resolved
@@ -398,22 +398,13 @@
 
 	if (IS_ERR(opp))
 		dev_warn(dev, "Can't find the OPP for throttling: %pe!\n", opp);
-<<<<<<< HEAD
 	else
-=======
-	} else {
->>>>>>> dcb3fbd6
 		dev_pm_opp_put(opp);
 
 	throttled_freq = freq_hz / HZ_PER_KHZ;
 	trace_dcvsh_freq(cpu, qcom_cpufreq_hw_get(cpu), throttled_freq);
 
-	throttled_freq = freq_hz / HZ_PER_KHZ;
-
 	freq_qos_update_request(&data->throttle_freq_req, throttled_freq);
-
-	/* Update thermal pressure (the boost frequencies are accepted) */
-	arch_update_thermal_pressure(policy->related_cpus, throttled_freq);
 
 	/*
 	 * In the unlikely case policy is unregistered do not enable
