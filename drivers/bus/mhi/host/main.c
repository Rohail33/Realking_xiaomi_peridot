--- conflicted
+++ resolved
@@ -469,13 +469,8 @@
 {
 	struct mhi_event *mhi_event = priv;
 	struct mhi_controller *mhi_cntrl = mhi_event->mhi_cntrl;
-<<<<<<< HEAD
 	struct device *dev = &mhi_cntrl->mhi_dev->dev;
-	struct mhi_event_ctxt *er_ctxt =
-		&mhi_cntrl->mhi_ctxt->er_ctxt[mhi_event->er_index];
-=======
 	struct mhi_event_ctxt *er_ctxt;
->>>>>>> dcb3fbd6
 	struct mhi_ring *ev_ring = &mhi_event->ring;
 	dma_addr_t ptr;
 	void *dev_rp;
