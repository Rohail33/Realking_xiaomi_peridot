--- conflicted
+++ resolved
@@ -640,19 +640,8 @@
 							    &in_reset) ||
 					!in_reset, timeout);
 		if (!ret || in_reset) {
-<<<<<<< HEAD
-			dev_err(dev, "Device failed to exit MHI Reset state\n");
-			write_lock_irq(&mhi_cntrl->pm_lock);
-			cur_state = mhi_tryset_pm_state(mhi_cntrl,
-							MHI_PM_SYS_ERR_FAIL);
-			write_unlock_irq(&mhi_cntrl->pm_lock);
-			/* Shutdown may have occurred, otherwise cleanup now */
-			if (cur_state != MHI_PM_SYS_ERR_FAIL)
-				goto exit_sys_error_transition;
-=======
 			MHI_ERR(dev, "Device failed to exit MHI Reset state\n");
 			goto exit_sys_error_transition;
->>>>>>> 7cf8e36f
 		}
 
 		/*
