/*
 * Copyright 2015 Advanced Micro Devices, Inc.
 *
 * Permission is hereby granted, free of charge, to any person obtaining a
 * copy of this software and associated documentation files (the "Software"),
 * to deal in the Software without restriction, including without limitation
 * the rights to use, copy, modify, merge, publish, distribute, sublicense,
 * and/or sell copies of the Software, and to permit persons to whom the
 * Software is furnished to do so, subject to the following conditions:
 *
 * The above copyright notice and this permission notice shall be included in
 * all copies or substantial portions of the Software.
 *
 * THE SOFTWARE IS PROVIDED "AS IS", WITHOUT WARRANTY OF ANY KIND, EXPRESS OR
 * IMPLIED, INCLUDING BUT NOT LIMITED TO THE WARRANTIES OF MERCHANTABILITY,
 * FITNESS FOR A PARTICULAR PURPOSE AND NONINFRINGEMENT.  IN NO EVENT SHALL
 * THE COPYRIGHT HOLDER(S) OR AUTHOR(S) BE LIABLE FOR ANY CLAIM, DAMAGES OR
 * OTHER LIABILITY, WHETHER IN AN ACTION OF CONTRACT, TORT OR OTHERWISE,
 * ARISING FROM, OUT OF OR IN CONNECTION WITH THE SOFTWARE OR THE USE OR
 * OTHER DEALINGS IN THE SOFTWARE.
 *
 * Authors: AMD
 *
 */

/* The caprices of the preprocessor require that this be declared right here */
#define CREATE_TRACE_POINTS

#include "dm_services_types.h"
#include "dc.h"
#include "dc_link_dp.h"
#include "link_enc_cfg.h"
#include "dc/inc/core_types.h"
#include "dal_asic_id.h"
#include "dmub/dmub_srv.h"
#include "dc/inc/hw/dmcu.h"
#include "dc/inc/hw/abm.h"
#include "dc/dc_dmub_srv.h"
#include "dc/dc_edid_parser.h"
#include "dc/dc_stat.h"
#include "amdgpu_dm_trace.h"

#include "vid.h"
#include "amdgpu.h"
#include "amdgpu_display.h"
#include "amdgpu_ucode.h"
#include "atom.h"
#include "amdgpu_dm.h"
#ifdef CONFIG_DRM_AMD_DC_HDCP
#include "amdgpu_dm_hdcp.h"
#include <drm/drm_hdcp.h>
#endif
#include "amdgpu_pm.h"

#include "amd_shared.h"
#include "amdgpu_dm_irq.h"
#include "dm_helpers.h"
#include "amdgpu_dm_mst_types.h"
#if defined(CONFIG_DEBUG_FS)
#include "amdgpu_dm_debugfs.h"
#endif
#include "amdgpu_dm_psr.h"

#include "ivsrcid/ivsrcid_vislands30.h"

#include "i2caux_interface.h"
#include <linux/module.h>
#include <linux/moduleparam.h>
#include <linux/types.h>
#include <linux/pm_runtime.h>
#include <linux/pci.h>
#include <linux/firmware.h>
#include <linux/component.h>

#include <drm/drm_atomic.h>
#include <drm/drm_atomic_uapi.h>
#include <drm/drm_atomic_helper.h>
#include <drm/drm_dp_mst_helper.h>
#include <drm/drm_fb_helper.h>
#include <drm/drm_fourcc.h>
#include <drm/drm_edid.h>
#include <drm/drm_vblank.h>
#include <drm/drm_audio_component.h>

#if defined(CONFIG_DRM_AMD_DC_DCN)
#include "ivsrcid/dcn/irqsrcs_dcn_1_0.h"

#include "dcn/dcn_1_0_offset.h"
#include "dcn/dcn_1_0_sh_mask.h"
#include "soc15_hw_ip.h"
#include "vega10_ip_offset.h"

#include "soc15_common.h"
#endif

#include "modules/inc/mod_freesync.h"
#include "modules/power/power_helpers.h"
#include "modules/inc/mod_info_packet.h"

#define FIRMWARE_RENOIR_DMUB "amdgpu/renoir_dmcub.bin"
MODULE_FIRMWARE(FIRMWARE_RENOIR_DMUB);
#define FIRMWARE_SIENNA_CICHLID_DMUB "amdgpu/sienna_cichlid_dmcub.bin"
MODULE_FIRMWARE(FIRMWARE_SIENNA_CICHLID_DMUB);
#define FIRMWARE_NAVY_FLOUNDER_DMUB "amdgpu/navy_flounder_dmcub.bin"
MODULE_FIRMWARE(FIRMWARE_NAVY_FLOUNDER_DMUB);
#define FIRMWARE_GREEN_SARDINE_DMUB "amdgpu/green_sardine_dmcub.bin"
MODULE_FIRMWARE(FIRMWARE_GREEN_SARDINE_DMUB);
#define FIRMWARE_VANGOGH_DMUB "amdgpu/vangogh_dmcub.bin"
MODULE_FIRMWARE(FIRMWARE_VANGOGH_DMUB);
#define FIRMWARE_DIMGREY_CAVEFISH_DMUB "amdgpu/dimgrey_cavefish_dmcub.bin"
MODULE_FIRMWARE(FIRMWARE_DIMGREY_CAVEFISH_DMUB);
#define FIRMWARE_BEIGE_GOBY_DMUB "amdgpu/beige_goby_dmcub.bin"
MODULE_FIRMWARE(FIRMWARE_BEIGE_GOBY_DMUB);
#define FIRMWARE_YELLOW_CARP_DMUB "amdgpu/yellow_carp_dmcub.bin"
MODULE_FIRMWARE(FIRMWARE_YELLOW_CARP_DMUB);

#define FIRMWARE_RAVEN_DMCU		"amdgpu/raven_dmcu.bin"
MODULE_FIRMWARE(FIRMWARE_RAVEN_DMCU);

#define FIRMWARE_NAVI12_DMCU            "amdgpu/navi12_dmcu.bin"
MODULE_FIRMWARE(FIRMWARE_NAVI12_DMCU);

/* Number of bytes in PSP header for firmware. */
#define PSP_HEADER_BYTES 0x100

/* Number of bytes in PSP footer for firmware. */
#define PSP_FOOTER_BYTES 0x100

/**
 * DOC: overview
 *
 * The AMDgpu display manager, **amdgpu_dm** (or even simpler,
 * **dm**) sits between DRM and DC. It acts as a liaison, converting DRM
 * requests into DC requests, and DC responses into DRM responses.
 *
 * The root control structure is &struct amdgpu_display_manager.
 */

/* basic init/fini API */
static int amdgpu_dm_init(struct amdgpu_device *adev);
static void amdgpu_dm_fini(struct amdgpu_device *adev);
static bool is_freesync_video_mode(const struct drm_display_mode *mode, struct amdgpu_dm_connector *aconnector);

static enum drm_mode_subconnector get_subconnector_type(struct dc_link *link)
{
	switch (link->dpcd_caps.dongle_type) {
	case DISPLAY_DONGLE_NONE:
		return DRM_MODE_SUBCONNECTOR_Native;
	case DISPLAY_DONGLE_DP_VGA_CONVERTER:
		return DRM_MODE_SUBCONNECTOR_VGA;
	case DISPLAY_DONGLE_DP_DVI_CONVERTER:
	case DISPLAY_DONGLE_DP_DVI_DONGLE:
		return DRM_MODE_SUBCONNECTOR_DVID;
	case DISPLAY_DONGLE_DP_HDMI_CONVERTER:
	case DISPLAY_DONGLE_DP_HDMI_DONGLE:
		return DRM_MODE_SUBCONNECTOR_HDMIA;
	case DISPLAY_DONGLE_DP_HDMI_MISMATCHED_DONGLE:
	default:
		return DRM_MODE_SUBCONNECTOR_Unknown;
	}
}

static void update_subconnector_property(struct amdgpu_dm_connector *aconnector)
{
	struct dc_link *link = aconnector->dc_link;
	struct drm_connector *connector = &aconnector->base;
	enum drm_mode_subconnector subconnector = DRM_MODE_SUBCONNECTOR_Unknown;

	if (connector->connector_type != DRM_MODE_CONNECTOR_DisplayPort)
		return;

	if (aconnector->dc_sink)
		subconnector = get_subconnector_type(link);

	drm_object_property_set_value(&connector->base,
			connector->dev->mode_config.dp_subconnector_property,
			subconnector);
}

/*
 * initializes drm_device display related structures, based on the information
 * provided by DAL. The drm strcutures are: drm_crtc, drm_connector,
 * drm_encoder, drm_mode_config
 *
 * Returns 0 on success
 */
static int amdgpu_dm_initialize_drm_device(struct amdgpu_device *adev);
/* removes and deallocates the drm structures, created by the above function */
static void amdgpu_dm_destroy_drm_device(struct amdgpu_display_manager *dm);

static int amdgpu_dm_plane_init(struct amdgpu_display_manager *dm,
				struct drm_plane *plane,
				unsigned long possible_crtcs,
				const struct dc_plane_cap *plane_cap);
static int amdgpu_dm_crtc_init(struct amdgpu_display_manager *dm,
			       struct drm_plane *plane,
			       uint32_t link_index);
static int amdgpu_dm_connector_init(struct amdgpu_display_manager *dm,
				    struct amdgpu_dm_connector *amdgpu_dm_connector,
				    uint32_t link_index,
				    struct amdgpu_encoder *amdgpu_encoder);
static int amdgpu_dm_encoder_init(struct drm_device *dev,
				  struct amdgpu_encoder *aencoder,
				  uint32_t link_index);

static int amdgpu_dm_connector_get_modes(struct drm_connector *connector);

static void amdgpu_dm_atomic_commit_tail(struct drm_atomic_state *state);

static int amdgpu_dm_atomic_check(struct drm_device *dev,
				  struct drm_atomic_state *state);

static void handle_cursor_update(struct drm_plane *plane,
				 struct drm_plane_state *old_plane_state);

static const struct drm_format_info *
amd_get_format_info(const struct drm_mode_fb_cmd2 *cmd);

static void handle_hpd_irq_helper(struct amdgpu_dm_connector *aconnector);

static bool
is_timing_unchanged_for_freesync(struct drm_crtc_state *old_crtc_state,
				 struct drm_crtc_state *new_crtc_state);
/*
 * dm_vblank_get_counter
 *
 * @brief
 * Get counter for number of vertical blanks
 *
 * @param
 * struct amdgpu_device *adev - [in] desired amdgpu device
 * int disp_idx - [in] which CRTC to get the counter from
 *
 * @return
 * Counter for vertical blanks
 */
static u32 dm_vblank_get_counter(struct amdgpu_device *adev, int crtc)
{
	if (crtc >= adev->mode_info.num_crtc)
		return 0;
	else {
		struct amdgpu_crtc *acrtc = adev->mode_info.crtcs[crtc];

		if (acrtc->dm_irq_params.stream == NULL) {
			DRM_ERROR("dc_stream_state is NULL for crtc '%d'!\n",
				  crtc);
			return 0;
		}

		return dc_stream_get_vblank_counter(acrtc->dm_irq_params.stream);
	}
}

static int dm_crtc_get_scanoutpos(struct amdgpu_device *adev, int crtc,
				  u32 *vbl, u32 *position)
{
	uint32_t v_blank_start, v_blank_end, h_position, v_position;

	if ((crtc < 0) || (crtc >= adev->mode_info.num_crtc))
		return -EINVAL;
	else {
		struct amdgpu_crtc *acrtc = adev->mode_info.crtcs[crtc];

		if (acrtc->dm_irq_params.stream ==  NULL) {
			DRM_ERROR("dc_stream_state is NULL for crtc '%d'!\n",
				  crtc);
			return 0;
		}

		/*
		 * TODO rework base driver to use values directly.
		 * for now parse it back into reg-format
		 */
		dc_stream_get_scanoutpos(acrtc->dm_irq_params.stream,
					 &v_blank_start,
					 &v_blank_end,
					 &h_position,
					 &v_position);

		*position = v_position | (h_position << 16);
		*vbl = v_blank_start | (v_blank_end << 16);
	}

	return 0;
}

static bool dm_is_idle(void *handle)
{
	/* XXX todo */
	return true;
}

static int dm_wait_for_idle(void *handle)
{
	/* XXX todo */
	return 0;
}

static bool dm_check_soft_reset(void *handle)
{
	return false;
}

static int dm_soft_reset(void *handle)
{
	/* XXX todo */
	return 0;
}

static struct amdgpu_crtc *
get_crtc_by_otg_inst(struct amdgpu_device *adev,
		     int otg_inst)
{
	struct drm_device *dev = adev_to_drm(adev);
	struct drm_crtc *crtc;
	struct amdgpu_crtc *amdgpu_crtc;

	if (WARN_ON(otg_inst == -1))
		return adev->mode_info.crtcs[0];

	list_for_each_entry(crtc, &dev->mode_config.crtc_list, head) {
		amdgpu_crtc = to_amdgpu_crtc(crtc);

		if (amdgpu_crtc->otg_inst == otg_inst)
			return amdgpu_crtc;
	}

	return NULL;
}

static inline bool amdgpu_dm_vrr_active_irq(struct amdgpu_crtc *acrtc)
{
	return acrtc->dm_irq_params.freesync_config.state ==
		       VRR_STATE_ACTIVE_VARIABLE ||
	       acrtc->dm_irq_params.freesync_config.state ==
		       VRR_STATE_ACTIVE_FIXED;
}

static inline bool amdgpu_dm_vrr_active(struct dm_crtc_state *dm_state)
{
	return dm_state->freesync_config.state == VRR_STATE_ACTIVE_VARIABLE ||
	       dm_state->freesync_config.state == VRR_STATE_ACTIVE_FIXED;
}

static inline bool is_dc_timing_adjust_needed(struct dm_crtc_state *old_state,
					      struct dm_crtc_state *new_state)
{
	if (new_state->freesync_config.state ==  VRR_STATE_ACTIVE_FIXED)
		return true;
	else if (amdgpu_dm_vrr_active(old_state) != amdgpu_dm_vrr_active(new_state))
		return true;
	else
		return false;
}

/**
 * dm_pflip_high_irq() - Handle pageflip interrupt
 * @interrupt_params: ignored
 *
 * Handles the pageflip interrupt by notifying all interested parties
 * that the pageflip has been completed.
 */
static void dm_pflip_high_irq(void *interrupt_params)
{
	struct amdgpu_crtc *amdgpu_crtc;
	struct common_irq_params *irq_params = interrupt_params;
	struct amdgpu_device *adev = irq_params->adev;
	unsigned long flags;
	struct drm_pending_vblank_event *e;
	uint32_t vpos, hpos, v_blank_start, v_blank_end;
	bool vrr_active;

	amdgpu_crtc = get_crtc_by_otg_inst(adev, irq_params->irq_src - IRQ_TYPE_PFLIP);

	/* IRQ could occur when in initial stage */
	/* TODO work and BO cleanup */
	if (amdgpu_crtc == NULL) {
		DC_LOG_PFLIP("CRTC is null, returning.\n");
		return;
	}

	spin_lock_irqsave(&adev_to_drm(adev)->event_lock, flags);

	if (amdgpu_crtc->pflip_status != AMDGPU_FLIP_SUBMITTED){
		DC_LOG_PFLIP("amdgpu_crtc->pflip_status = %d !=AMDGPU_FLIP_SUBMITTED(%d) on crtc:%d[%p] \n",
						 amdgpu_crtc->pflip_status,
						 AMDGPU_FLIP_SUBMITTED,
						 amdgpu_crtc->crtc_id,
						 amdgpu_crtc);
		spin_unlock_irqrestore(&adev_to_drm(adev)->event_lock, flags);
		return;
	}

	/* page flip completed. */
	e = amdgpu_crtc->event;
	amdgpu_crtc->event = NULL;

	WARN_ON(!e);

	vrr_active = amdgpu_dm_vrr_active_irq(amdgpu_crtc);

	/* Fixed refresh rate, or VRR scanout position outside front-porch? */
	if (!vrr_active ||
	    !dc_stream_get_scanoutpos(amdgpu_crtc->dm_irq_params.stream, &v_blank_start,
				      &v_blank_end, &hpos, &vpos) ||
	    (vpos < v_blank_start)) {
		/* Update to correct count and vblank timestamp if racing with
		 * vblank irq. This also updates to the correct vblank timestamp
		 * even in VRR mode, as scanout is past the front-porch atm.
		 */
		drm_crtc_accurate_vblank_count(&amdgpu_crtc->base);

		/* Wake up userspace by sending the pageflip event with proper
		 * count and timestamp of vblank of flip completion.
		 */
		if (e) {
			drm_crtc_send_vblank_event(&amdgpu_crtc->base, e);

			/* Event sent, so done with vblank for this flip */
			drm_crtc_vblank_put(&amdgpu_crtc->base);
		}
	} else if (e) {
		/* VRR active and inside front-porch: vblank count and
		 * timestamp for pageflip event will only be up to date after
		 * drm_crtc_handle_vblank() has been executed from late vblank
		 * irq handler after start of back-porch (vline 0). We queue the
		 * pageflip event for send-out by drm_crtc_handle_vblank() with
		 * updated timestamp and count, once it runs after us.
		 *
		 * We need to open-code this instead of using the helper
		 * drm_crtc_arm_vblank_event(), as that helper would
		 * call drm_crtc_accurate_vblank_count(), which we must
		 * not call in VRR mode while we are in front-porch!
		 */

		/* sequence will be replaced by real count during send-out. */
		e->sequence = drm_crtc_vblank_count(&amdgpu_crtc->base);
		e->pipe = amdgpu_crtc->crtc_id;

		list_add_tail(&e->base.link, &adev_to_drm(adev)->vblank_event_list);
		e = NULL;
	}

	/* Keep track of vblank of this flip for flip throttling. We use the
	 * cooked hw counter, as that one incremented at start of this vblank
	 * of pageflip completion, so last_flip_vblank is the forbidden count
	 * for queueing new pageflips if vsync + VRR is enabled.
	 */
	amdgpu_crtc->dm_irq_params.last_flip_vblank =
		amdgpu_get_vblank_counter_kms(&amdgpu_crtc->base);

	amdgpu_crtc->pflip_status = AMDGPU_FLIP_NONE;
	spin_unlock_irqrestore(&adev_to_drm(adev)->event_lock, flags);

	DC_LOG_PFLIP("crtc:%d[%p], pflip_stat:AMDGPU_FLIP_NONE, vrr[%d]-fp %d\n",
		     amdgpu_crtc->crtc_id, amdgpu_crtc,
		     vrr_active, (int) !e);
}

static void dm_vupdate_high_irq(void *interrupt_params)
{
	struct common_irq_params *irq_params = interrupt_params;
	struct amdgpu_device *adev = irq_params->adev;
	struct amdgpu_crtc *acrtc;
	struct drm_device *drm_dev;
	struct drm_vblank_crtc *vblank;
	ktime_t frame_duration_ns, previous_timestamp;
	unsigned long flags;
	int vrr_active;

	acrtc = get_crtc_by_otg_inst(adev, irq_params->irq_src - IRQ_TYPE_VUPDATE);

	if (acrtc) {
		vrr_active = amdgpu_dm_vrr_active_irq(acrtc);
		drm_dev = acrtc->base.dev;
		vblank = &drm_dev->vblank[acrtc->base.index];
		previous_timestamp = atomic64_read(&irq_params->previous_timestamp);
		frame_duration_ns = vblank->time - previous_timestamp;

		if (frame_duration_ns > 0) {
			trace_amdgpu_refresh_rate_track(acrtc->base.index,
						frame_duration_ns,
						ktime_divns(NSEC_PER_SEC, frame_duration_ns));
			atomic64_set(&irq_params->previous_timestamp, vblank->time);
		}

		DC_LOG_VBLANK("crtc:%d, vupdate-vrr:%d\n",
			      acrtc->crtc_id,
			      vrr_active);

		/* Core vblank handling is done here after end of front-porch in
		 * vrr mode, as vblank timestamping will give valid results
		 * while now done after front-porch. This will also deliver
		 * page-flip completion events that have been queued to us
		 * if a pageflip happened inside front-porch.
		 */
		if (vrr_active) {
			drm_crtc_handle_vblank(&acrtc->base);

			/* BTR processing for pre-DCE12 ASICs */
			if (acrtc->dm_irq_params.stream &&
			    adev->family < AMDGPU_FAMILY_AI) {
				spin_lock_irqsave(&adev_to_drm(adev)->event_lock, flags);
				mod_freesync_handle_v_update(
				    adev->dm.freesync_module,
				    acrtc->dm_irq_params.stream,
				    &acrtc->dm_irq_params.vrr_params);

				dc_stream_adjust_vmin_vmax(
				    adev->dm.dc,
				    acrtc->dm_irq_params.stream,
				    &acrtc->dm_irq_params.vrr_params.adjust);
				spin_unlock_irqrestore(&adev_to_drm(adev)->event_lock, flags);
			}
		}
	}
}

/**
 * dm_crtc_high_irq() - Handles CRTC interrupt
 * @interrupt_params: used for determining the CRTC instance
 *
 * Handles the CRTC/VSYNC interrupt by notfying DRM's VBLANK
 * event handler.
 */
static void dm_crtc_high_irq(void *interrupt_params)
{
	struct common_irq_params *irq_params = interrupt_params;
	struct amdgpu_device *adev = irq_params->adev;
	struct amdgpu_crtc *acrtc;
	unsigned long flags;
	int vrr_active;

	acrtc = get_crtc_by_otg_inst(adev, irq_params->irq_src - IRQ_TYPE_VBLANK);
	if (!acrtc)
		return;

	vrr_active = amdgpu_dm_vrr_active_irq(acrtc);

	DC_LOG_VBLANK("crtc:%d, vupdate-vrr:%d, planes:%d\n", acrtc->crtc_id,
		      vrr_active, acrtc->dm_irq_params.active_planes);

	/**
	 * Core vblank handling at start of front-porch is only possible
	 * in non-vrr mode, as only there vblank timestamping will give
	 * valid results while done in front-porch. Otherwise defer it
	 * to dm_vupdate_high_irq after end of front-porch.
	 */
	if (!vrr_active)
		drm_crtc_handle_vblank(&acrtc->base);

	/**
	 * Following stuff must happen at start of vblank, for crc
	 * computation and below-the-range btr support in vrr mode.
	 */
	amdgpu_dm_crtc_handle_crc_irq(&acrtc->base);

	/* BTR updates need to happen before VUPDATE on Vega and above. */
	if (adev->family < AMDGPU_FAMILY_AI)
		return;

	spin_lock_irqsave(&adev_to_drm(adev)->event_lock, flags);

	if (acrtc->dm_irq_params.stream &&
	    acrtc->dm_irq_params.vrr_params.supported &&
	    acrtc->dm_irq_params.freesync_config.state ==
		    VRR_STATE_ACTIVE_VARIABLE) {
		mod_freesync_handle_v_update(adev->dm.freesync_module,
					     acrtc->dm_irq_params.stream,
					     &acrtc->dm_irq_params.vrr_params);

		dc_stream_adjust_vmin_vmax(adev->dm.dc, acrtc->dm_irq_params.stream,
					   &acrtc->dm_irq_params.vrr_params.adjust);
	}

	/*
	 * If there aren't any active_planes then DCH HUBP may be clock-gated.
	 * In that case, pageflip completion interrupts won't fire and pageflip
	 * completion events won't get delivered. Prevent this by sending
	 * pending pageflip events from here if a flip is still pending.
	 *
	 * If any planes are enabled, use dm_pflip_high_irq() instead, to
	 * avoid race conditions between flip programming and completion,
	 * which could cause too early flip completion events.
	 */
	if (adev->family >= AMDGPU_FAMILY_RV &&
	    acrtc->pflip_status == AMDGPU_FLIP_SUBMITTED &&
	    acrtc->dm_irq_params.active_planes == 0) {
		if (acrtc->event) {
			drm_crtc_send_vblank_event(&acrtc->base, acrtc->event);
			acrtc->event = NULL;
			drm_crtc_vblank_put(&acrtc->base);
		}
		acrtc->pflip_status = AMDGPU_FLIP_NONE;
	}

	spin_unlock_irqrestore(&adev_to_drm(adev)->event_lock, flags);
}

#if defined(CONFIG_DRM_AMD_DC_DCN)
#if defined(CONFIG_DRM_AMD_SECURE_DISPLAY)
/**
 * dm_dcn_vertical_interrupt0_high_irq() - Handles OTG Vertical interrupt0 for
 * DCN generation ASICs
 * @interrupt_params: interrupt parameters
 *
 * Used to set crc window/read out crc value at vertical line 0 position
 */
static void dm_dcn_vertical_interrupt0_high_irq(void *interrupt_params)
{
	struct common_irq_params *irq_params = interrupt_params;
	struct amdgpu_device *adev = irq_params->adev;
	struct amdgpu_crtc *acrtc;

	acrtc = get_crtc_by_otg_inst(adev, irq_params->irq_src - IRQ_TYPE_VLINE0);

	if (!acrtc)
		return;

	amdgpu_dm_crtc_handle_crc_window_irq(&acrtc->base);
}
#endif

/**
 * dmub_aux_setconfig_reply_callback - Callback for AUX or SET_CONFIG command.
 * @adev: amdgpu_device pointer
 * @notify: dmub notification structure
 *
 * Dmub AUX or SET_CONFIG command completion processing callback
 * Copies dmub notification to DM which is to be read by AUX command.
 * issuing thread and also signals the event to wake up the thread.
 */
void dmub_aux_setconfig_callback(struct amdgpu_device *adev, struct dmub_notification *notify)
{
	if (adev->dm.dmub_notify)
		memcpy(adev->dm.dmub_notify, notify, sizeof(struct dmub_notification));
	if (notify->type == DMUB_NOTIFICATION_AUX_REPLY)
		complete(&adev->dm.dmub_aux_transfer_done);
}

/**
 * dmub_hpd_callback - DMUB HPD interrupt processing callback.
 * @adev: amdgpu_device pointer
 * @notify: dmub notification structure
 *
 * Dmub Hpd interrupt processing callback. Gets displayindex through the
 * ink index and calls helper to do the processing.
 */
void dmub_hpd_callback(struct amdgpu_device *adev, struct dmub_notification *notify)
{
	struct amdgpu_dm_connector *aconnector;
	struct amdgpu_dm_connector *hpd_aconnector = NULL;
	struct drm_connector *connector;
	struct drm_connector_list_iter iter;
	struct dc_link *link;
	uint8_t link_index = 0;
	struct drm_device *dev = adev->dm.ddev;

	if (adev == NULL)
		return;

	if (notify == NULL) {
		DRM_ERROR("DMUB HPD callback notification was NULL");
		return;
	}

	if (notify->link_index > adev->dm.dc->link_count) {
		DRM_ERROR("DMUB HPD index (%u)is abnormal", notify->link_index);
		return;
	}

	drm_modeset_lock(&dev->mode_config.connection_mutex, NULL);

	link_index = notify->link_index;

	link = adev->dm.dc->links[link_index];

	drm_connector_list_iter_begin(dev, &iter);
	drm_for_each_connector_iter(connector, &iter) {
		aconnector = to_amdgpu_dm_connector(connector);
		if (link && aconnector->dc_link == link) {
			DRM_INFO("DMUB HPD callback: link_index=%u\n", link_index);
			hpd_aconnector = aconnector;
			break;
		}
	}
	drm_connector_list_iter_end(&iter);
	drm_modeset_unlock(&dev->mode_config.connection_mutex);

	if (hpd_aconnector)
		handle_hpd_irq_helper(hpd_aconnector);
}

/**
 * register_dmub_notify_callback - Sets callback for DMUB notify
 * @adev: amdgpu_device pointer
 * @type: Type of dmub notification
 * @callback: Dmub interrupt callback function
 * @dmub_int_thread_offload: offload indicator
 *
 * API to register a dmub callback handler for a dmub notification
 * Also sets indicator whether callback processing to be offloaded.
 * to dmub interrupt handling thread
 * Return: true if successfully registered, false if there is existing registration
 */
bool register_dmub_notify_callback(struct amdgpu_device *adev, enum dmub_notification_type type,
dmub_notify_interrupt_callback_t callback, bool dmub_int_thread_offload)
{
	if (callback != NULL && type < ARRAY_SIZE(adev->dm.dmub_thread_offload)) {
		adev->dm.dmub_callback[type] = callback;
		adev->dm.dmub_thread_offload[type] = dmub_int_thread_offload;
	} else
		return false;

	return true;
}

static void dm_handle_hpd_work(struct work_struct *work)
{
	struct dmub_hpd_work *dmub_hpd_wrk;

	dmub_hpd_wrk = container_of(work, struct dmub_hpd_work, handle_hpd_work);

	if (!dmub_hpd_wrk->dmub_notify) {
		DRM_ERROR("dmub_hpd_wrk dmub_notify is NULL");
		return;
	}

	if (dmub_hpd_wrk->dmub_notify->type < ARRAY_SIZE(dmub_hpd_wrk->adev->dm.dmub_callback)) {
		dmub_hpd_wrk->adev->dm.dmub_callback[dmub_hpd_wrk->dmub_notify->type](dmub_hpd_wrk->adev,
		dmub_hpd_wrk->dmub_notify);
	}
<<<<<<< HEAD
=======

	kfree(dmub_hpd_wrk->dmub_notify);
>>>>>>> 56d33754
	kfree(dmub_hpd_wrk);

}

#define DMUB_TRACE_MAX_READ 64
/**
 * dm_dmub_outbox1_low_irq() - Handles Outbox interrupt
 * @interrupt_params: used for determining the Outbox instance
 *
 * Handles the Outbox Interrupt
 * event handler.
 */
static void dm_dmub_outbox1_low_irq(void *interrupt_params)
{
	struct dmub_notification notify;
	struct common_irq_params *irq_params = interrupt_params;
	struct amdgpu_device *adev = irq_params->adev;
	struct amdgpu_display_manager *dm = &adev->dm;
	struct dmcub_trace_buf_entry entry = { 0 };
	uint32_t count = 0;
	struct dmub_hpd_work *dmub_hpd_wrk;
	struct dc_link *plink = NULL;

	if (dc_enable_dmub_notifications(adev->dm.dc) &&
		irq_params->irq_src == DC_IRQ_SOURCE_DMCUB_OUTBOX) {
<<<<<<< HEAD
		dmub_hpd_wrk = kzalloc(sizeof(*dmub_hpd_wrk), GFP_ATOMIC);
		if (!dmub_hpd_wrk) {
			DRM_ERROR("Failed to allocate dmub_hpd_wrk");
			return;
		}
		INIT_WORK(&dmub_hpd_wrk->handle_hpd_work, dm_handle_hpd_work);
=======
>>>>>>> 56d33754

		do {
			dc_stat_get_dmub_notification(adev->dm.dc, &notify);
			if (notify.type > ARRAY_SIZE(dm->dmub_thread_offload)) {
				DRM_ERROR("DM: notify type %d invalid!", notify.type);
				continue;
			}
			if (dm->dmub_thread_offload[notify.type] == true) {
<<<<<<< HEAD
				dmub_hpd_wrk->dmub_notify = &notify;
=======
				dmub_hpd_wrk = kzalloc(sizeof(*dmub_hpd_wrk), GFP_ATOMIC);
				if (!dmub_hpd_wrk) {
					DRM_ERROR("Failed to allocate dmub_hpd_wrk");
					return;
				}
				dmub_hpd_wrk->dmub_notify = kzalloc(sizeof(struct dmub_notification), GFP_ATOMIC);
				if (!dmub_hpd_wrk->dmub_notify) {
					kfree(dmub_hpd_wrk);
					DRM_ERROR("Failed to allocate dmub_hpd_wrk->dmub_notify");
					return;
				}
				INIT_WORK(&dmub_hpd_wrk->handle_hpd_work, dm_handle_hpd_work);
				if (dmub_hpd_wrk->dmub_notify)
					memcpy(dmub_hpd_wrk->dmub_notify, &notify, sizeof(struct dmub_notification));
>>>>>>> 56d33754
				dmub_hpd_wrk->adev = adev;
				if (notify.type == DMUB_NOTIFICATION_HPD) {
					plink = adev->dm.dc->links[notify.link_index];
					if (plink) {
						plink->hpd_status =
							notify.hpd_status ==
							DP_HPD_PLUG ? true : false;
					}
				}
				queue_work(adev->dm.delayed_hpd_wq, &dmub_hpd_wrk->handle_hpd_work);
			} else {
				dm->dmub_callback[notify.type](adev, &notify);
			}
		} while (notify.pending_notification);
	}


	do {
		if (dc_dmub_srv_get_dmub_outbox0_msg(dm->dc, &entry)) {
			trace_amdgpu_dmub_trace_high_irq(entry.trace_code, entry.tick_count,
							entry.param0, entry.param1);

			DRM_DEBUG_DRIVER("trace_code:%u, tick_count:%u, param0:%u, param1:%u\n",
				 entry.trace_code, entry.tick_count, entry.param0, entry.param1);
		} else
			break;

		count++;

	} while (count <= DMUB_TRACE_MAX_READ);

	if (count > DMUB_TRACE_MAX_READ)
		DRM_DEBUG_DRIVER("Warning : count > DMUB_TRACE_MAX_READ");
}
#endif

static int dm_set_clockgating_state(void *handle,
		  enum amd_clockgating_state state)
{
	return 0;
}

static int dm_set_powergating_state(void *handle,
		  enum amd_powergating_state state)
{
	return 0;
}

/* Prototypes of private functions */
static int dm_early_init(void* handle);

/* Allocate memory for FBC compressed data  */
static void amdgpu_dm_fbc_init(struct drm_connector *connector)
{
	struct drm_device *dev = connector->dev;
	struct amdgpu_device *adev = drm_to_adev(dev);
	struct dm_compressor_info *compressor = &adev->dm.compressor;
	struct amdgpu_dm_connector *aconn = to_amdgpu_dm_connector(connector);
	struct drm_display_mode *mode;
	unsigned long max_size = 0;

	if (adev->dm.dc->fbc_compressor == NULL)
		return;

	if (aconn->dc_link->connector_signal != SIGNAL_TYPE_EDP)
		return;

	if (compressor->bo_ptr)
		return;


	list_for_each_entry(mode, &connector->modes, head) {
		if (max_size < mode->htotal * mode->vtotal)
			max_size = mode->htotal * mode->vtotal;
	}

	if (max_size) {
		int r = amdgpu_bo_create_kernel(adev, max_size * 4, PAGE_SIZE,
			    AMDGPU_GEM_DOMAIN_GTT, &compressor->bo_ptr,
			    &compressor->gpu_addr, &compressor->cpu_addr);

		if (r)
			DRM_ERROR("DM: Failed to initialize FBC\n");
		else {
			adev->dm.dc->ctx->fbc_gpu_addr = compressor->gpu_addr;
			DRM_INFO("DM: FBC alloc %lu\n", max_size*4);
		}

	}

}

static int amdgpu_dm_audio_component_get_eld(struct device *kdev, int port,
					  int pipe, bool *enabled,
					  unsigned char *buf, int max_bytes)
{
	struct drm_device *dev = dev_get_drvdata(kdev);
	struct amdgpu_device *adev = drm_to_adev(dev);
	struct drm_connector *connector;
	struct drm_connector_list_iter conn_iter;
	struct amdgpu_dm_connector *aconnector;
	int ret = 0;

	*enabled = false;

	mutex_lock(&adev->dm.audio_lock);

	drm_connector_list_iter_begin(dev, &conn_iter);
	drm_for_each_connector_iter(connector, &conn_iter) {
		aconnector = to_amdgpu_dm_connector(connector);
		if (aconnector->audio_inst != port)
			continue;

		*enabled = true;
		ret = drm_eld_size(connector->eld);
		memcpy(buf, connector->eld, min(max_bytes, ret));

		break;
	}
	drm_connector_list_iter_end(&conn_iter);

	mutex_unlock(&adev->dm.audio_lock);

	DRM_DEBUG_KMS("Get ELD : idx=%d ret=%d en=%d\n", port, ret, *enabled);

	return ret;
}

static const struct drm_audio_component_ops amdgpu_dm_audio_component_ops = {
	.get_eld = amdgpu_dm_audio_component_get_eld,
};

static int amdgpu_dm_audio_component_bind(struct device *kdev,
				       struct device *hda_kdev, void *data)
{
	struct drm_device *dev = dev_get_drvdata(kdev);
	struct amdgpu_device *adev = drm_to_adev(dev);
	struct drm_audio_component *acomp = data;

	acomp->ops = &amdgpu_dm_audio_component_ops;
	acomp->dev = kdev;
	adev->dm.audio_component = acomp;

	return 0;
}

static void amdgpu_dm_audio_component_unbind(struct device *kdev,
					  struct device *hda_kdev, void *data)
{
	struct drm_device *dev = dev_get_drvdata(kdev);
	struct amdgpu_device *adev = drm_to_adev(dev);
	struct drm_audio_component *acomp = data;

	acomp->ops = NULL;
	acomp->dev = NULL;
	adev->dm.audio_component = NULL;
}

static const struct component_ops amdgpu_dm_audio_component_bind_ops = {
	.bind	= amdgpu_dm_audio_component_bind,
	.unbind	= amdgpu_dm_audio_component_unbind,
};

static int amdgpu_dm_audio_init(struct amdgpu_device *adev)
{
	int i, ret;

	if (!amdgpu_audio)
		return 0;

	adev->mode_info.audio.enabled = true;

	adev->mode_info.audio.num_pins = adev->dm.dc->res_pool->audio_count;

	for (i = 0; i < adev->mode_info.audio.num_pins; i++) {
		adev->mode_info.audio.pin[i].channels = -1;
		adev->mode_info.audio.pin[i].rate = -1;
		adev->mode_info.audio.pin[i].bits_per_sample = -1;
		adev->mode_info.audio.pin[i].status_bits = 0;
		adev->mode_info.audio.pin[i].category_code = 0;
		adev->mode_info.audio.pin[i].connected = false;
		adev->mode_info.audio.pin[i].id =
			adev->dm.dc->res_pool->audios[i]->inst;
		adev->mode_info.audio.pin[i].offset = 0;
	}

	ret = component_add(adev->dev, &amdgpu_dm_audio_component_bind_ops);
	if (ret < 0)
		return ret;

	adev->dm.audio_registered = true;

	return 0;
}

static void amdgpu_dm_audio_fini(struct amdgpu_device *adev)
{
	if (!amdgpu_audio)
		return;

	if (!adev->mode_info.audio.enabled)
		return;

	if (adev->dm.audio_registered) {
		component_del(adev->dev, &amdgpu_dm_audio_component_bind_ops);
		adev->dm.audio_registered = false;
	}

	/* TODO: Disable audio? */

	adev->mode_info.audio.enabled = false;
}

static  void amdgpu_dm_audio_eld_notify(struct amdgpu_device *adev, int pin)
{
	struct drm_audio_component *acomp = adev->dm.audio_component;

	if (acomp && acomp->audio_ops && acomp->audio_ops->pin_eld_notify) {
		DRM_DEBUG_KMS("Notify ELD: %d\n", pin);

		acomp->audio_ops->pin_eld_notify(acomp->audio_ops->audio_ptr,
						 pin, -1);
	}
}

static int dm_dmub_hw_init(struct amdgpu_device *adev)
{
	const struct dmcub_firmware_header_v1_0 *hdr;
	struct dmub_srv *dmub_srv = adev->dm.dmub_srv;
	struct dmub_srv_fb_info *fb_info = adev->dm.dmub_fb_info;
	const struct firmware *dmub_fw = adev->dm.dmub_fw;
	struct dmcu *dmcu = adev->dm.dc->res_pool->dmcu;
	struct abm *abm = adev->dm.dc->res_pool->abm;
	struct dmub_srv_hw_params hw_params;
	enum dmub_status status;
	const unsigned char *fw_inst_const, *fw_bss_data;
	uint32_t i, fw_inst_const_size, fw_bss_data_size;
	bool has_hw_support;
	struct dc *dc = adev->dm.dc;

	if (!dmub_srv)
		/* DMUB isn't supported on the ASIC. */
		return 0;

	if (!fb_info) {
		DRM_ERROR("No framebuffer info for DMUB service.\n");
		return -EINVAL;
	}

	if (!dmub_fw) {
		/* Firmware required for DMUB support. */
		DRM_ERROR("No firmware provided for DMUB.\n");
		return -EINVAL;
	}

	status = dmub_srv_has_hw_support(dmub_srv, &has_hw_support);
	if (status != DMUB_STATUS_OK) {
		DRM_ERROR("Error checking HW support for DMUB: %d\n", status);
		return -EINVAL;
	}

	if (!has_hw_support) {
		DRM_INFO("DMUB unsupported on ASIC\n");
		return 0;
	}

	hdr = (const struct dmcub_firmware_header_v1_0 *)dmub_fw->data;

	fw_inst_const = dmub_fw->data +
			le32_to_cpu(hdr->header.ucode_array_offset_bytes) +
			PSP_HEADER_BYTES;

	fw_bss_data = dmub_fw->data +
		      le32_to_cpu(hdr->header.ucode_array_offset_bytes) +
		      le32_to_cpu(hdr->inst_const_bytes);

	/* Copy firmware and bios info into FB memory. */
	fw_inst_const_size = le32_to_cpu(hdr->inst_const_bytes) -
			     PSP_HEADER_BYTES - PSP_FOOTER_BYTES;

	fw_bss_data_size = le32_to_cpu(hdr->bss_data_bytes);

	/* if adev->firmware.load_type == AMDGPU_FW_LOAD_PSP,
	 * amdgpu_ucode_init_single_fw will load dmub firmware
	 * fw_inst_const part to cw0; otherwise, the firmware back door load
	 * will be done by dm_dmub_hw_init
	 */
	if (adev->firmware.load_type != AMDGPU_FW_LOAD_PSP) {
		memcpy(fb_info->fb[DMUB_WINDOW_0_INST_CONST].cpu_addr, fw_inst_const,
				fw_inst_const_size);
	}

	if (fw_bss_data_size)
		memcpy(fb_info->fb[DMUB_WINDOW_2_BSS_DATA].cpu_addr,
		       fw_bss_data, fw_bss_data_size);

	/* Copy firmware bios info into FB memory. */
	memcpy(fb_info->fb[DMUB_WINDOW_3_VBIOS].cpu_addr, adev->bios,
	       adev->bios_size);

	/* Reset regions that need to be reset. */
	memset(fb_info->fb[DMUB_WINDOW_4_MAILBOX].cpu_addr, 0,
	fb_info->fb[DMUB_WINDOW_4_MAILBOX].size);

	memset(fb_info->fb[DMUB_WINDOW_5_TRACEBUFF].cpu_addr, 0,
	       fb_info->fb[DMUB_WINDOW_5_TRACEBUFF].size);

	memset(fb_info->fb[DMUB_WINDOW_6_FW_STATE].cpu_addr, 0,
	       fb_info->fb[DMUB_WINDOW_6_FW_STATE].size);

	/* Initialize hardware. */
	memset(&hw_params, 0, sizeof(hw_params));
	hw_params.fb_base = adev->gmc.fb_start;
	hw_params.fb_offset = adev->gmc.aper_base;

	/* backdoor load firmware and trigger dmub running */
	if (adev->firmware.load_type != AMDGPU_FW_LOAD_PSP)
		hw_params.load_inst_const = true;

	if (dmcu)
		hw_params.psp_version = dmcu->psp_version;

	for (i = 0; i < fb_info->num_fb; ++i)
		hw_params.fb[i] = &fb_info->fb[i];

	switch (adev->asic_type) {
	case CHIP_YELLOW_CARP:
		if (dc->ctx->asic_id.hw_internal_rev != YELLOW_CARP_A0) {
			hw_params.dpia_supported = true;
#if defined(CONFIG_DRM_AMD_DC_DCN)
			hw_params.disable_dpia = dc->debug.dpia_debug.bits.disable_dpia;
#endif
		}
		break;
	default:
		break;
	}

	status = dmub_srv_hw_init(dmub_srv, &hw_params);
	if (status != DMUB_STATUS_OK) {
		DRM_ERROR("Error initializing DMUB HW: %d\n", status);
		return -EINVAL;
	}

	/* Wait for firmware load to finish. */
	status = dmub_srv_wait_for_auto_load(dmub_srv, 100000);
	if (status != DMUB_STATUS_OK)
		DRM_WARN("Wait for DMUB auto-load failed: %d\n", status);

	/* Init DMCU and ABM if available. */
	if (dmcu && abm) {
		dmcu->funcs->dmcu_init(dmcu);
		abm->dmcu_is_running = dmcu->funcs->is_dmcu_initialized(dmcu);
	}

	if (!adev->dm.dc->ctx->dmub_srv)
		adev->dm.dc->ctx->dmub_srv = dc_dmub_srv_create(adev->dm.dc, dmub_srv);
	if (!adev->dm.dc->ctx->dmub_srv) {
		DRM_ERROR("Couldn't allocate DC DMUB server!\n");
		return -ENOMEM;
	}

	DRM_INFO("DMUB hardware initialized: version=0x%08X\n",
		 adev->dm.dmcub_fw_version);

	return 0;
}

#if defined(CONFIG_DRM_AMD_DC_DCN)
static void mmhub_read_system_context(struct amdgpu_device *adev, struct dc_phy_addr_space_config *pa_config)
{
	uint64_t pt_base;
	uint32_t logical_addr_low;
	uint32_t logical_addr_high;
	uint32_t agp_base, agp_bot, agp_top;
	PHYSICAL_ADDRESS_LOC page_table_start, page_table_end, page_table_base;

	memset(pa_config, 0, sizeof(*pa_config));

	logical_addr_low  = min(adev->gmc.fb_start, adev->gmc.agp_start) >> 18;
	pt_base = amdgpu_gmc_pd_addr(adev->gart.bo);

	if (adev->apu_flags & AMD_APU_IS_RAVEN2)
		/*
		 * Raven2 has a HW issue that it is unable to use the vram which
		 * is out of MC_VM_SYSTEM_APERTURE_HIGH_ADDR. So here is the
		 * workaround that increase system aperture high address (add 1)
		 * to get rid of the VM fault and hardware hang.
		 */
		logical_addr_high = max((adev->gmc.fb_end >> 18) + 0x1, adev->gmc.agp_end >> 18);
	else
		logical_addr_high = max(adev->gmc.fb_end, adev->gmc.agp_end) >> 18;

	agp_base = 0;
	agp_bot = adev->gmc.agp_start >> 24;
	agp_top = adev->gmc.agp_end >> 24;


	page_table_start.high_part = (u32)(adev->gmc.gart_start >> 44) & 0xF;
	page_table_start.low_part = (u32)(adev->gmc.gart_start >> 12);
	page_table_end.high_part = (u32)(adev->gmc.gart_end >> 44) & 0xF;
	page_table_end.low_part = (u32)(adev->gmc.gart_end >> 12);
	page_table_base.high_part = upper_32_bits(pt_base) & 0xF;
	page_table_base.low_part = lower_32_bits(pt_base);

	pa_config->system_aperture.start_addr = (uint64_t)logical_addr_low << 18;
	pa_config->system_aperture.end_addr = (uint64_t)logical_addr_high << 18;

	pa_config->system_aperture.agp_base = (uint64_t)agp_base << 24 ;
	pa_config->system_aperture.agp_bot = (uint64_t)agp_bot << 24;
	pa_config->system_aperture.agp_top = (uint64_t)agp_top << 24;

	pa_config->system_aperture.fb_base = adev->gmc.fb_start;
	pa_config->system_aperture.fb_offset = adev->gmc.aper_base;
	pa_config->system_aperture.fb_top = adev->gmc.fb_end;

	pa_config->gart_config.page_table_start_addr = page_table_start.quad_part << 12;
	pa_config->gart_config.page_table_end_addr = page_table_end.quad_part << 12;
	pa_config->gart_config.page_table_base_addr = page_table_base.quad_part;

	pa_config->is_hvm_enabled = 0;

}
#endif
#if defined(CONFIG_DRM_AMD_DC_DCN)
static void vblank_control_worker(struct work_struct *work)
{
	struct vblank_control_work *vblank_work =
		container_of(work, struct vblank_control_work, work);
	struct amdgpu_display_manager *dm = vblank_work->dm;

	mutex_lock(&dm->dc_lock);

	if (vblank_work->enable)
		dm->active_vblank_irq_count++;
	else if(dm->active_vblank_irq_count)
		dm->active_vblank_irq_count--;

	dc_allow_idle_optimizations(dm->dc, dm->active_vblank_irq_count == 0);

	DRM_DEBUG_KMS("Allow idle optimizations (MALL): %d\n", dm->active_vblank_irq_count == 0);

	/* Control PSR based on vblank requirements from OS */
	if (vblank_work->stream && vblank_work->stream->link) {
		if (vblank_work->enable) {
			if (vblank_work->stream->link->psr_settings.psr_allow_active)
				amdgpu_dm_psr_disable(vblank_work->stream);
		} else if (vblank_work->stream->link->psr_settings.psr_feature_enabled &&
			   !vblank_work->stream->link->psr_settings.psr_allow_active &&
			   vblank_work->acrtc->dm_irq_params.allow_psr_entry) {
			amdgpu_dm_psr_enable(vblank_work->stream);
		}
	}

	mutex_unlock(&dm->dc_lock);

	dc_stream_release(vblank_work->stream);

	kfree(vblank_work);
}

#endif

static void dm_handle_hpd_rx_offload_work(struct work_struct *work)
{
	struct hpd_rx_irq_offload_work *offload_work;
	struct amdgpu_dm_connector *aconnector;
	struct dc_link *dc_link;
	struct amdgpu_device *adev;
	enum dc_connection_type new_connection_type = dc_connection_none;
	unsigned long flags;

	offload_work = container_of(work, struct hpd_rx_irq_offload_work, work);
	aconnector = offload_work->offload_wq->aconnector;

	if (!aconnector) {
		DRM_ERROR("Can't retrieve aconnector in hpd_rx_irq_offload_work");
		goto skip;
	}

	adev = drm_to_adev(aconnector->base.dev);
	dc_link = aconnector->dc_link;

	mutex_lock(&aconnector->hpd_lock);
	if (!dc_link_detect_sink(dc_link, &new_connection_type))
		DRM_ERROR("KMS: Failed to detect connector\n");
	mutex_unlock(&aconnector->hpd_lock);

	if (new_connection_type == dc_connection_none)
		goto skip;

	if (amdgpu_in_reset(adev))
		goto skip;

	mutex_lock(&adev->dm.dc_lock);
	if (offload_work->data.bytes.device_service_irq.bits.AUTOMATED_TEST)
		dc_link_dp_handle_automated_test(dc_link);
	else if ((dc_link->connector_signal != SIGNAL_TYPE_EDP) &&
			hpd_rx_irq_check_link_loss_status(dc_link, &offload_work->data) &&
			dc_link_dp_allow_hpd_rx_irq(dc_link)) {
		dc_link_dp_handle_link_loss(dc_link);
		spin_lock_irqsave(&offload_work->offload_wq->offload_lock, flags);
		offload_work->offload_wq->is_handling_link_loss = false;
		spin_unlock_irqrestore(&offload_work->offload_wq->offload_lock, flags);
	}
	mutex_unlock(&adev->dm.dc_lock);

skip:
	kfree(offload_work);

}

static struct hpd_rx_irq_offload_work_queue *hpd_rx_irq_create_workqueue(struct dc *dc)
{
	int max_caps = dc->caps.max_links;
	int i = 0;
	struct hpd_rx_irq_offload_work_queue *hpd_rx_offload_wq = NULL;

	hpd_rx_offload_wq = kcalloc(max_caps, sizeof(*hpd_rx_offload_wq), GFP_KERNEL);

	if (!hpd_rx_offload_wq)
		return NULL;


	for (i = 0; i < max_caps; i++) {
		hpd_rx_offload_wq[i].wq =
				    create_singlethread_workqueue("amdgpu_dm_hpd_rx_offload_wq");

		if (hpd_rx_offload_wq[i].wq == NULL) {
			DRM_ERROR("create amdgpu_dm_hpd_rx_offload_wq fail!");
			return NULL;
		}

		spin_lock_init(&hpd_rx_offload_wq[i].offload_lock);
	}

	return hpd_rx_offload_wq;
}

<<<<<<< HEAD
=======
struct amdgpu_stutter_quirk {
	u16 chip_vendor;
	u16 chip_device;
	u16 subsys_vendor;
	u16 subsys_device;
	u8 revision;
};

static const struct amdgpu_stutter_quirk amdgpu_stutter_quirk_list[] = {
	/* https://bugzilla.kernel.org/show_bug.cgi?id=214417 */
	{ 0x1002, 0x15dd, 0x1002, 0x15dd, 0xc8 },
	{ 0, 0, 0, 0, 0 },
};

static bool dm_should_disable_stutter(struct pci_dev *pdev)
{
	const struct amdgpu_stutter_quirk *p = amdgpu_stutter_quirk_list;

	while (p && p->chip_device != 0) {
		if (pdev->vendor == p->chip_vendor &&
		    pdev->device == p->chip_device &&
		    pdev->subsystem_vendor == p->subsys_vendor &&
		    pdev->subsystem_device == p->subsys_device &&
		    pdev->revision == p->revision) {
			return true;
		}
		++p;
	}
	return false;
}

>>>>>>> 56d33754
static int amdgpu_dm_init(struct amdgpu_device *adev)
{
	struct dc_init_data init_data;
#ifdef CONFIG_DRM_AMD_DC_HDCP
	struct dc_callback_init init_params;
#endif
	int r;

	adev->dm.ddev = adev_to_drm(adev);
	adev->dm.adev = adev;

	/* Zero all the fields */
	memset(&init_data, 0, sizeof(init_data));
#ifdef CONFIG_DRM_AMD_DC_HDCP
	memset(&init_params, 0, sizeof(init_params));
#endif

	mutex_init(&adev->dm.dc_lock);
	mutex_init(&adev->dm.audio_lock);
#if defined(CONFIG_DRM_AMD_DC_DCN)
	spin_lock_init(&adev->dm.vblank_lock);
#endif

	if(amdgpu_dm_irq_init(adev)) {
		DRM_ERROR("amdgpu: failed to initialize DM IRQ support.\n");
		goto error;
	}

	init_data.asic_id.chip_family = adev->family;

	init_data.asic_id.pci_revision_id = adev->pdev->revision;
	init_data.asic_id.hw_internal_rev = adev->external_rev_id;
	init_data.asic_id.chip_id = adev->pdev->device;

	init_data.asic_id.vram_width = adev->gmc.vram_width;
	/* TODO: initialize init_data.asic_id.vram_type here!!!! */
	init_data.asic_id.atombios_base_address =
		adev->mode_info.atom_context->bios;

	init_data.driver = adev;

	adev->dm.cgs_device = amdgpu_cgs_create_device(adev);

	if (!adev->dm.cgs_device) {
		DRM_ERROR("amdgpu: failed to create cgs device.\n");
		goto error;
	}

	init_data.cgs_device = adev->dm.cgs_device;

	init_data.dce_environment = DCE_ENV_PRODUCTION_DRV;

	switch (adev->asic_type) {
	case CHIP_CARRIZO:
	case CHIP_STONEY:
		init_data.flags.gpu_vm_support = true;
		break;
	default:
		switch (adev->ip_versions[DCE_HWIP][0]) {
		case IP_VERSION(2, 1, 0):
			init_data.flags.gpu_vm_support = true;
<<<<<<< HEAD
			if (ASICREV_IS_GREEN_SARDINE(adev->external_rev_id))
				init_data.flags.disable_dmcu = true;
=======
			init_data.flags.disable_dmcu = true;
>>>>>>> 56d33754
			break;
		case IP_VERSION(1, 0, 0):
		case IP_VERSION(1, 0, 1):
		case IP_VERSION(3, 0, 1):
		case IP_VERSION(3, 1, 2):
		case IP_VERSION(3, 1, 3):
			init_data.flags.gpu_vm_support = true;
			break;
		case IP_VERSION(2, 0, 3):
			init_data.flags.disable_dmcu = true;
			break;
		default:
			break;
		}
		break;
	}

	if (amdgpu_dc_feature_mask & DC_FBC_MASK)
		init_data.flags.fbc_support = true;

	if (amdgpu_dc_feature_mask & DC_MULTI_MON_PP_MCLK_SWITCH_MASK)
		init_data.flags.multi_mon_pp_mclk_switch = true;

	if (amdgpu_dc_feature_mask & DC_DISABLE_FRACTIONAL_PWM_MASK)
		init_data.flags.disable_fractional_pwm = true;

	if (amdgpu_dc_feature_mask & DC_EDP_NO_POWER_SEQUENCING)
		init_data.flags.edp_no_power_sequencing = true;

	init_data.flags.power_down_display_on_boot = true;

	INIT_LIST_HEAD(&adev->dm.da_list);
	/* Display Core create. */
	adev->dm.dc = dc_create(&init_data);

	if (adev->dm.dc) {
		DRM_INFO("Display Core initialized with v%s!\n", DC_VER);
	} else {
		DRM_INFO("Display Core failed to initialize with v%s!\n", DC_VER);
		goto error;
	}

	if (amdgpu_dc_debug_mask & DC_DISABLE_PIPE_SPLIT) {
		adev->dm.dc->debug.force_single_disp_pipe_split = false;
		adev->dm.dc->debug.pipe_split_policy = MPC_SPLIT_AVOID;
	}

	if (adev->asic_type != CHIP_CARRIZO && adev->asic_type != CHIP_STONEY)
		adev->dm.dc->debug.disable_stutter = amdgpu_pp_feature_mask & PP_STUTTER_MODE ? false : true;
	if (dm_should_disable_stutter(adev->pdev))
		adev->dm.dc->debug.disable_stutter = true;

	if (amdgpu_dc_debug_mask & DC_DISABLE_STUTTER)
		adev->dm.dc->debug.disable_stutter = true;

	if (amdgpu_dc_debug_mask & DC_DISABLE_DSC)
		adev->dm.dc->debug.disable_dsc = true;

	if (amdgpu_dc_debug_mask & DC_DISABLE_CLOCK_GATING)
		adev->dm.dc->debug.disable_clock_gate = true;

	r = dm_dmub_hw_init(adev);
	if (r) {
		DRM_ERROR("DMUB interface failed to initialize: status=%d\n", r);
		goto error;
	}

	dc_hardware_init(adev->dm.dc);

	adev->dm.hpd_rx_offload_wq = hpd_rx_irq_create_workqueue(adev->dm.dc);
	if (!adev->dm.hpd_rx_offload_wq) {
		DRM_ERROR("amdgpu: failed to create hpd rx offload workqueue.\n");
		goto error;
	}

#if defined(CONFIG_DRM_AMD_DC_DCN)
	if ((adev->flags & AMD_IS_APU) && (adev->asic_type >= CHIP_CARRIZO)) {
		struct dc_phy_addr_space_config pa_config;

		mmhub_read_system_context(adev, &pa_config);

		// Call the DC init_memory func
		dc_setup_system_context(adev->dm.dc, &pa_config);
	}
#endif

	adev->dm.freesync_module = mod_freesync_create(adev->dm.dc);
	if (!adev->dm.freesync_module) {
		DRM_ERROR(
		"amdgpu: failed to initialize freesync_module.\n");
	} else
		DRM_DEBUG_DRIVER("amdgpu: freesync_module init done %p.\n",
				adev->dm.freesync_module);

	amdgpu_dm_init_color_mod();

#if defined(CONFIG_DRM_AMD_DC_DCN)
	if (adev->dm.dc->caps.max_links > 0) {
		adev->dm.vblank_control_workqueue =
			create_singlethread_workqueue("dm_vblank_control_workqueue");
		if (!adev->dm.vblank_control_workqueue)
			DRM_ERROR("amdgpu: failed to initialize vblank_workqueue.\n");
	}
#endif

#ifdef CONFIG_DRM_AMD_DC_HDCP
	if (adev->dm.dc->caps.max_links > 0 && adev->family >= AMDGPU_FAMILY_RV) {
		adev->dm.hdcp_workqueue = hdcp_create_workqueue(adev, &init_params.cp_psp, adev->dm.dc);

		if (!adev->dm.hdcp_workqueue)
			DRM_ERROR("amdgpu: failed to initialize hdcp_workqueue.\n");
		else
			DRM_DEBUG_DRIVER("amdgpu: hdcp_workqueue init done %p.\n", adev->dm.hdcp_workqueue);

		dc_init_callbacks(adev->dm.dc, &init_params);
	}
#endif
#if defined(CONFIG_DRM_AMD_SECURE_DISPLAY)
	adev->dm.crc_rd_wrk = amdgpu_dm_crtc_secure_display_create_work();
#endif
	if (dc_enable_dmub_notifications(adev->dm.dc)) {
		init_completion(&adev->dm.dmub_aux_transfer_done);
		adev->dm.dmub_notify = kzalloc(sizeof(struct dmub_notification), GFP_KERNEL);
		if (!adev->dm.dmub_notify) {
			DRM_INFO("amdgpu: fail to allocate adev->dm.dmub_notify");
			goto error;
		}

		adev->dm.delayed_hpd_wq = create_singlethread_workqueue("amdgpu_dm_hpd_wq");
		if (!adev->dm.delayed_hpd_wq) {
			DRM_ERROR("amdgpu: failed to create hpd offload workqueue.\n");
			goto error;
		}

		amdgpu_dm_outbox_init(adev);
#if defined(CONFIG_DRM_AMD_DC_DCN)
		if (!register_dmub_notify_callback(adev, DMUB_NOTIFICATION_AUX_REPLY,
			dmub_aux_setconfig_callback, false)) {
			DRM_ERROR("amdgpu: fail to register dmub aux callback");
			goto error;
		}
		if (!register_dmub_notify_callback(adev, DMUB_NOTIFICATION_HPD, dmub_hpd_callback, true)) {
			DRM_ERROR("amdgpu: fail to register dmub hpd callback");
			goto error;
		}
#endif
	}

	if (amdgpu_dm_initialize_drm_device(adev)) {
		DRM_ERROR(
		"amdgpu: failed to initialize sw for display support.\n");
		goto error;
	}

	/* create fake encoders for MST */
	dm_dp_create_fake_mst_encoders(adev);

	/* TODO: Add_display_info? */

	/* TODO use dynamic cursor width */
	adev_to_drm(adev)->mode_config.cursor_width = adev->dm.dc->caps.max_cursor_size;
	adev_to_drm(adev)->mode_config.cursor_height = adev->dm.dc->caps.max_cursor_size;

	if (drm_vblank_init(adev_to_drm(adev), adev->dm.display_indexes_num)) {
		DRM_ERROR(
		"amdgpu: failed to initialize sw for display support.\n");
		goto error;
	}


	DRM_DEBUG_DRIVER("KMS initialized.\n");

	return 0;
error:
	amdgpu_dm_fini(adev);

	return -EINVAL;
}

static int amdgpu_dm_early_fini(void *handle)
{
	struct amdgpu_device *adev = (struct amdgpu_device *)handle;

	amdgpu_dm_audio_fini(adev);

	return 0;
}

static void amdgpu_dm_fini(struct amdgpu_device *adev)
{
	int i;

#if defined(CONFIG_DRM_AMD_DC_DCN)
	if (adev->dm.vblank_control_workqueue) {
		destroy_workqueue(adev->dm.vblank_control_workqueue);
		adev->dm.vblank_control_workqueue = NULL;
	}
#endif

	for (i = 0; i < adev->dm.display_indexes_num; i++) {
		drm_encoder_cleanup(&adev->dm.mst_encoders[i].base);
	}

	amdgpu_dm_destroy_drm_device(&adev->dm);

#if defined(CONFIG_DRM_AMD_SECURE_DISPLAY)
	if (adev->dm.crc_rd_wrk) {
		flush_work(&adev->dm.crc_rd_wrk->notify_ta_work);
		kfree(adev->dm.crc_rd_wrk);
		adev->dm.crc_rd_wrk = NULL;
	}
#endif
#ifdef CONFIG_DRM_AMD_DC_HDCP
	if (adev->dm.hdcp_workqueue) {
		hdcp_destroy(&adev->dev->kobj, adev->dm.hdcp_workqueue);
		adev->dm.hdcp_workqueue = NULL;
	}

	if (adev->dm.dc)
		dc_deinit_callbacks(adev->dm.dc);
#endif

	dc_dmub_srv_destroy(&adev->dm.dc->ctx->dmub_srv);

	if (dc_enable_dmub_notifications(adev->dm.dc)) {
		kfree(adev->dm.dmub_notify);
		adev->dm.dmub_notify = NULL;
		destroy_workqueue(adev->dm.delayed_hpd_wq);
		adev->dm.delayed_hpd_wq = NULL;
	}

	if (adev->dm.dmub_bo)
		amdgpu_bo_free_kernel(&adev->dm.dmub_bo,
				      &adev->dm.dmub_bo_gpu_addr,
				      &adev->dm.dmub_bo_cpu_addr);

	if (adev->dm.hpd_rx_offload_wq) {
		for (i = 0; i < adev->dm.dc->caps.max_links; i++) {
			if (adev->dm.hpd_rx_offload_wq[i].wq) {
				destroy_workqueue(adev->dm.hpd_rx_offload_wq[i].wq);
				adev->dm.hpd_rx_offload_wq[i].wq = NULL;
			}
		}

		kfree(adev->dm.hpd_rx_offload_wq);
		adev->dm.hpd_rx_offload_wq = NULL;
	}

	/* DC Destroy TODO: Replace destroy DAL */
	if (adev->dm.dc)
		dc_destroy(&adev->dm.dc);
	/*
	 * TODO: pageflip, vlank interrupt
	 *
	 * amdgpu_dm_irq_fini(adev);
	 */

	if (adev->dm.cgs_device) {
		amdgpu_cgs_destroy_device(adev->dm.cgs_device);
		adev->dm.cgs_device = NULL;
	}
	if (adev->dm.freesync_module) {
		mod_freesync_destroy(adev->dm.freesync_module);
		adev->dm.freesync_module = NULL;
	}

	mutex_destroy(&adev->dm.audio_lock);
	mutex_destroy(&adev->dm.dc_lock);

	return;
}

static int load_dmcu_fw(struct amdgpu_device *adev)
{
	const char *fw_name_dmcu = NULL;
	int r;
	const struct dmcu_firmware_header_v1_0 *hdr;

	switch(adev->asic_type) {
#if defined(CONFIG_DRM_AMD_DC_SI)
	case CHIP_TAHITI:
	case CHIP_PITCAIRN:
	case CHIP_VERDE:
	case CHIP_OLAND:
#endif
	case CHIP_BONAIRE:
	case CHIP_HAWAII:
	case CHIP_KAVERI:
	case CHIP_KABINI:
	case CHIP_MULLINS:
	case CHIP_TONGA:
	case CHIP_FIJI:
	case CHIP_CARRIZO:
	case CHIP_STONEY:
	case CHIP_POLARIS11:
	case CHIP_POLARIS10:
	case CHIP_POLARIS12:
	case CHIP_VEGAM:
	case CHIP_VEGA10:
	case CHIP_VEGA12:
	case CHIP_VEGA20:
		return 0;
	case CHIP_NAVI12:
		fw_name_dmcu = FIRMWARE_NAVI12_DMCU;
		break;
	case CHIP_RAVEN:
		if (ASICREV_IS_PICASSO(adev->external_rev_id))
			fw_name_dmcu = FIRMWARE_RAVEN_DMCU;
		else if (ASICREV_IS_RAVEN2(adev->external_rev_id))
			fw_name_dmcu = FIRMWARE_RAVEN_DMCU;
		else
			return 0;
		break;
	default:
		switch (adev->ip_versions[DCE_HWIP][0]) {
		case IP_VERSION(2, 0, 2):
		case IP_VERSION(2, 0, 3):
		case IP_VERSION(2, 0, 0):
		case IP_VERSION(2, 1, 0):
		case IP_VERSION(3, 0, 0):
		case IP_VERSION(3, 0, 2):
		case IP_VERSION(3, 0, 3):
		case IP_VERSION(3, 0, 1):
		case IP_VERSION(3, 1, 2):
		case IP_VERSION(3, 1, 3):
			return 0;
		default:
			break;
		}
		DRM_ERROR("Unsupported ASIC type: 0x%X\n", adev->asic_type);
		return -EINVAL;
	}

	if (adev->firmware.load_type != AMDGPU_FW_LOAD_PSP) {
		DRM_DEBUG_KMS("dm: DMCU firmware not supported on direct or SMU loading\n");
		return 0;
	}

	r = request_firmware_direct(&adev->dm.fw_dmcu, fw_name_dmcu, adev->dev);
	if (r == -ENOENT) {
		/* DMCU firmware is not necessary, so don't raise a fuss if it's missing */
		DRM_DEBUG_KMS("dm: DMCU firmware not found\n");
		adev->dm.fw_dmcu = NULL;
		return 0;
	}
	if (r) {
		dev_err(adev->dev, "amdgpu_dm: Can't load firmware \"%s\"\n",
			fw_name_dmcu);
		return r;
	}

	r = amdgpu_ucode_validate(adev->dm.fw_dmcu);
	if (r) {
		dev_err(adev->dev, "amdgpu_dm: Can't validate firmware \"%s\"\n",
			fw_name_dmcu);
		release_firmware(adev->dm.fw_dmcu);
		adev->dm.fw_dmcu = NULL;
		return r;
	}

	hdr = (const struct dmcu_firmware_header_v1_0 *)adev->dm.fw_dmcu->data;
	adev->firmware.ucode[AMDGPU_UCODE_ID_DMCU_ERAM].ucode_id = AMDGPU_UCODE_ID_DMCU_ERAM;
	adev->firmware.ucode[AMDGPU_UCODE_ID_DMCU_ERAM].fw = adev->dm.fw_dmcu;
	adev->firmware.fw_size +=
		ALIGN(le32_to_cpu(hdr->header.ucode_size_bytes) - le32_to_cpu(hdr->intv_size_bytes), PAGE_SIZE);

	adev->firmware.ucode[AMDGPU_UCODE_ID_DMCU_INTV].ucode_id = AMDGPU_UCODE_ID_DMCU_INTV;
	adev->firmware.ucode[AMDGPU_UCODE_ID_DMCU_INTV].fw = adev->dm.fw_dmcu;
	adev->firmware.fw_size +=
		ALIGN(le32_to_cpu(hdr->intv_size_bytes), PAGE_SIZE);

	adev->dm.dmcu_fw_version = le32_to_cpu(hdr->header.ucode_version);

	DRM_DEBUG_KMS("PSP loading DMCU firmware\n");

	return 0;
}

static uint32_t amdgpu_dm_dmub_reg_read(void *ctx, uint32_t address)
{
	struct amdgpu_device *adev = ctx;

	return dm_read_reg(adev->dm.dc->ctx, address);
}

static void amdgpu_dm_dmub_reg_write(void *ctx, uint32_t address,
				     uint32_t value)
{
	struct amdgpu_device *adev = ctx;

	return dm_write_reg(adev->dm.dc->ctx, address, value);
}

static int dm_dmub_sw_init(struct amdgpu_device *adev)
{
	struct dmub_srv_create_params create_params;
	struct dmub_srv_region_params region_params;
	struct dmub_srv_region_info region_info;
	struct dmub_srv_fb_params fb_params;
	struct dmub_srv_fb_info *fb_info;
	struct dmub_srv *dmub_srv;
	const struct dmcub_firmware_header_v1_0 *hdr;
	const char *fw_name_dmub;
	enum dmub_asic dmub_asic;
	enum dmub_status status;
	int r;

	switch (adev->ip_versions[DCE_HWIP][0]) {
	case IP_VERSION(2, 1, 0):
		dmub_asic = DMUB_ASIC_DCN21;
		fw_name_dmub = FIRMWARE_RENOIR_DMUB;
		if (ASICREV_IS_GREEN_SARDINE(adev->external_rev_id))
			fw_name_dmub = FIRMWARE_GREEN_SARDINE_DMUB;
		break;
	case IP_VERSION(3, 0, 0):
		if (adev->ip_versions[GC_HWIP][0] == IP_VERSION(10, 3, 0)) {
			dmub_asic = DMUB_ASIC_DCN30;
			fw_name_dmub = FIRMWARE_SIENNA_CICHLID_DMUB;
		} else {
			dmub_asic = DMUB_ASIC_DCN30;
			fw_name_dmub = FIRMWARE_NAVY_FLOUNDER_DMUB;
		}
		break;
	case IP_VERSION(3, 0, 1):
		dmub_asic = DMUB_ASIC_DCN301;
		fw_name_dmub = FIRMWARE_VANGOGH_DMUB;
		break;
	case IP_VERSION(3, 0, 2):
		dmub_asic = DMUB_ASIC_DCN302;
		fw_name_dmub = FIRMWARE_DIMGREY_CAVEFISH_DMUB;
		break;
	case IP_VERSION(3, 0, 3):
		dmub_asic = DMUB_ASIC_DCN303;
		fw_name_dmub = FIRMWARE_BEIGE_GOBY_DMUB;
		break;
	case IP_VERSION(3, 1, 2):
	case IP_VERSION(3, 1, 3):
<<<<<<< HEAD
		dmub_asic = DMUB_ASIC_DCN31;
=======
		dmub_asic = (adev->external_rev_id == YELLOW_CARP_B0) ? DMUB_ASIC_DCN31B : DMUB_ASIC_DCN31;
>>>>>>> 56d33754
		fw_name_dmub = FIRMWARE_YELLOW_CARP_DMUB;
		break;

	default:
		/* ASIC doesn't support DMUB. */
		return 0;
	}

	r = request_firmware_direct(&adev->dm.dmub_fw, fw_name_dmub, adev->dev);
	if (r) {
		DRM_ERROR("DMUB firmware loading failed: %d\n", r);
		return 0;
	}

	r = amdgpu_ucode_validate(adev->dm.dmub_fw);
	if (r) {
		DRM_ERROR("Couldn't validate DMUB firmware: %d\n", r);
		return 0;
	}

	hdr = (const struct dmcub_firmware_header_v1_0 *)adev->dm.dmub_fw->data;
	adev->dm.dmcub_fw_version = le32_to_cpu(hdr->header.ucode_version);

	if (adev->firmware.load_type == AMDGPU_FW_LOAD_PSP) {
		adev->firmware.ucode[AMDGPU_UCODE_ID_DMCUB].ucode_id =
			AMDGPU_UCODE_ID_DMCUB;
		adev->firmware.ucode[AMDGPU_UCODE_ID_DMCUB].fw =
			adev->dm.dmub_fw;
		adev->firmware.fw_size +=
			ALIGN(le32_to_cpu(hdr->inst_const_bytes), PAGE_SIZE);

		DRM_INFO("Loading DMUB firmware via PSP: version=0x%08X\n",
			 adev->dm.dmcub_fw_version);
	}


	adev->dm.dmub_srv = kzalloc(sizeof(*adev->dm.dmub_srv), GFP_KERNEL);
	dmub_srv = adev->dm.dmub_srv;

	if (!dmub_srv) {
		DRM_ERROR("Failed to allocate DMUB service!\n");
		return -ENOMEM;
	}

	memset(&create_params, 0, sizeof(create_params));
	create_params.user_ctx = adev;
	create_params.funcs.reg_read = amdgpu_dm_dmub_reg_read;
	create_params.funcs.reg_write = amdgpu_dm_dmub_reg_write;
	create_params.asic = dmub_asic;

	/* Create the DMUB service. */
	status = dmub_srv_create(dmub_srv, &create_params);
	if (status != DMUB_STATUS_OK) {
		DRM_ERROR("Error creating DMUB service: %d\n", status);
		return -EINVAL;
	}

	/* Calculate the size of all the regions for the DMUB service. */
	memset(&region_params, 0, sizeof(region_params));

	region_params.inst_const_size = le32_to_cpu(hdr->inst_const_bytes) -
					PSP_HEADER_BYTES - PSP_FOOTER_BYTES;
	region_params.bss_data_size = le32_to_cpu(hdr->bss_data_bytes);
	region_params.vbios_size = adev->bios_size;
	region_params.fw_bss_data = region_params.bss_data_size ?
		adev->dm.dmub_fw->data +
		le32_to_cpu(hdr->header.ucode_array_offset_bytes) +
		le32_to_cpu(hdr->inst_const_bytes) : NULL;
	region_params.fw_inst_const =
		adev->dm.dmub_fw->data +
		le32_to_cpu(hdr->header.ucode_array_offset_bytes) +
		PSP_HEADER_BYTES;

	status = dmub_srv_calc_region_info(dmub_srv, &region_params,
					   &region_info);

	if (status != DMUB_STATUS_OK) {
		DRM_ERROR("Error calculating DMUB region info: %d\n", status);
		return -EINVAL;
	}

	/*
	 * Allocate a framebuffer based on the total size of all the regions.
	 * TODO: Move this into GART.
	 */
	r = amdgpu_bo_create_kernel(adev, region_info.fb_size, PAGE_SIZE,
				    AMDGPU_GEM_DOMAIN_VRAM, &adev->dm.dmub_bo,
				    &adev->dm.dmub_bo_gpu_addr,
				    &adev->dm.dmub_bo_cpu_addr);
	if (r)
		return r;

	/* Rebase the regions on the framebuffer address. */
	memset(&fb_params, 0, sizeof(fb_params));
	fb_params.cpu_addr = adev->dm.dmub_bo_cpu_addr;
	fb_params.gpu_addr = adev->dm.dmub_bo_gpu_addr;
	fb_params.region_info = &region_info;

	adev->dm.dmub_fb_info =
		kzalloc(sizeof(*adev->dm.dmub_fb_info), GFP_KERNEL);
	fb_info = adev->dm.dmub_fb_info;

	if (!fb_info) {
		DRM_ERROR(
			"Failed to allocate framebuffer info for DMUB service!\n");
		return -ENOMEM;
	}

	status = dmub_srv_calc_fb_info(dmub_srv, &fb_params, fb_info);
	if (status != DMUB_STATUS_OK) {
		DRM_ERROR("Error calculating DMUB FB info: %d\n", status);
		return -EINVAL;
	}

	return 0;
}

static int dm_sw_init(void *handle)
{
	struct amdgpu_device *adev = (struct amdgpu_device *)handle;
	int r;

	r = dm_dmub_sw_init(adev);
	if (r)
		return r;

	return load_dmcu_fw(adev);
}

static int dm_sw_fini(void *handle)
{
	struct amdgpu_device *adev = (struct amdgpu_device *)handle;

	kfree(adev->dm.dmub_fb_info);
	adev->dm.dmub_fb_info = NULL;

	if (adev->dm.dmub_srv) {
		dmub_srv_destroy(adev->dm.dmub_srv);
		adev->dm.dmub_srv = NULL;
	}

	release_firmware(adev->dm.dmub_fw);
	adev->dm.dmub_fw = NULL;

	release_firmware(adev->dm.fw_dmcu);
	adev->dm.fw_dmcu = NULL;

	return 0;
}

static int detect_mst_link_for_all_connectors(struct drm_device *dev)
{
	struct amdgpu_dm_connector *aconnector;
	struct drm_connector *connector;
	struct drm_connector_list_iter iter;
	int ret = 0;

	drm_connector_list_iter_begin(dev, &iter);
	drm_for_each_connector_iter(connector, &iter) {
		aconnector = to_amdgpu_dm_connector(connector);
		if (aconnector->dc_link->type == dc_connection_mst_branch &&
		    aconnector->mst_mgr.aux) {
			DRM_DEBUG_DRIVER("DM_MST: starting TM on aconnector: %p [id: %d]\n",
					 aconnector,
					 aconnector->base.base.id);

			ret = drm_dp_mst_topology_mgr_set_mst(&aconnector->mst_mgr, true);
			if (ret < 0) {
				DRM_ERROR("DM_MST: Failed to start MST\n");
				aconnector->dc_link->type =
					dc_connection_single;
				break;
			}
		}
	}
	drm_connector_list_iter_end(&iter);

	return ret;
}

static int dm_late_init(void *handle)
{
	struct amdgpu_device *adev = (struct amdgpu_device *)handle;

	struct dmcu_iram_parameters params;
	unsigned int linear_lut[16];
	int i;
	struct dmcu *dmcu = NULL;

	dmcu = adev->dm.dc->res_pool->dmcu;

	for (i = 0; i < 16; i++)
		linear_lut[i] = 0xFFFF * i / 15;

	params.set = 0;
	params.backlight_ramping_override = false;
	params.backlight_ramping_start = 0xCCCC;
	params.backlight_ramping_reduction = 0xCCCCCCCC;
	params.backlight_lut_array_size = 16;
	params.backlight_lut_array = linear_lut;

	/* Min backlight level after ABM reduction,  Don't allow below 1%
	 * 0xFFFF x 0.01 = 0x28F
	 */
	params.min_abm_backlight = 0x28F;
	/* In the case where abm is implemented on dmcub,
	* dmcu object will be null.
	* ABM 2.4 and up are implemented on dmcub.
	*/
	if (dmcu) {
		if (!dmcu_load_iram(dmcu, params))
			return -EINVAL;
	} else if (adev->dm.dc->ctx->dmub_srv) {
		struct dc_link *edp_links[MAX_NUM_EDP];
		int edp_num;

		get_edp_links(adev->dm.dc, edp_links, &edp_num);
		for (i = 0; i < edp_num; i++) {
			if (!dmub_init_abm_config(adev->dm.dc->res_pool, params, i))
				return -EINVAL;
		}
	}

	return detect_mst_link_for_all_connectors(adev_to_drm(adev));
}

static void s3_handle_mst(struct drm_device *dev, bool suspend)
{
	struct amdgpu_dm_connector *aconnector;
	struct drm_connector *connector;
	struct drm_connector_list_iter iter;
	struct drm_dp_mst_topology_mgr *mgr;
	int ret;
	bool need_hotplug = false;

	drm_connector_list_iter_begin(dev, &iter);
	drm_for_each_connector_iter(connector, &iter) {
		aconnector = to_amdgpu_dm_connector(connector);
		if (aconnector->dc_link->type != dc_connection_mst_branch ||
		    aconnector->mst_port)
			continue;

		mgr = &aconnector->mst_mgr;

		if (suspend) {
			drm_dp_mst_topology_mgr_suspend(mgr);
		} else {
			ret = drm_dp_mst_topology_mgr_resume(mgr, true);
			if (ret < 0) {
				drm_dp_mst_topology_mgr_set_mst(mgr, false);
				need_hotplug = true;
			}
		}
	}
	drm_connector_list_iter_end(&iter);

	if (need_hotplug)
		drm_kms_helper_hotplug_event(dev);
}

static int amdgpu_dm_smu_write_watermarks_table(struct amdgpu_device *adev)
{
	struct smu_context *smu = &adev->smu;
	int ret = 0;

	if (!is_support_sw_smu(adev))
		return 0;

	/* This interface is for dGPU Navi1x.Linux dc-pplib interface depends
	 * on window driver dc implementation.
	 * For Navi1x, clock settings of dcn watermarks are fixed. the settings
	 * should be passed to smu during boot up and resume from s3.
	 * boot up: dc calculate dcn watermark clock settings within dc_create,
	 * dcn20_resource_construct
	 * then call pplib functions below to pass the settings to smu:
	 * smu_set_watermarks_for_clock_ranges
	 * smu_set_watermarks_table
	 * navi10_set_watermarks_table
	 * smu_write_watermarks_table
	 *
	 * For Renoir, clock settings of dcn watermark are also fixed values.
	 * dc has implemented different flow for window driver:
	 * dc_hardware_init / dc_set_power_state
	 * dcn10_init_hw
	 * notify_wm_ranges
	 * set_wm_ranges
	 * -- Linux
	 * smu_set_watermarks_for_clock_ranges
	 * renoir_set_watermarks_table
	 * smu_write_watermarks_table
	 *
	 * For Linux,
	 * dc_hardware_init -> amdgpu_dm_init
	 * dc_set_power_state --> dm_resume
	 *
	 * therefore, this function apply to navi10/12/14 but not Renoir
	 * *
	 */
	switch (adev->ip_versions[DCE_HWIP][0]) {
	case IP_VERSION(2, 0, 2):
	case IP_VERSION(2, 0, 0):
		break;
	default:
		return 0;
	}

	ret = smu_write_watermarks_table(smu);
	if (ret) {
		DRM_ERROR("Failed to update WMTABLE!\n");
		return ret;
	}

	return 0;
}

/**
 * dm_hw_init() - Initialize DC device
 * @handle: The base driver device containing the amdgpu_dm device.
 *
 * Initialize the &struct amdgpu_display_manager device. This involves calling
 * the initializers of each DM component, then populating the struct with them.
 *
 * Although the function implies hardware initialization, both hardware and
 * software are initialized here. Splitting them out to their relevant init
 * hooks is a future TODO item.
 *
 * Some notable things that are initialized here:
 *
 * - Display Core, both software and hardware
 * - DC modules that we need (freesync and color management)
 * - DRM software states
 * - Interrupt sources and handlers
 * - Vblank support
 * - Debug FS entries, if enabled
 */
static int dm_hw_init(void *handle)
{
	struct amdgpu_device *adev = (struct amdgpu_device *)handle;
	/* Create DAL display manager */
	amdgpu_dm_init(adev);
	amdgpu_dm_hpd_init(adev);

	return 0;
}

/**
 * dm_hw_fini() - Teardown DC device
 * @handle: The base driver device containing the amdgpu_dm device.
 *
 * Teardown components within &struct amdgpu_display_manager that require
 * cleanup. This involves cleaning up the DRM device, DC, and any modules that
 * were loaded. Also flush IRQ workqueues and disable them.
 */
static int dm_hw_fini(void *handle)
{
	struct amdgpu_device *adev = (struct amdgpu_device *)handle;

	amdgpu_dm_hpd_fini(adev);

	amdgpu_dm_irq_fini(adev);
	amdgpu_dm_fini(adev);
	return 0;
}


static int dm_enable_vblank(struct drm_crtc *crtc);
static void dm_disable_vblank(struct drm_crtc *crtc);

static void dm_gpureset_toggle_interrupts(struct amdgpu_device *adev,
				 struct dc_state *state, bool enable)
{
	enum dc_irq_source irq_source;
	struct amdgpu_crtc *acrtc;
	int rc = -EBUSY;
	int i = 0;

	for (i = 0; i < state->stream_count; i++) {
		acrtc = get_crtc_by_otg_inst(
				adev, state->stream_status[i].primary_otg_inst);

		if (acrtc && state->stream_status[i].plane_count != 0) {
			irq_source = IRQ_TYPE_PFLIP + acrtc->otg_inst;
			rc = dc_interrupt_set(adev->dm.dc, irq_source, enable) ? 0 : -EBUSY;
			DRM_DEBUG_VBL("crtc %d - vupdate irq %sabling: r=%d\n",
				      acrtc->crtc_id, enable ? "en" : "dis", rc);
			if (rc)
				DRM_WARN("Failed to %s pflip interrupts\n",
					 enable ? "enable" : "disable");

			if (enable) {
				rc = dm_enable_vblank(&acrtc->base);
				if (rc)
					DRM_WARN("Failed to enable vblank interrupts\n");
			} else {
				dm_disable_vblank(&acrtc->base);
			}

		}
	}

}

static enum dc_status amdgpu_dm_commit_zero_streams(struct dc *dc)
{
	struct dc_state *context = NULL;
	enum dc_status res = DC_ERROR_UNEXPECTED;
	int i;
	struct dc_stream_state *del_streams[MAX_PIPES];
	int del_streams_count = 0;

	memset(del_streams, 0, sizeof(del_streams));

	context = dc_create_state(dc);
	if (context == NULL)
		goto context_alloc_fail;

	dc_resource_state_copy_construct_current(dc, context);

	/* First remove from context all streams */
	for (i = 0; i < context->stream_count; i++) {
		struct dc_stream_state *stream = context->streams[i];

		del_streams[del_streams_count++] = stream;
	}

	/* Remove all planes for removed streams and then remove the streams */
	for (i = 0; i < del_streams_count; i++) {
		if (!dc_rem_all_planes_for_stream(dc, del_streams[i], context)) {
			res = DC_FAIL_DETACH_SURFACES;
			goto fail;
		}

		res = dc_remove_stream_from_ctx(dc, context, del_streams[i]);
		if (res != DC_OK)
			goto fail;
	}


	res = dc_validate_global_state(dc, context, false);

	if (res != DC_OK) {
		DRM_ERROR("%s:resource validation failed, dc_status:%d\n", __func__, res);
		goto fail;
	}

	res = dc_commit_state(dc, context);

fail:
	dc_release_state(context);

context_alloc_fail:
	return res;
}

static void hpd_rx_irq_work_suspend(struct amdgpu_display_manager *dm)
{
	int i;

	if (dm->hpd_rx_offload_wq) {
		for (i = 0; i < dm->dc->caps.max_links; i++)
			flush_workqueue(dm->hpd_rx_offload_wq[i].wq);
	}
}

static int dm_suspend(void *handle)
{
	struct amdgpu_device *adev = handle;
	struct amdgpu_display_manager *dm = &adev->dm;
	int ret = 0;

	if (amdgpu_in_reset(adev)) {
		mutex_lock(&dm->dc_lock);

#if defined(CONFIG_DRM_AMD_DC_DCN)
		dc_allow_idle_optimizations(adev->dm.dc, false);
#endif

		dm->cached_dc_state = dc_copy_state(dm->dc->current_state);

		dm_gpureset_toggle_interrupts(adev, dm->cached_dc_state, false);

		amdgpu_dm_commit_zero_streams(dm->dc);

		amdgpu_dm_irq_suspend(adev);

		hpd_rx_irq_work_suspend(dm);

		return ret;
	}

	WARN_ON(adev->dm.cached_state);
	adev->dm.cached_state = drm_atomic_helper_suspend(adev_to_drm(adev));

	s3_handle_mst(adev_to_drm(adev), true);

	amdgpu_dm_irq_suspend(adev);

	hpd_rx_irq_work_suspend(dm);

	dc_set_power_state(dm->dc, DC_ACPI_CM_POWER_STATE_D3);

	return 0;
}

static struct amdgpu_dm_connector *
amdgpu_dm_find_first_crtc_matching_connector(struct drm_atomic_state *state,
					     struct drm_crtc *crtc)
{
	uint32_t i;
	struct drm_connector_state *new_con_state;
	struct drm_connector *connector;
	struct drm_crtc *crtc_from_state;

	for_each_new_connector_in_state(state, connector, new_con_state, i) {
		crtc_from_state = new_con_state->crtc;

		if (crtc_from_state == crtc)
			return to_amdgpu_dm_connector(connector);
	}

	return NULL;
}

static void emulated_link_detect(struct dc_link *link)
{
	struct dc_sink_init_data sink_init_data = { 0 };
	struct display_sink_capability sink_caps = { 0 };
	enum dc_edid_status edid_status;
	struct dc_context *dc_ctx = link->ctx;
	struct dc_sink *sink = NULL;
	struct dc_sink *prev_sink = NULL;

	link->type = dc_connection_none;
	prev_sink = link->local_sink;

	if (prev_sink)
		dc_sink_release(prev_sink);

	switch (link->connector_signal) {
	case SIGNAL_TYPE_HDMI_TYPE_A: {
		sink_caps.transaction_type = DDC_TRANSACTION_TYPE_I2C;
		sink_caps.signal = SIGNAL_TYPE_HDMI_TYPE_A;
		break;
	}

	case SIGNAL_TYPE_DVI_SINGLE_LINK: {
		sink_caps.transaction_type = DDC_TRANSACTION_TYPE_I2C;
		sink_caps.signal = SIGNAL_TYPE_DVI_SINGLE_LINK;
		break;
	}

	case SIGNAL_TYPE_DVI_DUAL_LINK: {
		sink_caps.transaction_type = DDC_TRANSACTION_TYPE_I2C;
		sink_caps.signal = SIGNAL_TYPE_DVI_DUAL_LINK;
		break;
	}

	case SIGNAL_TYPE_LVDS: {
		sink_caps.transaction_type = DDC_TRANSACTION_TYPE_I2C;
		sink_caps.signal = SIGNAL_TYPE_LVDS;
		break;
	}

	case SIGNAL_TYPE_EDP: {
		sink_caps.transaction_type =
			DDC_TRANSACTION_TYPE_I2C_OVER_AUX;
		sink_caps.signal = SIGNAL_TYPE_EDP;
		break;
	}

	case SIGNAL_TYPE_DISPLAY_PORT: {
		sink_caps.transaction_type =
			DDC_TRANSACTION_TYPE_I2C_OVER_AUX;
		sink_caps.signal = SIGNAL_TYPE_VIRTUAL;
		break;
	}

	default:
		DC_ERROR("Invalid connector type! signal:%d\n",
			link->connector_signal);
		return;
	}

	sink_init_data.link = link;
	sink_init_data.sink_signal = sink_caps.signal;

	sink = dc_sink_create(&sink_init_data);
	if (!sink) {
		DC_ERROR("Failed to create sink!\n");
		return;
	}

	/* dc_sink_create returns a new reference */
	link->local_sink = sink;

	edid_status = dm_helpers_read_local_edid(
			link->ctx,
			link,
			sink);

	if (edid_status != EDID_OK)
		DC_ERROR("Failed to read EDID");

}

static void dm_gpureset_commit_state(struct dc_state *dc_state,
				     struct amdgpu_display_manager *dm)
{
	struct {
		struct dc_surface_update surface_updates[MAX_SURFACES];
		struct dc_plane_info plane_infos[MAX_SURFACES];
		struct dc_scaling_info scaling_infos[MAX_SURFACES];
		struct dc_flip_addrs flip_addrs[MAX_SURFACES];
		struct dc_stream_update stream_update;
	} * bundle;
	int k, m;

	bundle = kzalloc(sizeof(*bundle), GFP_KERNEL);

	if (!bundle) {
		dm_error("Failed to allocate update bundle\n");
		goto cleanup;
	}

	for (k = 0; k < dc_state->stream_count; k++) {
		bundle->stream_update.stream = dc_state->streams[k];

		for (m = 0; m < dc_state->stream_status->plane_count; m++) {
			bundle->surface_updates[m].surface =
				dc_state->stream_status->plane_states[m];
			bundle->surface_updates[m].surface->force_full_update =
				true;
		}
		dc_commit_updates_for_stream(
			dm->dc, bundle->surface_updates,
			dc_state->stream_status->plane_count,
			dc_state->streams[k], &bundle->stream_update, dc_state);
	}

cleanup:
	kfree(bundle);

	return;
}

static void dm_set_dpms_off(struct dc_link *link, struct dm_crtc_state *acrtc_state)
{
	struct dc_stream_state *stream_state;
	struct amdgpu_dm_connector *aconnector = link->priv;
	struct amdgpu_device *adev = drm_to_adev(aconnector->base.dev);
	struct dc_stream_update stream_update;
	bool dpms_off = true;

	memset(&stream_update, 0, sizeof(stream_update));
	stream_update.dpms_off = &dpms_off;

	mutex_lock(&adev->dm.dc_lock);
	stream_state = dc_stream_find_from_link(link);

	if (stream_state == NULL) {
		DRM_DEBUG_DRIVER("Error finding stream state associated with link!\n");
		mutex_unlock(&adev->dm.dc_lock);
		return;
	}

	stream_update.stream = stream_state;
	acrtc_state->force_dpms_off = true;
	dc_commit_updates_for_stream(stream_state->ctx->dc, NULL, 0,
				     stream_state, &stream_update,
				     stream_state->ctx->dc->current_state);
	mutex_unlock(&adev->dm.dc_lock);
}

static int dm_resume(void *handle)
{
	struct amdgpu_device *adev = handle;
	struct drm_device *ddev = adev_to_drm(adev);
	struct amdgpu_display_manager *dm = &adev->dm;
	struct amdgpu_dm_connector *aconnector;
	struct drm_connector *connector;
	struct drm_connector_list_iter iter;
	struct drm_crtc *crtc;
	struct drm_crtc_state *new_crtc_state;
	struct dm_crtc_state *dm_new_crtc_state;
	struct drm_plane *plane;
	struct drm_plane_state *new_plane_state;
	struct dm_plane_state *dm_new_plane_state;
	struct dm_atomic_state *dm_state = to_dm_atomic_state(dm->atomic_obj.state);
	enum dc_connection_type new_connection_type = dc_connection_none;
	struct dc_state *dc_state;
	int i, r, j;

	if (amdgpu_in_reset(adev)) {
		dc_state = dm->cached_dc_state;

		r = dm_dmub_hw_init(adev);
		if (r)
			DRM_ERROR("DMUB interface failed to initialize: status=%d\n", r);

		dc_set_power_state(dm->dc, DC_ACPI_CM_POWER_STATE_D0);
		dc_resume(dm->dc);

		amdgpu_dm_irq_resume_early(adev);

		for (i = 0; i < dc_state->stream_count; i++) {
			dc_state->streams[i]->mode_changed = true;
			for (j = 0; j < dc_state->stream_status->plane_count; j++) {
				dc_state->stream_status->plane_states[j]->update_flags.raw
					= 0xffffffff;
			}
		}
#if defined(CONFIG_DRM_AMD_DC_DCN)
		/*
		 * Resource allocation happens for link encoders for newer ASIC in
		 * dc_validate_global_state, so we need to revalidate it.
		 *
		 * This shouldn't fail (it passed once before), so warn if it does.
		 */
		WARN_ON(dc_validate_global_state(dm->dc, dc_state, false) != DC_OK);
#endif

		WARN_ON(!dc_commit_state(dm->dc, dc_state));

		dm_gpureset_commit_state(dm->cached_dc_state, dm);

		dm_gpureset_toggle_interrupts(adev, dm->cached_dc_state, true);

		dc_release_state(dm->cached_dc_state);
		dm->cached_dc_state = NULL;

		amdgpu_dm_irq_resume_late(adev);

		mutex_unlock(&dm->dc_lock);

		return 0;
	}
	/* Recreate dc_state - DC invalidates it when setting power state to S3. */
	dc_release_state(dm_state->context);
	dm_state->context = dc_create_state(dm->dc);
	/* TODO: Remove dc_state->dccg, use dc->dccg directly. */
	dc_resource_state_construct(dm->dc, dm_state->context);

	/* Before powering on DC we need to re-initialize DMUB. */
	r = dm_dmub_hw_init(adev);
	if (r)
		DRM_ERROR("DMUB interface failed to initialize: status=%d\n", r);

	/* power on hardware */
	dc_set_power_state(dm->dc, DC_ACPI_CM_POWER_STATE_D0);

	/* program HPD filter */
	dc_resume(dm->dc);

	/*
	 * early enable HPD Rx IRQ, should be done before set mode as short
	 * pulse interrupts are used for MST
	 */
	amdgpu_dm_irq_resume_early(adev);

	/* On resume we need to rewrite the MSTM control bits to enable MST*/
	s3_handle_mst(ddev, false);

	/* Do detection*/
	drm_connector_list_iter_begin(ddev, &iter);
	drm_for_each_connector_iter(connector, &iter) {
		aconnector = to_amdgpu_dm_connector(connector);

		/*
		 * this is the case when traversing through already created
		 * MST connectors, should be skipped
		 */
		if (aconnector->mst_port)
			continue;

		mutex_lock(&aconnector->hpd_lock);
		if (!dc_link_detect_sink(aconnector->dc_link, &new_connection_type))
			DRM_ERROR("KMS: Failed to detect connector\n");

		if (aconnector->base.force && new_connection_type == dc_connection_none)
			emulated_link_detect(aconnector->dc_link);
		else
			dc_link_detect(aconnector->dc_link, DETECT_REASON_HPD);

		if (aconnector->fake_enable && aconnector->dc_link->local_sink)
			aconnector->fake_enable = false;

		if (aconnector->dc_sink)
			dc_sink_release(aconnector->dc_sink);
		aconnector->dc_sink = NULL;
		amdgpu_dm_update_connector_after_detect(aconnector);
		mutex_unlock(&aconnector->hpd_lock);
	}
	drm_connector_list_iter_end(&iter);

	/* Force mode set in atomic commit */
	for_each_new_crtc_in_state(dm->cached_state, crtc, new_crtc_state, i)
		new_crtc_state->active_changed = true;

	/*
	 * atomic_check is expected to create the dc states. We need to release
	 * them here, since they were duplicated as part of the suspend
	 * procedure.
	 */
	for_each_new_crtc_in_state(dm->cached_state, crtc, new_crtc_state, i) {
		dm_new_crtc_state = to_dm_crtc_state(new_crtc_state);
		if (dm_new_crtc_state->stream) {
			WARN_ON(kref_read(&dm_new_crtc_state->stream->refcount) > 1);
			dc_stream_release(dm_new_crtc_state->stream);
			dm_new_crtc_state->stream = NULL;
		}
	}

	for_each_new_plane_in_state(dm->cached_state, plane, new_plane_state, i) {
		dm_new_plane_state = to_dm_plane_state(new_plane_state);
		if (dm_new_plane_state->dc_state) {
			WARN_ON(kref_read(&dm_new_plane_state->dc_state->refcount) > 1);
			dc_plane_state_release(dm_new_plane_state->dc_state);
			dm_new_plane_state->dc_state = NULL;
		}
	}

	drm_atomic_helper_resume(ddev, dm->cached_state);

	dm->cached_state = NULL;

	amdgpu_dm_irq_resume_late(adev);

	amdgpu_dm_smu_write_watermarks_table(adev);

	return 0;
}

/**
 * DOC: DM Lifecycle
 *
 * DM (and consequently DC) is registered in the amdgpu base driver as a IP
 * block. When CONFIG_DRM_AMD_DC is enabled, the DM device IP block is added to
 * the base driver's device list to be initialized and torn down accordingly.
 *
 * The functions to do so are provided as hooks in &struct amd_ip_funcs.
 */

static const struct amd_ip_funcs amdgpu_dm_funcs = {
	.name = "dm",
	.early_init = dm_early_init,
	.late_init = dm_late_init,
	.sw_init = dm_sw_init,
	.sw_fini = dm_sw_fini,
	.early_fini = amdgpu_dm_early_fini,
	.hw_init = dm_hw_init,
	.hw_fini = dm_hw_fini,
	.suspend = dm_suspend,
	.resume = dm_resume,
	.is_idle = dm_is_idle,
	.wait_for_idle = dm_wait_for_idle,
	.check_soft_reset = dm_check_soft_reset,
	.soft_reset = dm_soft_reset,
	.set_clockgating_state = dm_set_clockgating_state,
	.set_powergating_state = dm_set_powergating_state,
};

const struct amdgpu_ip_block_version dm_ip_block =
{
	.type = AMD_IP_BLOCK_TYPE_DCE,
	.major = 1,
	.minor = 0,
	.rev = 0,
	.funcs = &amdgpu_dm_funcs,
};


/**
 * DOC: atomic
 *
 * *WIP*
 */

static const struct drm_mode_config_funcs amdgpu_dm_mode_funcs = {
	.fb_create = amdgpu_display_user_framebuffer_create,
	.get_format_info = amd_get_format_info,
	.output_poll_changed = drm_fb_helper_output_poll_changed,
	.atomic_check = amdgpu_dm_atomic_check,
	.atomic_commit = drm_atomic_helper_commit,
};

static struct drm_mode_config_helper_funcs amdgpu_dm_mode_config_helperfuncs = {
	.atomic_commit_tail = amdgpu_dm_atomic_commit_tail
};

static void update_connector_ext_caps(struct amdgpu_dm_connector *aconnector)
{
	u32 max_cll, min_cll, max, min, q, r;
	struct amdgpu_dm_backlight_caps *caps;
	struct amdgpu_display_manager *dm;
	struct drm_connector *conn_base;
	struct amdgpu_device *adev;
	struct dc_link *link = NULL;
	static const u8 pre_computed_values[] = {
		50, 51, 52, 53, 55, 56, 57, 58, 59, 61, 62, 63, 65, 66, 68, 69,
		71, 72, 74, 75, 77, 79, 81, 82, 84, 86, 88, 90, 92, 94, 96, 98};
	int i;

	if (!aconnector || !aconnector->dc_link)
		return;

	link = aconnector->dc_link;
	if (link->connector_signal != SIGNAL_TYPE_EDP)
		return;

	conn_base = &aconnector->base;
	adev = drm_to_adev(conn_base->dev);
	dm = &adev->dm;
	for (i = 0; i < dm->num_of_edps; i++) {
		if (link == dm->backlight_link[i])
			break;
	}
	if (i >= dm->num_of_edps)
		return;
	caps = &dm->backlight_caps[i];
	caps->ext_caps = &aconnector->dc_link->dpcd_sink_ext_caps;
	caps->aux_support = false;
	max_cll = conn_base->hdr_sink_metadata.hdmi_type1.max_cll;
	min_cll = conn_base->hdr_sink_metadata.hdmi_type1.min_cll;

	if (caps->ext_caps->bits.oled == 1 /*||
	    caps->ext_caps->bits.sdr_aux_backlight_control == 1 ||
	    caps->ext_caps->bits.hdr_aux_backlight_control == 1*/)
		caps->aux_support = true;

	if (amdgpu_backlight == 0)
		caps->aux_support = false;
	else if (amdgpu_backlight == 1)
		caps->aux_support = true;

	/* From the specification (CTA-861-G), for calculating the maximum
	 * luminance we need to use:
	 *	Luminance = 50*2**(CV/32)
	 * Where CV is a one-byte value.
	 * For calculating this expression we may need float point precision;
	 * to avoid this complexity level, we take advantage that CV is divided
	 * by a constant. From the Euclids division algorithm, we know that CV
	 * can be written as: CV = 32*q + r. Next, we replace CV in the
	 * Luminance expression and get 50*(2**q)*(2**(r/32)), hence we just
	 * need to pre-compute the value of r/32. For pre-computing the values
	 * We just used the following Ruby line:
	 *	(0...32).each {|cv| puts (50*2**(cv/32.0)).round}
	 * The results of the above expressions can be verified at
	 * pre_computed_values.
	 */
	q = max_cll >> 5;
	r = max_cll % 32;
	max = (1 << q) * pre_computed_values[r];

	// min luminance: maxLum * (CV/255)^2 / 100
	q = DIV_ROUND_CLOSEST(min_cll, 255);
	min = max * DIV_ROUND_CLOSEST((q * q), 100);

	caps->aux_max_input_signal = max;
	caps->aux_min_input_signal = min;
}

void amdgpu_dm_update_connector_after_detect(
		struct amdgpu_dm_connector *aconnector)
{
	struct drm_connector *connector = &aconnector->base;
	struct drm_device *dev = connector->dev;
	struct dc_sink *sink;

	/* MST handled by drm_mst framework */
	if (aconnector->mst_mgr.mst_state == true)
		return;

	sink = aconnector->dc_link->local_sink;
	if (sink)
		dc_sink_retain(sink);

	/*
	 * Edid mgmt connector gets first update only in mode_valid hook and then
	 * the connector sink is set to either fake or physical sink depends on link status.
	 * Skip if already done during boot.
	 */
	if (aconnector->base.force != DRM_FORCE_UNSPECIFIED
			&& aconnector->dc_em_sink) {

		/*
		 * For S3 resume with headless use eml_sink to fake stream
		 * because on resume connector->sink is set to NULL
		 */
		mutex_lock(&dev->mode_config.mutex);

		if (sink) {
			if (aconnector->dc_sink) {
				amdgpu_dm_update_freesync_caps(connector, NULL);
				/*
				 * retain and release below are used to
				 * bump up refcount for sink because the link doesn't point
				 * to it anymore after disconnect, so on next crtc to connector
				 * reshuffle by UMD we will get into unwanted dc_sink release
				 */
				dc_sink_release(aconnector->dc_sink);
			}
			aconnector->dc_sink = sink;
			dc_sink_retain(aconnector->dc_sink);
			amdgpu_dm_update_freesync_caps(connector,
					aconnector->edid);
		} else {
			amdgpu_dm_update_freesync_caps(connector, NULL);
			if (!aconnector->dc_sink) {
				aconnector->dc_sink = aconnector->dc_em_sink;
				dc_sink_retain(aconnector->dc_sink);
			}
		}

		mutex_unlock(&dev->mode_config.mutex);

		if (sink)
			dc_sink_release(sink);
		return;
	}

	/*
	 * TODO: temporary guard to look for proper fix
	 * if this sink is MST sink, we should not do anything
	 */
	if (sink && sink->sink_signal == SIGNAL_TYPE_DISPLAY_PORT_MST) {
		dc_sink_release(sink);
		return;
	}

	if (aconnector->dc_sink == sink) {
		/*
		 * We got a DP short pulse (Link Loss, DP CTS, etc...).
		 * Do nothing!!
		 */
		DRM_DEBUG_DRIVER("DCHPD: connector_id=%d: dc_sink didn't change.\n",
				aconnector->connector_id);
		if (sink)
			dc_sink_release(sink);
		return;
	}

	DRM_DEBUG_DRIVER("DCHPD: connector_id=%d: Old sink=%p New sink=%p\n",
		aconnector->connector_id, aconnector->dc_sink, sink);

	mutex_lock(&dev->mode_config.mutex);

	/*
	 * 1. Update status of the drm connector
	 * 2. Send an event and let userspace tell us what to do
	 */
	if (sink) {
		/*
		 * TODO: check if we still need the S3 mode update workaround.
		 * If yes, put it here.
		 */
		if (aconnector->dc_sink) {
			amdgpu_dm_update_freesync_caps(connector, NULL);
			dc_sink_release(aconnector->dc_sink);
		}

		aconnector->dc_sink = sink;
		dc_sink_retain(aconnector->dc_sink);
		if (sink->dc_edid.length == 0) {
			aconnector->edid = NULL;
			if (aconnector->dc_link->aux_mode) {
				drm_dp_cec_unset_edid(
					&aconnector->dm_dp_aux.aux);
			}
		} else {
			aconnector->edid =
				(struct edid *)sink->dc_edid.raw_edid;

			drm_connector_update_edid_property(connector,
							   aconnector->edid);
			if (aconnector->dc_link->aux_mode)
				drm_dp_cec_set_edid(&aconnector->dm_dp_aux.aux,
						    aconnector->edid);
		}

		amdgpu_dm_update_freesync_caps(connector, aconnector->edid);
		update_connector_ext_caps(aconnector);
	} else {
		drm_dp_cec_unset_edid(&aconnector->dm_dp_aux.aux);
		amdgpu_dm_update_freesync_caps(connector, NULL);
		drm_connector_update_edid_property(connector, NULL);
		aconnector->num_modes = 0;
		dc_sink_release(aconnector->dc_sink);
		aconnector->dc_sink = NULL;
		aconnector->edid = NULL;
#ifdef CONFIG_DRM_AMD_DC_HDCP
		/* Set CP to DESIRED if it was ENABLED, so we can re-enable it again on hotplug */
		if (connector->state->content_protection == DRM_MODE_CONTENT_PROTECTION_ENABLED)
			connector->state->content_protection = DRM_MODE_CONTENT_PROTECTION_DESIRED;
#endif
	}

	mutex_unlock(&dev->mode_config.mutex);

	update_subconnector_property(aconnector);

	if (sink)
		dc_sink_release(sink);
}

static void handle_hpd_irq_helper(struct amdgpu_dm_connector *aconnector)
{
	struct drm_connector *connector = &aconnector->base;
	struct drm_device *dev = connector->dev;
	enum dc_connection_type new_connection_type = dc_connection_none;
	struct amdgpu_device *adev = drm_to_adev(dev);
	struct dm_connector_state *dm_con_state = to_dm_connector_state(connector->state);
	struct dm_crtc_state *dm_crtc_state = NULL;

	if (adev->dm.disable_hpd_irq)
		return;

	if (dm_con_state->base.state && dm_con_state->base.crtc)
		dm_crtc_state = to_dm_crtc_state(drm_atomic_get_crtc_state(
					dm_con_state->base.state,
					dm_con_state->base.crtc));
	/*
	 * In case of failure or MST no need to update connector status or notify the OS
	 * since (for MST case) MST does this in its own context.
	 */
	mutex_lock(&aconnector->hpd_lock);

#ifdef CONFIG_DRM_AMD_DC_HDCP
	if (adev->dm.hdcp_workqueue) {
		hdcp_reset_display(adev->dm.hdcp_workqueue, aconnector->dc_link->link_index);
		dm_con_state->update_hdcp = true;
	}
#endif
	if (aconnector->fake_enable)
		aconnector->fake_enable = false;

	if (!dc_link_detect_sink(aconnector->dc_link, &new_connection_type))
		DRM_ERROR("KMS: Failed to detect connector\n");

	if (aconnector->base.force && new_connection_type == dc_connection_none) {
		emulated_link_detect(aconnector->dc_link);

		drm_modeset_lock_all(dev);
		dm_restore_drm_connector_state(dev, connector);
		drm_modeset_unlock_all(dev);

		if (aconnector->base.force == DRM_FORCE_UNSPECIFIED)
			drm_kms_helper_hotplug_event(dev);

	} else if (dc_link_detect(aconnector->dc_link, DETECT_REASON_HPD)) {
		if (new_connection_type == dc_connection_none &&
		    aconnector->dc_link->type == dc_connection_none &&
		    dm_crtc_state)
			dm_set_dpms_off(aconnector->dc_link, dm_crtc_state);

		amdgpu_dm_update_connector_after_detect(aconnector);

		drm_modeset_lock_all(dev);
		dm_restore_drm_connector_state(dev, connector);
		drm_modeset_unlock_all(dev);

		if (aconnector->base.force == DRM_FORCE_UNSPECIFIED)
			drm_kms_helper_hotplug_event(dev);
	}
	mutex_unlock(&aconnector->hpd_lock);

}

static void handle_hpd_irq(void *param)
{
	struct amdgpu_dm_connector *aconnector = (struct amdgpu_dm_connector *)param;

	handle_hpd_irq_helper(aconnector);

}

static void dm_handle_mst_sideband_msg(struct amdgpu_dm_connector *aconnector)
{
	uint8_t esi[DP_PSR_ERROR_STATUS - DP_SINK_COUNT_ESI] = { 0 };
	uint8_t dret;
	bool new_irq_handled = false;
	int dpcd_addr;
	int dpcd_bytes_to_read;

	const int max_process_count = 30;
	int process_count = 0;

	const struct dc_link_status *link_status = dc_link_get_status(aconnector->dc_link);

	if (link_status->dpcd_caps->dpcd_rev.raw < 0x12) {
		dpcd_bytes_to_read = DP_LANE0_1_STATUS - DP_SINK_COUNT;
		/* DPCD 0x200 - 0x201 for downstream IRQ */
		dpcd_addr = DP_SINK_COUNT;
	} else {
		dpcd_bytes_to_read = DP_PSR_ERROR_STATUS - DP_SINK_COUNT_ESI;
		/* DPCD 0x2002 - 0x2005 for downstream IRQ */
		dpcd_addr = DP_SINK_COUNT_ESI;
	}

	dret = drm_dp_dpcd_read(
		&aconnector->dm_dp_aux.aux,
		dpcd_addr,
		esi,
		dpcd_bytes_to_read);

	while (dret == dpcd_bytes_to_read &&
		process_count < max_process_count) {
		uint8_t retry;
		dret = 0;

		process_count++;

		DRM_DEBUG_DRIVER("ESI %02x %02x %02x\n", esi[0], esi[1], esi[2]);
		/* handle HPD short pulse irq */
		if (aconnector->mst_mgr.mst_state)
			drm_dp_mst_hpd_irq(
				&aconnector->mst_mgr,
				esi,
				&new_irq_handled);

		if (new_irq_handled) {
			/* ACK at DPCD to notify down stream */
			const int ack_dpcd_bytes_to_write =
				dpcd_bytes_to_read - 1;

			for (retry = 0; retry < 3; retry++) {
				uint8_t wret;

				wret = drm_dp_dpcd_write(
					&aconnector->dm_dp_aux.aux,
					dpcd_addr + 1,
					&esi[1],
					ack_dpcd_bytes_to_write);
				if (wret == ack_dpcd_bytes_to_write)
					break;
			}

			/* check if there is new irq to be handled */
			dret = drm_dp_dpcd_read(
				&aconnector->dm_dp_aux.aux,
				dpcd_addr,
				esi,
				dpcd_bytes_to_read);

			new_irq_handled = false;
		} else {
			break;
		}
	}

	if (process_count == max_process_count)
		DRM_DEBUG_DRIVER("Loop exceeded max iterations\n");
}

static void schedule_hpd_rx_offload_work(struct hpd_rx_irq_offload_work_queue *offload_wq,
							union hpd_irq_data hpd_irq_data)
{
	struct hpd_rx_irq_offload_work *offload_work =
				kzalloc(sizeof(*offload_work), GFP_KERNEL);

	if (!offload_work) {
		DRM_ERROR("Failed to allocate hpd_rx_irq_offload_work.\n");
		return;
	}

	INIT_WORK(&offload_work->work, dm_handle_hpd_rx_offload_work);
	offload_work->data = hpd_irq_data;
	offload_work->offload_wq = offload_wq;

	queue_work(offload_wq->wq, &offload_work->work);
	DRM_DEBUG_KMS("queue work to handle hpd_rx offload work");
}

static void handle_hpd_rx_irq(void *param)
{
	struct amdgpu_dm_connector *aconnector = (struct amdgpu_dm_connector *)param;
	struct drm_connector *connector = &aconnector->base;
	struct drm_device *dev = connector->dev;
	struct dc_link *dc_link = aconnector->dc_link;
	bool is_mst_root_connector = aconnector->mst_mgr.mst_state;
	bool result = false;
	enum dc_connection_type new_connection_type = dc_connection_none;
	struct amdgpu_device *adev = drm_to_adev(dev);
	union hpd_irq_data hpd_irq_data;
	bool link_loss = false;
	bool has_left_work = false;
	int idx = aconnector->base.index;
	struct hpd_rx_irq_offload_work_queue *offload_wq = &adev->dm.hpd_rx_offload_wq[idx];

	memset(&hpd_irq_data, 0, sizeof(hpd_irq_data));

	if (adev->dm.disable_hpd_irq)
		return;

	/*
	 * TODO:Temporary add mutex to protect hpd interrupt not have a gpio
	 * conflict, after implement i2c helper, this mutex should be
	 * retired.
	 */
	mutex_lock(&aconnector->hpd_lock);

	result = dc_link_handle_hpd_rx_irq(dc_link, &hpd_irq_data,
						&link_loss, true, &has_left_work);

	if (!has_left_work)
		goto out;

	if (hpd_irq_data.bytes.device_service_irq.bits.AUTOMATED_TEST) {
		schedule_hpd_rx_offload_work(offload_wq, hpd_irq_data);
		goto out;
	}

	if (dc_link_dp_allow_hpd_rx_irq(dc_link)) {
		if (hpd_irq_data.bytes.device_service_irq.bits.UP_REQ_MSG_RDY ||
			hpd_irq_data.bytes.device_service_irq.bits.DOWN_REP_MSG_RDY) {
			dm_handle_mst_sideband_msg(aconnector);
			goto out;
		}

		if (link_loss) {
			bool skip = false;

			spin_lock(&offload_wq->offload_lock);
			skip = offload_wq->is_handling_link_loss;

			if (!skip)
				offload_wq->is_handling_link_loss = true;

			spin_unlock(&offload_wq->offload_lock);

			if (!skip)
				schedule_hpd_rx_offload_work(offload_wq, hpd_irq_data);

			goto out;
		}
	}

out:
	if (result && !is_mst_root_connector) {
		/* Downstream Port status changed. */
		if (!dc_link_detect_sink(dc_link, &new_connection_type))
			DRM_ERROR("KMS: Failed to detect connector\n");

		if (aconnector->base.force && new_connection_type == dc_connection_none) {
			emulated_link_detect(dc_link);

			if (aconnector->fake_enable)
				aconnector->fake_enable = false;

			amdgpu_dm_update_connector_after_detect(aconnector);


			drm_modeset_lock_all(dev);
			dm_restore_drm_connector_state(dev, connector);
			drm_modeset_unlock_all(dev);

			drm_kms_helper_hotplug_event(dev);
		} else if (dc_link_detect(dc_link, DETECT_REASON_HPDRX)) {

			if (aconnector->fake_enable)
				aconnector->fake_enable = false;

			amdgpu_dm_update_connector_after_detect(aconnector);


			drm_modeset_lock_all(dev);
			dm_restore_drm_connector_state(dev, connector);
			drm_modeset_unlock_all(dev);

			drm_kms_helper_hotplug_event(dev);
		}
	}
#ifdef CONFIG_DRM_AMD_DC_HDCP
	if (hpd_irq_data.bytes.device_service_irq.bits.CP_IRQ) {
		if (adev->dm.hdcp_workqueue)
			hdcp_handle_cpirq(adev->dm.hdcp_workqueue,  aconnector->base.index);
	}
#endif

	if (dc_link->type != dc_connection_mst_branch)
		drm_dp_cec_irq(&aconnector->dm_dp_aux.aux);

	mutex_unlock(&aconnector->hpd_lock);
}

static void register_hpd_handlers(struct amdgpu_device *adev)
{
	struct drm_device *dev = adev_to_drm(adev);
	struct drm_connector *connector;
	struct amdgpu_dm_connector *aconnector;
	const struct dc_link *dc_link;
	struct dc_interrupt_params int_params = {0};

	int_params.requested_polarity = INTERRUPT_POLARITY_DEFAULT;
	int_params.current_polarity = INTERRUPT_POLARITY_DEFAULT;

	list_for_each_entry(connector,
			&dev->mode_config.connector_list, head)	{

		aconnector = to_amdgpu_dm_connector(connector);
		dc_link = aconnector->dc_link;

		if (DC_IRQ_SOURCE_INVALID != dc_link->irq_source_hpd) {
			int_params.int_context = INTERRUPT_LOW_IRQ_CONTEXT;
			int_params.irq_source = dc_link->irq_source_hpd;

			amdgpu_dm_irq_register_interrupt(adev, &int_params,
					handle_hpd_irq,
					(void *) aconnector);
		}

		if (DC_IRQ_SOURCE_INVALID != dc_link->irq_source_hpd_rx) {

			/* Also register for DP short pulse (hpd_rx). */
			int_params.int_context = INTERRUPT_LOW_IRQ_CONTEXT;
			int_params.irq_source =	dc_link->irq_source_hpd_rx;

			amdgpu_dm_irq_register_interrupt(adev, &int_params,
					handle_hpd_rx_irq,
					(void *) aconnector);

			if (adev->dm.hpd_rx_offload_wq)
				adev->dm.hpd_rx_offload_wq[connector->index].aconnector =
					aconnector;
		}
	}
}

#if defined(CONFIG_DRM_AMD_DC_SI)
/* Register IRQ sources and initialize IRQ callbacks */
static int dce60_register_irq_handlers(struct amdgpu_device *adev)
{
	struct dc *dc = adev->dm.dc;
	struct common_irq_params *c_irq_params;
	struct dc_interrupt_params int_params = {0};
	int r;
	int i;
	unsigned client_id = AMDGPU_IRQ_CLIENTID_LEGACY;

	int_params.requested_polarity = INTERRUPT_POLARITY_DEFAULT;
	int_params.current_polarity = INTERRUPT_POLARITY_DEFAULT;

	/*
	 * Actions of amdgpu_irq_add_id():
	 * 1. Register a set() function with base driver.
	 *    Base driver will call set() function to enable/disable an
	 *    interrupt in DC hardware.
	 * 2. Register amdgpu_dm_irq_handler().
	 *    Base driver will call amdgpu_dm_irq_handler() for ALL interrupts
	 *    coming from DC hardware.
	 *    amdgpu_dm_irq_handler() will re-direct the interrupt to DC
	 *    for acknowledging and handling. */

	/* Use VBLANK interrupt */
	for (i = 0; i < adev->mode_info.num_crtc; i++) {
		r = amdgpu_irq_add_id(adev, client_id, i+1 , &adev->crtc_irq);
		if (r) {
			DRM_ERROR("Failed to add crtc irq id!\n");
			return r;
		}

		int_params.int_context = INTERRUPT_HIGH_IRQ_CONTEXT;
		int_params.irq_source =
			dc_interrupt_to_irq_source(dc, i+1 , 0);

		c_irq_params = &adev->dm.vblank_params[int_params.irq_source - DC_IRQ_SOURCE_VBLANK1];

		c_irq_params->adev = adev;
		c_irq_params->irq_src = int_params.irq_source;

		amdgpu_dm_irq_register_interrupt(adev, &int_params,
				dm_crtc_high_irq, c_irq_params);
	}

	/* Use GRPH_PFLIP interrupt */
	for (i = VISLANDS30_IV_SRCID_D1_GRPH_PFLIP;
			i <= VISLANDS30_IV_SRCID_D6_GRPH_PFLIP; i += 2) {
		r = amdgpu_irq_add_id(adev, client_id, i, &adev->pageflip_irq);
		if (r) {
			DRM_ERROR("Failed to add page flip irq id!\n");
			return r;
		}

		int_params.int_context = INTERRUPT_HIGH_IRQ_CONTEXT;
		int_params.irq_source =
			dc_interrupt_to_irq_source(dc, i, 0);

		c_irq_params = &adev->dm.pflip_params[int_params.irq_source - DC_IRQ_SOURCE_PFLIP_FIRST];

		c_irq_params->adev = adev;
		c_irq_params->irq_src = int_params.irq_source;

		amdgpu_dm_irq_register_interrupt(adev, &int_params,
				dm_pflip_high_irq, c_irq_params);

	}

	/* HPD */
	r = amdgpu_irq_add_id(adev, client_id,
			VISLANDS30_IV_SRCID_HOTPLUG_DETECT_A, &adev->hpd_irq);
	if (r) {
		DRM_ERROR("Failed to add hpd irq id!\n");
		return r;
	}

	register_hpd_handlers(adev);

	return 0;
}
#endif

/* Register IRQ sources and initialize IRQ callbacks */
static int dce110_register_irq_handlers(struct amdgpu_device *adev)
{
	struct dc *dc = adev->dm.dc;
	struct common_irq_params *c_irq_params;
	struct dc_interrupt_params int_params = {0};
	int r;
	int i;
	unsigned client_id = AMDGPU_IRQ_CLIENTID_LEGACY;

	if (adev->family >= AMDGPU_FAMILY_AI)
		client_id = SOC15_IH_CLIENTID_DCE;

	int_params.requested_polarity = INTERRUPT_POLARITY_DEFAULT;
	int_params.current_polarity = INTERRUPT_POLARITY_DEFAULT;

	/*
	 * Actions of amdgpu_irq_add_id():
	 * 1. Register a set() function with base driver.
	 *    Base driver will call set() function to enable/disable an
	 *    interrupt in DC hardware.
	 * 2. Register amdgpu_dm_irq_handler().
	 *    Base driver will call amdgpu_dm_irq_handler() for ALL interrupts
	 *    coming from DC hardware.
	 *    amdgpu_dm_irq_handler() will re-direct the interrupt to DC
	 *    for acknowledging and handling. */

	/* Use VBLANK interrupt */
	for (i = VISLANDS30_IV_SRCID_D1_VERTICAL_INTERRUPT0; i <= VISLANDS30_IV_SRCID_D6_VERTICAL_INTERRUPT0; i++) {
		r = amdgpu_irq_add_id(adev, client_id, i, &adev->crtc_irq);
		if (r) {
			DRM_ERROR("Failed to add crtc irq id!\n");
			return r;
		}

		int_params.int_context = INTERRUPT_HIGH_IRQ_CONTEXT;
		int_params.irq_source =
			dc_interrupt_to_irq_source(dc, i, 0);

		c_irq_params = &adev->dm.vblank_params[int_params.irq_source - DC_IRQ_SOURCE_VBLANK1];

		c_irq_params->adev = adev;
		c_irq_params->irq_src = int_params.irq_source;

		amdgpu_dm_irq_register_interrupt(adev, &int_params,
				dm_crtc_high_irq, c_irq_params);
	}

	/* Use VUPDATE interrupt */
	for (i = VISLANDS30_IV_SRCID_D1_V_UPDATE_INT; i <= VISLANDS30_IV_SRCID_D6_V_UPDATE_INT; i += 2) {
		r = amdgpu_irq_add_id(adev, client_id, i, &adev->vupdate_irq);
		if (r) {
			DRM_ERROR("Failed to add vupdate irq id!\n");
			return r;
		}

		int_params.int_context = INTERRUPT_HIGH_IRQ_CONTEXT;
		int_params.irq_source =
			dc_interrupt_to_irq_source(dc, i, 0);

		c_irq_params = &adev->dm.vupdate_params[int_params.irq_source - DC_IRQ_SOURCE_VUPDATE1];

		c_irq_params->adev = adev;
		c_irq_params->irq_src = int_params.irq_source;

		amdgpu_dm_irq_register_interrupt(adev, &int_params,
				dm_vupdate_high_irq, c_irq_params);
	}

	/* Use GRPH_PFLIP interrupt */
	for (i = VISLANDS30_IV_SRCID_D1_GRPH_PFLIP;
			i <= VISLANDS30_IV_SRCID_D6_GRPH_PFLIP; i += 2) {
		r = amdgpu_irq_add_id(adev, client_id, i, &adev->pageflip_irq);
		if (r) {
			DRM_ERROR("Failed to add page flip irq id!\n");
			return r;
		}

		int_params.int_context = INTERRUPT_HIGH_IRQ_CONTEXT;
		int_params.irq_source =
			dc_interrupt_to_irq_source(dc, i, 0);

		c_irq_params = &adev->dm.pflip_params[int_params.irq_source - DC_IRQ_SOURCE_PFLIP_FIRST];

		c_irq_params->adev = adev;
		c_irq_params->irq_src = int_params.irq_source;

		amdgpu_dm_irq_register_interrupt(adev, &int_params,
				dm_pflip_high_irq, c_irq_params);

	}

	/* HPD */
	r = amdgpu_irq_add_id(adev, client_id,
			VISLANDS30_IV_SRCID_HOTPLUG_DETECT_A, &adev->hpd_irq);
	if (r) {
		DRM_ERROR("Failed to add hpd irq id!\n");
		return r;
	}

	register_hpd_handlers(adev);

	return 0;
}

#if defined(CONFIG_DRM_AMD_DC_DCN)
/* Register IRQ sources and initialize IRQ callbacks */
static int dcn10_register_irq_handlers(struct amdgpu_device *adev)
{
	struct dc *dc = adev->dm.dc;
	struct common_irq_params *c_irq_params;
	struct dc_interrupt_params int_params = {0};
	int r;
	int i;
#if defined(CONFIG_DRM_AMD_SECURE_DISPLAY)
	static const unsigned int vrtl_int_srcid[] = {
		DCN_1_0__SRCID__OTG1_VERTICAL_INTERRUPT0_CONTROL,
		DCN_1_0__SRCID__OTG2_VERTICAL_INTERRUPT0_CONTROL,
		DCN_1_0__SRCID__OTG3_VERTICAL_INTERRUPT0_CONTROL,
		DCN_1_0__SRCID__OTG4_VERTICAL_INTERRUPT0_CONTROL,
		DCN_1_0__SRCID__OTG5_VERTICAL_INTERRUPT0_CONTROL,
		DCN_1_0__SRCID__OTG6_VERTICAL_INTERRUPT0_CONTROL
	};
#endif

	int_params.requested_polarity = INTERRUPT_POLARITY_DEFAULT;
	int_params.current_polarity = INTERRUPT_POLARITY_DEFAULT;

	/*
	 * Actions of amdgpu_irq_add_id():
	 * 1. Register a set() function with base driver.
	 *    Base driver will call set() function to enable/disable an
	 *    interrupt in DC hardware.
	 * 2. Register amdgpu_dm_irq_handler().
	 *    Base driver will call amdgpu_dm_irq_handler() for ALL interrupts
	 *    coming from DC hardware.
	 *    amdgpu_dm_irq_handler() will re-direct the interrupt to DC
	 *    for acknowledging and handling.
	 */

	/* Use VSTARTUP interrupt */
	for (i = DCN_1_0__SRCID__DC_D1_OTG_VSTARTUP;
			i <= DCN_1_0__SRCID__DC_D1_OTG_VSTARTUP + adev->mode_info.num_crtc - 1;
			i++) {
		r = amdgpu_irq_add_id(adev, SOC15_IH_CLIENTID_DCE, i, &adev->crtc_irq);

		if (r) {
			DRM_ERROR("Failed to add crtc irq id!\n");
			return r;
		}

		int_params.int_context = INTERRUPT_HIGH_IRQ_CONTEXT;
		int_params.irq_source =
			dc_interrupt_to_irq_source(dc, i, 0);

		c_irq_params = &adev->dm.vblank_params[int_params.irq_source - DC_IRQ_SOURCE_VBLANK1];

		c_irq_params->adev = adev;
		c_irq_params->irq_src = int_params.irq_source;

		amdgpu_dm_irq_register_interrupt(
			adev, &int_params, dm_crtc_high_irq, c_irq_params);
	}

	/* Use otg vertical line interrupt */
#if defined(CONFIG_DRM_AMD_SECURE_DISPLAY)
	for (i = 0; i <= adev->mode_info.num_crtc - 1; i++) {
		r = amdgpu_irq_add_id(adev, SOC15_IH_CLIENTID_DCE,
				vrtl_int_srcid[i], &adev->vline0_irq);

		if (r) {
			DRM_ERROR("Failed to add vline0 irq id!\n");
			return r;
		}

		int_params.int_context = INTERRUPT_HIGH_IRQ_CONTEXT;
		int_params.irq_source =
			dc_interrupt_to_irq_source(dc, vrtl_int_srcid[i], 0);

		if (int_params.irq_source == DC_IRQ_SOURCE_INVALID) {
			DRM_ERROR("Failed to register vline0 irq %d!\n", vrtl_int_srcid[i]);
			break;
		}

		c_irq_params = &adev->dm.vline0_params[int_params.irq_source
					- DC_IRQ_SOURCE_DC1_VLINE0];

		c_irq_params->adev = adev;
		c_irq_params->irq_src = int_params.irq_source;

		amdgpu_dm_irq_register_interrupt(adev, &int_params,
				dm_dcn_vertical_interrupt0_high_irq, c_irq_params);
	}
#endif

	/* Use VUPDATE_NO_LOCK interrupt on DCN, which seems to correspond to
	 * the regular VUPDATE interrupt on DCE. We want DC_IRQ_SOURCE_VUPDATEx
	 * to trigger at end of each vblank, regardless of state of the lock,
	 * matching DCE behaviour.
	 */
	for (i = DCN_1_0__SRCID__OTG0_IHC_V_UPDATE_NO_LOCK_INTERRUPT;
	     i <= DCN_1_0__SRCID__OTG0_IHC_V_UPDATE_NO_LOCK_INTERRUPT + adev->mode_info.num_crtc - 1;
	     i++) {
		r = amdgpu_irq_add_id(adev, SOC15_IH_CLIENTID_DCE, i, &adev->vupdate_irq);

		if (r) {
			DRM_ERROR("Failed to add vupdate irq id!\n");
			return r;
		}

		int_params.int_context = INTERRUPT_HIGH_IRQ_CONTEXT;
		int_params.irq_source =
			dc_interrupt_to_irq_source(dc, i, 0);

		c_irq_params = &adev->dm.vupdate_params[int_params.irq_source - DC_IRQ_SOURCE_VUPDATE1];

		c_irq_params->adev = adev;
		c_irq_params->irq_src = int_params.irq_source;

		amdgpu_dm_irq_register_interrupt(adev, &int_params,
				dm_vupdate_high_irq, c_irq_params);
	}

	/* Use GRPH_PFLIP interrupt */
	for (i = DCN_1_0__SRCID__HUBP0_FLIP_INTERRUPT;
			i <= DCN_1_0__SRCID__HUBP0_FLIP_INTERRUPT + adev->mode_info.num_crtc - 1;
			i++) {
		r = amdgpu_irq_add_id(adev, SOC15_IH_CLIENTID_DCE, i, &adev->pageflip_irq);
		if (r) {
			DRM_ERROR("Failed to add page flip irq id!\n");
			return r;
		}

		int_params.int_context = INTERRUPT_HIGH_IRQ_CONTEXT;
		int_params.irq_source =
			dc_interrupt_to_irq_source(dc, i, 0);

		c_irq_params = &adev->dm.pflip_params[int_params.irq_source - DC_IRQ_SOURCE_PFLIP_FIRST];

		c_irq_params->adev = adev;
		c_irq_params->irq_src = int_params.irq_source;

		amdgpu_dm_irq_register_interrupt(adev, &int_params,
				dm_pflip_high_irq, c_irq_params);

	}

	/* HPD */
	r = amdgpu_irq_add_id(adev, SOC15_IH_CLIENTID_DCE, DCN_1_0__SRCID__DC_HPD1_INT,
			&adev->hpd_irq);
	if (r) {
		DRM_ERROR("Failed to add hpd irq id!\n");
		return r;
	}

	register_hpd_handlers(adev);

	return 0;
}
/* Register Outbox IRQ sources and initialize IRQ callbacks */
static int register_outbox_irq_handlers(struct amdgpu_device *adev)
{
	struct dc *dc = adev->dm.dc;
	struct common_irq_params *c_irq_params;
	struct dc_interrupt_params int_params = {0};
	int r, i;

	int_params.requested_polarity = INTERRUPT_POLARITY_DEFAULT;
	int_params.current_polarity = INTERRUPT_POLARITY_DEFAULT;

	r = amdgpu_irq_add_id(adev, SOC15_IH_CLIENTID_DCE, DCN_1_0__SRCID__DMCUB_OUTBOX_LOW_PRIORITY_READY_INT,
			&adev->dmub_outbox_irq);
	if (r) {
		DRM_ERROR("Failed to add outbox irq id!\n");
		return r;
	}

	if (dc->ctx->dmub_srv) {
		i = DCN_1_0__SRCID__DMCUB_OUTBOX_LOW_PRIORITY_READY_INT;
		int_params.int_context = INTERRUPT_LOW_IRQ_CONTEXT;
		int_params.irq_source =
		dc_interrupt_to_irq_source(dc, i, 0);

		c_irq_params = &adev->dm.dmub_outbox_params[0];

		c_irq_params->adev = adev;
		c_irq_params->irq_src = int_params.irq_source;

		amdgpu_dm_irq_register_interrupt(adev, &int_params,
				dm_dmub_outbox1_low_irq, c_irq_params);
	}

	return 0;
}
#endif

/*
 * Acquires the lock for the atomic state object and returns
 * the new atomic state.
 *
 * This should only be called during atomic check.
 */
static int dm_atomic_get_state(struct drm_atomic_state *state,
			       struct dm_atomic_state **dm_state)
{
	struct drm_device *dev = state->dev;
	struct amdgpu_device *adev = drm_to_adev(dev);
	struct amdgpu_display_manager *dm = &adev->dm;
	struct drm_private_state *priv_state;

	if (*dm_state)
		return 0;

	priv_state = drm_atomic_get_private_obj_state(state, &dm->atomic_obj);
	if (IS_ERR(priv_state))
		return PTR_ERR(priv_state);

	*dm_state = to_dm_atomic_state(priv_state);

	return 0;
}

static struct dm_atomic_state *
dm_atomic_get_new_state(struct drm_atomic_state *state)
{
	struct drm_device *dev = state->dev;
	struct amdgpu_device *adev = drm_to_adev(dev);
	struct amdgpu_display_manager *dm = &adev->dm;
	struct drm_private_obj *obj;
	struct drm_private_state *new_obj_state;
	int i;

	for_each_new_private_obj_in_state(state, obj, new_obj_state, i) {
		if (obj->funcs == dm->atomic_obj.funcs)
			return to_dm_atomic_state(new_obj_state);
	}

	return NULL;
}

static struct drm_private_state *
dm_atomic_duplicate_state(struct drm_private_obj *obj)
{
	struct dm_atomic_state *old_state, *new_state;

	new_state = kzalloc(sizeof(*new_state), GFP_KERNEL);
	if (!new_state)
		return NULL;

	__drm_atomic_helper_private_obj_duplicate_state(obj, &new_state->base);

	old_state = to_dm_atomic_state(obj->state);

	if (old_state && old_state->context)
		new_state->context = dc_copy_state(old_state->context);

	if (!new_state->context) {
		kfree(new_state);
		return NULL;
	}

	return &new_state->base;
}

static void dm_atomic_destroy_state(struct drm_private_obj *obj,
				    struct drm_private_state *state)
{
	struct dm_atomic_state *dm_state = to_dm_atomic_state(state);

	if (dm_state && dm_state->context)
		dc_release_state(dm_state->context);

	kfree(dm_state);
}

static struct drm_private_state_funcs dm_atomic_state_funcs = {
	.atomic_duplicate_state = dm_atomic_duplicate_state,
	.atomic_destroy_state = dm_atomic_destroy_state,
};

static int amdgpu_dm_mode_config_init(struct amdgpu_device *adev)
{
	struct dm_atomic_state *state;
	int r;

	adev->mode_info.mode_config_initialized = true;

	adev_to_drm(adev)->mode_config.funcs = (void *)&amdgpu_dm_mode_funcs;
	adev_to_drm(adev)->mode_config.helper_private = &amdgpu_dm_mode_config_helperfuncs;

	adev_to_drm(adev)->mode_config.max_width = 16384;
	adev_to_drm(adev)->mode_config.max_height = 16384;

	adev_to_drm(adev)->mode_config.preferred_depth = 24;
	adev_to_drm(adev)->mode_config.prefer_shadow = 1;
	/* indicates support for immediate flip */
	adev_to_drm(adev)->mode_config.async_page_flip = true;

	adev_to_drm(adev)->mode_config.fb_base = adev->gmc.aper_base;

	state = kzalloc(sizeof(*state), GFP_KERNEL);
	if (!state)
		return -ENOMEM;

	state->context = dc_create_state(adev->dm.dc);
	if (!state->context) {
		kfree(state);
		return -ENOMEM;
	}

	dc_resource_state_copy_construct_current(adev->dm.dc, state->context);

	drm_atomic_private_obj_init(adev_to_drm(adev),
				    &adev->dm.atomic_obj,
				    &state->base,
				    &dm_atomic_state_funcs);

	r = amdgpu_display_modeset_create_props(adev);
	if (r) {
		dc_release_state(state->context);
		kfree(state);
		return r;
	}

	r = amdgpu_dm_audio_init(adev);
	if (r) {
		dc_release_state(state->context);
		kfree(state);
		return r;
	}

	return 0;
}

#define AMDGPU_DM_DEFAULT_MIN_BACKLIGHT 12
#define AMDGPU_DM_DEFAULT_MAX_BACKLIGHT 255
#define AUX_BL_DEFAULT_TRANSITION_TIME_MS 50

#if defined(CONFIG_BACKLIGHT_CLASS_DEVICE) ||\
	defined(CONFIG_BACKLIGHT_CLASS_DEVICE_MODULE)

static void amdgpu_dm_update_backlight_caps(struct amdgpu_display_manager *dm,
					    int bl_idx)
{
#if defined(CONFIG_ACPI)
	struct amdgpu_dm_backlight_caps caps;

	memset(&caps, 0, sizeof(caps));

	if (dm->backlight_caps[bl_idx].caps_valid)
		return;

	amdgpu_acpi_get_backlight_caps(&caps);
	if (caps.caps_valid) {
		dm->backlight_caps[bl_idx].caps_valid = true;
		if (caps.aux_support)
			return;
		dm->backlight_caps[bl_idx].min_input_signal = caps.min_input_signal;
		dm->backlight_caps[bl_idx].max_input_signal = caps.max_input_signal;
	} else {
		dm->backlight_caps[bl_idx].min_input_signal =
				AMDGPU_DM_DEFAULT_MIN_BACKLIGHT;
		dm->backlight_caps[bl_idx].max_input_signal =
				AMDGPU_DM_DEFAULT_MAX_BACKLIGHT;
	}
#else
	if (dm->backlight_caps[bl_idx].aux_support)
		return;

	dm->backlight_caps[bl_idx].min_input_signal = AMDGPU_DM_DEFAULT_MIN_BACKLIGHT;
	dm->backlight_caps[bl_idx].max_input_signal = AMDGPU_DM_DEFAULT_MAX_BACKLIGHT;
#endif
}

static int get_brightness_range(const struct amdgpu_dm_backlight_caps *caps,
				unsigned *min, unsigned *max)
{
	if (!caps)
		return 0;

	if (caps->aux_support) {
		// Firmware limits are in nits, DC API wants millinits.
		*max = 1000 * caps->aux_max_input_signal;
		*min = 1000 * caps->aux_min_input_signal;
	} else {
		// Firmware limits are 8-bit, PWM control is 16-bit.
		*max = 0x101 * caps->max_input_signal;
		*min = 0x101 * caps->min_input_signal;
	}
	return 1;
}

static u32 convert_brightness_from_user(const struct amdgpu_dm_backlight_caps *caps,
					uint32_t brightness)
{
	unsigned min, max;

	if (!get_brightness_range(caps, &min, &max))
		return brightness;

	// Rescale 0..255 to min..max
	return min + DIV_ROUND_CLOSEST((max - min) * brightness,
				       AMDGPU_MAX_BL_LEVEL);
}

static u32 convert_brightness_to_user(const struct amdgpu_dm_backlight_caps *caps,
				      uint32_t brightness)
{
	unsigned min, max;

	if (!get_brightness_range(caps, &min, &max))
		return brightness;

	if (brightness < min)
		return 0;
	// Rescale min..max to 0..255
	return DIV_ROUND_CLOSEST(AMDGPU_MAX_BL_LEVEL * (brightness - min),
				 max - min);
}

static int amdgpu_dm_backlight_set_level(struct amdgpu_display_manager *dm,
					 int bl_idx,
					 u32 user_brightness)
{
	struct amdgpu_dm_backlight_caps caps;
	struct dc_link *link;
	u32 brightness;
	bool rc;

	amdgpu_dm_update_backlight_caps(dm, bl_idx);
	caps = dm->backlight_caps[bl_idx];

	dm->brightness[bl_idx] = user_brightness;
	brightness = convert_brightness_from_user(&caps, dm->brightness[bl_idx]);
	link = (struct dc_link *)dm->backlight_link[bl_idx];

	/* Change brightness based on AUX property */
	if (caps.aux_support) {
		rc = dc_link_set_backlight_level_nits(link, true, brightness,
						      AUX_BL_DEFAULT_TRANSITION_TIME_MS);
		if (!rc)
			DRM_DEBUG("DM: Failed to update backlight via AUX on eDP[%d]\n", bl_idx);
	} else {
		rc = dc_link_set_backlight_level(link, brightness, 0);
		if (!rc)
			DRM_DEBUG("DM: Failed to update backlight on eDP[%d]\n", bl_idx);
	}

	return rc ? 0 : 1;
}

static int amdgpu_dm_backlight_update_status(struct backlight_device *bd)
{
	struct amdgpu_display_manager *dm = bl_get_data(bd);
	int i;

	for (i = 0; i < dm->num_of_edps; i++) {
		if (bd == dm->backlight_dev[i])
			break;
	}
	if (i >= AMDGPU_DM_MAX_NUM_EDP)
		i = 0;
	amdgpu_dm_backlight_set_level(dm, i, bd->props.brightness);

	return 0;
}

static u32 amdgpu_dm_backlight_get_level(struct amdgpu_display_manager *dm,
					 int bl_idx)
{
	struct amdgpu_dm_backlight_caps caps;
	struct dc_link *link = (struct dc_link *)dm->backlight_link[bl_idx];

	amdgpu_dm_update_backlight_caps(dm, bl_idx);
	caps = dm->backlight_caps[bl_idx];

	if (caps.aux_support) {
		u32 avg, peak;
		bool rc;

		rc = dc_link_get_backlight_level_nits(link, &avg, &peak);
		if (!rc)
			return dm->brightness[bl_idx];
		return convert_brightness_to_user(&caps, avg);
	} else {
		int ret = dc_link_get_backlight_level(link);

		if (ret == DC_ERROR_UNEXPECTED)
			return dm->brightness[bl_idx];
		return convert_brightness_to_user(&caps, ret);
	}
}

static int amdgpu_dm_backlight_get_brightness(struct backlight_device *bd)
{
	struct amdgpu_display_manager *dm = bl_get_data(bd);
	int i;

	for (i = 0; i < dm->num_of_edps; i++) {
		if (bd == dm->backlight_dev[i])
			break;
	}
	if (i >= AMDGPU_DM_MAX_NUM_EDP)
		i = 0;
	return amdgpu_dm_backlight_get_level(dm, i);
}

static const struct backlight_ops amdgpu_dm_backlight_ops = {
	.options = BL_CORE_SUSPENDRESUME,
	.get_brightness = amdgpu_dm_backlight_get_brightness,
	.update_status	= amdgpu_dm_backlight_update_status,
};

static void
amdgpu_dm_register_backlight_device(struct amdgpu_display_manager *dm)
{
	char bl_name[16];
	struct backlight_properties props = { 0 };

	amdgpu_dm_update_backlight_caps(dm, dm->num_of_edps);
	dm->brightness[dm->num_of_edps] = AMDGPU_MAX_BL_LEVEL;

	props.max_brightness = AMDGPU_MAX_BL_LEVEL;
	props.brightness = AMDGPU_MAX_BL_LEVEL;
	props.type = BACKLIGHT_RAW;

	snprintf(bl_name, sizeof(bl_name), "amdgpu_bl%d",
		 adev_to_drm(dm->adev)->primary->index + dm->num_of_edps);

	dm->backlight_dev[dm->num_of_edps] = backlight_device_register(bl_name,
								       adev_to_drm(dm->adev)->dev,
								       dm,
								       &amdgpu_dm_backlight_ops,
								       &props);

	if (IS_ERR(dm->backlight_dev[dm->num_of_edps]))
		DRM_ERROR("DM: Backlight registration failed!\n");
	else
		DRM_DEBUG_DRIVER("DM: Registered Backlight device: %s\n", bl_name);
}
#endif

static int initialize_plane(struct amdgpu_display_manager *dm,
			    struct amdgpu_mode_info *mode_info, int plane_id,
			    enum drm_plane_type plane_type,
			    const struct dc_plane_cap *plane_cap)
{
	struct drm_plane *plane;
	unsigned long possible_crtcs;
	int ret = 0;

	plane = kzalloc(sizeof(struct drm_plane), GFP_KERNEL);
	if (!plane) {
		DRM_ERROR("KMS: Failed to allocate plane\n");
		return -ENOMEM;
	}
	plane->type = plane_type;

	/*
	 * HACK: IGT tests expect that the primary plane for a CRTC
	 * can only have one possible CRTC. Only expose support for
	 * any CRTC if they're not going to be used as a primary plane
	 * for a CRTC - like overlay or underlay planes.
	 */
	possible_crtcs = 1 << plane_id;
	if (plane_id >= dm->dc->caps.max_streams)
		possible_crtcs = 0xff;

	ret = amdgpu_dm_plane_init(dm, plane, possible_crtcs, plane_cap);

	if (ret) {
		DRM_ERROR("KMS: Failed to initialize plane\n");
		kfree(plane);
		return ret;
	}

	if (mode_info)
		mode_info->planes[plane_id] = plane;

	return ret;
}


static void register_backlight_device(struct amdgpu_display_manager *dm,
				      struct dc_link *link)
{
#if defined(CONFIG_BACKLIGHT_CLASS_DEVICE) ||\
	defined(CONFIG_BACKLIGHT_CLASS_DEVICE_MODULE)

	if ((link->connector_signal & (SIGNAL_TYPE_EDP | SIGNAL_TYPE_LVDS)) &&
	    link->type != dc_connection_none) {
		/*
		 * Event if registration failed, we should continue with
		 * DM initialization because not having a backlight control
		 * is better then a black screen.
		 */
		if (!dm->backlight_dev[dm->num_of_edps])
			amdgpu_dm_register_backlight_device(dm);

		if (dm->backlight_dev[dm->num_of_edps]) {
			dm->backlight_link[dm->num_of_edps] = link;
			dm->num_of_edps++;
		}
	}
#endif
}


/*
 * In this architecture, the association
 * connector -> encoder -> crtc
 * id not really requried. The crtc and connector will hold the
 * display_index as an abstraction to use with DAL component
 *
 * Returns 0 on success
 */
static int amdgpu_dm_initialize_drm_device(struct amdgpu_device *adev)
{
	struct amdgpu_display_manager *dm = &adev->dm;
	int32_t i;
	struct amdgpu_dm_connector *aconnector = NULL;
	struct amdgpu_encoder *aencoder = NULL;
	struct amdgpu_mode_info *mode_info = &adev->mode_info;
	uint32_t link_cnt;
	int32_t primary_planes;
	enum dc_connection_type new_connection_type = dc_connection_none;
	const struct dc_plane_cap *plane;
	bool psr_feature_enabled = false;

	dm->display_indexes_num = dm->dc->caps.max_streams;
	/* Update the actual used number of crtc */
	adev->mode_info.num_crtc = adev->dm.display_indexes_num;

	link_cnt = dm->dc->caps.max_links;
	if (amdgpu_dm_mode_config_init(dm->adev)) {
		DRM_ERROR("DM: Failed to initialize mode config\n");
		return -EINVAL;
	}

	/* There is one primary plane per CRTC */
	primary_planes = dm->dc->caps.max_streams;
	ASSERT(primary_planes <= AMDGPU_MAX_PLANES);

	/*
	 * Initialize primary planes, implicit planes for legacy IOCTLS.
	 * Order is reversed to match iteration order in atomic check.
	 */
	for (i = (primary_planes - 1); i >= 0; i--) {
		plane = &dm->dc->caps.planes[i];

		if (initialize_plane(dm, mode_info, i,
				     DRM_PLANE_TYPE_PRIMARY, plane)) {
			DRM_ERROR("KMS: Failed to initialize primary plane\n");
			goto fail;
		}
	}

	/*
	 * Initialize overlay planes, index starting after primary planes.
	 * These planes have a higher DRM index than the primary planes since
	 * they should be considered as having a higher z-order.
	 * Order is reversed to match iteration order in atomic check.
	 *
	 * Only support DCN for now, and only expose one so we don't encourage
	 * userspace to use up all the pipes.
	 */
	for (i = 0; i < dm->dc->caps.max_planes; ++i) {
		struct dc_plane_cap *plane = &dm->dc->caps.planes[i];

		if (plane->type != DC_PLANE_TYPE_DCN_UNIVERSAL)
			continue;

		if (!plane->blends_with_above || !plane->blends_with_below)
			continue;

		if (!plane->pixel_format_support.argb8888)
			continue;

		if (initialize_plane(dm, NULL, primary_planes + i,
				     DRM_PLANE_TYPE_OVERLAY, plane)) {
			DRM_ERROR("KMS: Failed to initialize overlay plane\n");
			goto fail;
		}

		/* Only create one overlay plane. */
		break;
	}

	for (i = 0; i < dm->dc->caps.max_streams; i++)
		if (amdgpu_dm_crtc_init(dm, mode_info->planes[i], i)) {
			DRM_ERROR("KMS: Failed to initialize crtc\n");
			goto fail;
		}

#if defined(CONFIG_DRM_AMD_DC_DCN)
	/* Use Outbox interrupt */
	switch (adev->ip_versions[DCE_HWIP][0]) {
	case IP_VERSION(3, 0, 0):
	case IP_VERSION(3, 1, 2):
	case IP_VERSION(3, 1, 3):
	case IP_VERSION(2, 1, 0):
		if (register_outbox_irq_handlers(dm->adev)) {
			DRM_ERROR("DM: Failed to initialize IRQ\n");
			goto fail;
		}
		break;
	default:
		DRM_DEBUG_KMS("Unsupported DCN IP version for outbox: 0x%X\n",
			      adev->ip_versions[DCE_HWIP][0]);
<<<<<<< HEAD
=======
	}

	/* Determine whether to enable PSR support by default. */
	if (!(amdgpu_dc_debug_mask & DC_DISABLE_PSR)) {
		switch (adev->ip_versions[DCE_HWIP][0]) {
		case IP_VERSION(3, 1, 2):
		case IP_VERSION(3, 1, 3):
			psr_feature_enabled = true;
			break;
		default:
			psr_feature_enabled = amdgpu_dc_feature_mask & DC_PSR_MASK;
			break;
		}
>>>>>>> 56d33754
	}
#endif

	/* loops over all connectors on the board */
	for (i = 0; i < link_cnt; i++) {
		struct dc_link *link = NULL;

		if (i > AMDGPU_DM_MAX_DISPLAY_INDEX) {
			DRM_ERROR(
				"KMS: Cannot support more than %d display indexes\n",
					AMDGPU_DM_MAX_DISPLAY_INDEX);
			continue;
		}

		aconnector = kzalloc(sizeof(*aconnector), GFP_KERNEL);
		if (!aconnector)
			goto fail;

		aencoder = kzalloc(sizeof(*aencoder), GFP_KERNEL);
		if (!aencoder)
			goto fail;

		if (amdgpu_dm_encoder_init(dm->ddev, aencoder, i)) {
			DRM_ERROR("KMS: Failed to initialize encoder\n");
			goto fail;
		}

		if (amdgpu_dm_connector_init(dm, aconnector, i, aencoder)) {
			DRM_ERROR("KMS: Failed to initialize connector\n");
			goto fail;
		}

		link = dc_get_link_at_index(dm->dc, i);

		if (!dc_link_detect_sink(link, &new_connection_type))
			DRM_ERROR("KMS: Failed to detect connector\n");

		if (aconnector->base.force && new_connection_type == dc_connection_none) {
			emulated_link_detect(link);
			amdgpu_dm_update_connector_after_detect(aconnector);

		} else if (dc_link_detect(link, DETECT_REASON_BOOT)) {
			amdgpu_dm_update_connector_after_detect(aconnector);
			register_backlight_device(dm, link);

			if (psr_feature_enabled)
				amdgpu_dm_set_psr_caps(link);
		}


	}

	/* Software is initialized. Now we can register interrupt handlers. */
	switch (adev->asic_type) {
#if defined(CONFIG_DRM_AMD_DC_SI)
	case CHIP_TAHITI:
	case CHIP_PITCAIRN:
	case CHIP_VERDE:
	case CHIP_OLAND:
		if (dce60_register_irq_handlers(dm->adev)) {
			DRM_ERROR("DM: Failed to initialize IRQ\n");
			goto fail;
		}
		break;
#endif
	case CHIP_BONAIRE:
	case CHIP_HAWAII:
	case CHIP_KAVERI:
	case CHIP_KABINI:
	case CHIP_MULLINS:
	case CHIP_TONGA:
	case CHIP_FIJI:
	case CHIP_CARRIZO:
	case CHIP_STONEY:
	case CHIP_POLARIS11:
	case CHIP_POLARIS10:
	case CHIP_POLARIS12:
	case CHIP_VEGAM:
	case CHIP_VEGA10:
	case CHIP_VEGA12:
	case CHIP_VEGA20:
		if (dce110_register_irq_handlers(dm->adev)) {
			DRM_ERROR("DM: Failed to initialize IRQ\n");
			goto fail;
		}
		break;
	default:
#if defined(CONFIG_DRM_AMD_DC_DCN)
		switch (adev->ip_versions[DCE_HWIP][0]) {
		case IP_VERSION(1, 0, 0):
		case IP_VERSION(1, 0, 1):
		case IP_VERSION(2, 0, 2):
		case IP_VERSION(2, 0, 3):
		case IP_VERSION(2, 0, 0):
		case IP_VERSION(2, 1, 0):
		case IP_VERSION(3, 0, 0):
		case IP_VERSION(3, 0, 2):
		case IP_VERSION(3, 0, 3):
		case IP_VERSION(3, 0, 1):
		case IP_VERSION(3, 1, 2):
		case IP_VERSION(3, 1, 3):
			if (dcn10_register_irq_handlers(dm->adev)) {
				DRM_ERROR("DM: Failed to initialize IRQ\n");
				goto fail;
			}
			break;
		default:
			DRM_ERROR("Unsupported DCE IP versions: 0x%X\n",
					adev->ip_versions[DCE_HWIP][0]);
			goto fail;
		}
#endif
		break;
	}

	return 0;
fail:
	kfree(aencoder);
	kfree(aconnector);

	return -EINVAL;
}

static void amdgpu_dm_destroy_drm_device(struct amdgpu_display_manager *dm)
{
	drm_atomic_private_obj_fini(&dm->atomic_obj);
	return;
}

/******************************************************************************
 * amdgpu_display_funcs functions
 *****************************************************************************/

/*
 * dm_bandwidth_update - program display watermarks
 *
 * @adev: amdgpu_device pointer
 *
 * Calculate and program the display watermarks and line buffer allocation.
 */
static void dm_bandwidth_update(struct amdgpu_device *adev)
{
	/* TODO: implement later */
}

static const struct amdgpu_display_funcs dm_display_funcs = {
	.bandwidth_update = dm_bandwidth_update, /* called unconditionally */
	.vblank_get_counter = dm_vblank_get_counter,/* called unconditionally */
	.backlight_set_level = NULL, /* never called for DC */
	.backlight_get_level = NULL, /* never called for DC */
	.hpd_sense = NULL,/* called unconditionally */
	.hpd_set_polarity = NULL, /* called unconditionally */
	.hpd_get_gpio_reg = NULL, /* VBIOS parsing. DAL does it. */
	.page_flip_get_scanoutpos =
		dm_crtc_get_scanoutpos,/* called unconditionally */
	.add_encoder = NULL, /* VBIOS parsing. DAL does it. */
	.add_connector = NULL, /* VBIOS parsing. DAL does it. */
};

#if defined(CONFIG_DEBUG_KERNEL_DC)

static ssize_t s3_debug_store(struct device *device,
			      struct device_attribute *attr,
			      const char *buf,
			      size_t count)
{
	int ret;
	int s3_state;
	struct drm_device *drm_dev = dev_get_drvdata(device);
	struct amdgpu_device *adev = drm_to_adev(drm_dev);

	ret = kstrtoint(buf, 0, &s3_state);

	if (ret == 0) {
		if (s3_state) {
			dm_resume(adev);
			drm_kms_helper_hotplug_event(adev_to_drm(adev));
		} else
			dm_suspend(adev);
	}

	return ret == 0 ? count : 0;
}

DEVICE_ATTR_WO(s3_debug);

#endif

static int dm_early_init(void *handle)
{
	struct amdgpu_device *adev = (struct amdgpu_device *)handle;

	switch (adev->asic_type) {
#if defined(CONFIG_DRM_AMD_DC_SI)
	case CHIP_TAHITI:
	case CHIP_PITCAIRN:
	case CHIP_VERDE:
		adev->mode_info.num_crtc = 6;
		adev->mode_info.num_hpd = 6;
		adev->mode_info.num_dig = 6;
		break;
	case CHIP_OLAND:
		adev->mode_info.num_crtc = 2;
		adev->mode_info.num_hpd = 2;
		adev->mode_info.num_dig = 2;
		break;
#endif
	case CHIP_BONAIRE:
	case CHIP_HAWAII:
		adev->mode_info.num_crtc = 6;
		adev->mode_info.num_hpd = 6;
		adev->mode_info.num_dig = 6;
		break;
	case CHIP_KAVERI:
		adev->mode_info.num_crtc = 4;
		adev->mode_info.num_hpd = 6;
		adev->mode_info.num_dig = 7;
		break;
	case CHIP_KABINI:
	case CHIP_MULLINS:
		adev->mode_info.num_crtc = 2;
		adev->mode_info.num_hpd = 6;
		adev->mode_info.num_dig = 6;
		break;
	case CHIP_FIJI:
	case CHIP_TONGA:
		adev->mode_info.num_crtc = 6;
		adev->mode_info.num_hpd = 6;
		adev->mode_info.num_dig = 7;
		break;
	case CHIP_CARRIZO:
		adev->mode_info.num_crtc = 3;
		adev->mode_info.num_hpd = 6;
		adev->mode_info.num_dig = 9;
		break;
	case CHIP_STONEY:
		adev->mode_info.num_crtc = 2;
		adev->mode_info.num_hpd = 6;
		adev->mode_info.num_dig = 9;
		break;
	case CHIP_POLARIS11:
	case CHIP_POLARIS12:
		adev->mode_info.num_crtc = 5;
		adev->mode_info.num_hpd = 5;
		adev->mode_info.num_dig = 5;
		break;
	case CHIP_POLARIS10:
	case CHIP_VEGAM:
		adev->mode_info.num_crtc = 6;
		adev->mode_info.num_hpd = 6;
		adev->mode_info.num_dig = 6;
		break;
	case CHIP_VEGA10:
	case CHIP_VEGA12:
	case CHIP_VEGA20:
		adev->mode_info.num_crtc = 6;
		adev->mode_info.num_hpd = 6;
		adev->mode_info.num_dig = 6;
		break;
	default:
#if defined(CONFIG_DRM_AMD_DC_DCN)
		switch (adev->ip_versions[DCE_HWIP][0]) {
		case IP_VERSION(2, 0, 2):
		case IP_VERSION(3, 0, 0):
			adev->mode_info.num_crtc = 6;
			adev->mode_info.num_hpd = 6;
			adev->mode_info.num_dig = 6;
			break;
		case IP_VERSION(2, 0, 0):
		case IP_VERSION(3, 0, 2):
			adev->mode_info.num_crtc = 5;
			adev->mode_info.num_hpd = 5;
			adev->mode_info.num_dig = 5;
			break;
		case IP_VERSION(2, 0, 3):
		case IP_VERSION(3, 0, 3):
			adev->mode_info.num_crtc = 2;
			adev->mode_info.num_hpd = 2;
			adev->mode_info.num_dig = 2;
			break;
		case IP_VERSION(1, 0, 0):
		case IP_VERSION(1, 0, 1):
		case IP_VERSION(3, 0, 1):
		case IP_VERSION(2, 1, 0):
		case IP_VERSION(3, 1, 2):
		case IP_VERSION(3, 1, 3):
			adev->mode_info.num_crtc = 4;
			adev->mode_info.num_hpd = 4;
			adev->mode_info.num_dig = 4;
			break;
		default:
			DRM_ERROR("Unsupported DCE IP versions: 0x%x\n",
					adev->ip_versions[DCE_HWIP][0]);
			return -EINVAL;
		}
#endif
		break;
	}

	amdgpu_dm_set_irq_funcs(adev);

	if (adev->mode_info.funcs == NULL)
		adev->mode_info.funcs = &dm_display_funcs;

	/*
	 * Note: Do NOT change adev->audio_endpt_rreg and
	 * adev->audio_endpt_wreg because they are initialised in
	 * amdgpu_device_init()
	 */
#if defined(CONFIG_DEBUG_KERNEL_DC)
	device_create_file(
		adev_to_drm(adev)->dev,
		&dev_attr_s3_debug);
#endif

	return 0;
}

static bool modeset_required(struct drm_crtc_state *crtc_state,
			     struct dc_stream_state *new_stream,
			     struct dc_stream_state *old_stream)
{
	return crtc_state->active && drm_atomic_crtc_needs_modeset(crtc_state);
}

static bool modereset_required(struct drm_crtc_state *crtc_state)
{
	return !crtc_state->active && drm_atomic_crtc_needs_modeset(crtc_state);
}

static void amdgpu_dm_encoder_destroy(struct drm_encoder *encoder)
{
	drm_encoder_cleanup(encoder);
	kfree(encoder);
}

static const struct drm_encoder_funcs amdgpu_dm_encoder_funcs = {
	.destroy = amdgpu_dm_encoder_destroy,
};


static void get_min_max_dc_plane_scaling(struct drm_device *dev,
					 struct drm_framebuffer *fb,
					 int *min_downscale, int *max_upscale)
{
	struct amdgpu_device *adev = drm_to_adev(dev);
	struct dc *dc = adev->dm.dc;
	/* Caps for all supported planes are the same on DCE and DCN 1 - 3 */
	struct dc_plane_cap *plane_cap = &dc->caps.planes[0];

	switch (fb->format->format) {
	case DRM_FORMAT_P010:
	case DRM_FORMAT_NV12:
	case DRM_FORMAT_NV21:
		*max_upscale = plane_cap->max_upscale_factor.nv12;
		*min_downscale = plane_cap->max_downscale_factor.nv12;
		break;

	case DRM_FORMAT_XRGB16161616F:
	case DRM_FORMAT_ARGB16161616F:
	case DRM_FORMAT_XBGR16161616F:
	case DRM_FORMAT_ABGR16161616F:
		*max_upscale = plane_cap->max_upscale_factor.fp16;
		*min_downscale = plane_cap->max_downscale_factor.fp16;
		break;

	default:
		*max_upscale = plane_cap->max_upscale_factor.argb8888;
		*min_downscale = plane_cap->max_downscale_factor.argb8888;
		break;
	}

	/*
	 * A factor of 1 in the plane_cap means to not allow scaling, ie. use a
	 * scaling factor of 1.0 == 1000 units.
	 */
	if (*max_upscale == 1)
		*max_upscale = 1000;

	if (*min_downscale == 1)
		*min_downscale = 1000;
}


static int fill_dc_scaling_info(const struct drm_plane_state *state,
				struct dc_scaling_info *scaling_info)
{
	int scale_w, scale_h, min_downscale, max_upscale;

	memset(scaling_info, 0, sizeof(*scaling_info));

	/* Source is fixed 16.16 but we ignore mantissa for now... */
	scaling_info->src_rect.x = state->src_x >> 16;
	scaling_info->src_rect.y = state->src_y >> 16;

	/*
	 * For reasons we don't (yet) fully understand a non-zero
	 * src_y coordinate into an NV12 buffer can cause a
	 * system hang. To avoid hangs (and maybe be overly cautious)
	 * let's reject both non-zero src_x and src_y.
	 *
	 * We currently know of only one use-case to reproduce a
	 * scenario with non-zero src_x and src_y for NV12, which
	 * is to gesture the YouTube Android app into full screen
	 * on ChromeOS.
	 */
	if (state->fb &&
	    state->fb->format->format == DRM_FORMAT_NV12 &&
	    (scaling_info->src_rect.x != 0 ||
	     scaling_info->src_rect.y != 0))
		return -EINVAL;

	scaling_info->src_rect.width = state->src_w >> 16;
	if (scaling_info->src_rect.width == 0)
		return -EINVAL;

	scaling_info->src_rect.height = state->src_h >> 16;
	if (scaling_info->src_rect.height == 0)
		return -EINVAL;

	scaling_info->dst_rect.x = state->crtc_x;
	scaling_info->dst_rect.y = state->crtc_y;

	if (state->crtc_w == 0)
		return -EINVAL;

	scaling_info->dst_rect.width = state->crtc_w;

	if (state->crtc_h == 0)
		return -EINVAL;

	scaling_info->dst_rect.height = state->crtc_h;

	/* DRM doesn't specify clipping on destination output. */
	scaling_info->clip_rect = scaling_info->dst_rect;

	/* Validate scaling per-format with DC plane caps */
	if (state->plane && state->plane->dev && state->fb) {
		get_min_max_dc_plane_scaling(state->plane->dev, state->fb,
					     &min_downscale, &max_upscale);
	} else {
		min_downscale = 250;
		max_upscale = 16000;
	}

	scale_w = scaling_info->dst_rect.width * 1000 /
		  scaling_info->src_rect.width;

	if (scale_w < min_downscale || scale_w > max_upscale)
		return -EINVAL;

	scale_h = scaling_info->dst_rect.height * 1000 /
		  scaling_info->src_rect.height;

	if (scale_h < min_downscale || scale_h > max_upscale)
		return -EINVAL;

	/*
	 * The "scaling_quality" can be ignored for now, quality = 0 has DC
	 * assume reasonable defaults based on the format.
	 */

	return 0;
}

static void
fill_gfx8_tiling_info_from_flags(union dc_tiling_info *tiling_info,
				 uint64_t tiling_flags)
{
	/* Fill GFX8 params */
	if (AMDGPU_TILING_GET(tiling_flags, ARRAY_MODE) == DC_ARRAY_2D_TILED_THIN1) {
		unsigned int bankw, bankh, mtaspect, tile_split, num_banks;

		bankw = AMDGPU_TILING_GET(tiling_flags, BANK_WIDTH);
		bankh = AMDGPU_TILING_GET(tiling_flags, BANK_HEIGHT);
		mtaspect = AMDGPU_TILING_GET(tiling_flags, MACRO_TILE_ASPECT);
		tile_split = AMDGPU_TILING_GET(tiling_flags, TILE_SPLIT);
		num_banks = AMDGPU_TILING_GET(tiling_flags, NUM_BANKS);

		/* XXX fix me for VI */
		tiling_info->gfx8.num_banks = num_banks;
		tiling_info->gfx8.array_mode =
				DC_ARRAY_2D_TILED_THIN1;
		tiling_info->gfx8.tile_split = tile_split;
		tiling_info->gfx8.bank_width = bankw;
		tiling_info->gfx8.bank_height = bankh;
		tiling_info->gfx8.tile_aspect = mtaspect;
		tiling_info->gfx8.tile_mode =
				DC_ADDR_SURF_MICRO_TILING_DISPLAY;
	} else if (AMDGPU_TILING_GET(tiling_flags, ARRAY_MODE)
			== DC_ARRAY_1D_TILED_THIN1) {
		tiling_info->gfx8.array_mode = DC_ARRAY_1D_TILED_THIN1;
	}

	tiling_info->gfx8.pipe_config =
			AMDGPU_TILING_GET(tiling_flags, PIPE_CONFIG);
}

static void
fill_gfx9_tiling_info_from_device(const struct amdgpu_device *adev,
				  union dc_tiling_info *tiling_info)
{
	tiling_info->gfx9.num_pipes =
		adev->gfx.config.gb_addr_config_fields.num_pipes;
	tiling_info->gfx9.num_banks =
		adev->gfx.config.gb_addr_config_fields.num_banks;
	tiling_info->gfx9.pipe_interleave =
		adev->gfx.config.gb_addr_config_fields.pipe_interleave_size;
	tiling_info->gfx9.num_shader_engines =
		adev->gfx.config.gb_addr_config_fields.num_se;
	tiling_info->gfx9.max_compressed_frags =
		adev->gfx.config.gb_addr_config_fields.max_compress_frags;
	tiling_info->gfx9.num_rb_per_se =
		adev->gfx.config.gb_addr_config_fields.num_rb_per_se;
	tiling_info->gfx9.shaderEnable = 1;
	if (adev->ip_versions[GC_HWIP][0] >= IP_VERSION(10, 3, 0))
		tiling_info->gfx9.num_pkrs = adev->gfx.config.gb_addr_config_fields.num_pkrs;
}

static int
validate_dcc(struct amdgpu_device *adev,
	     const enum surface_pixel_format format,
	     const enum dc_rotation_angle rotation,
	     const union dc_tiling_info *tiling_info,
	     const struct dc_plane_dcc_param *dcc,
	     const struct dc_plane_address *address,
	     const struct plane_size *plane_size)
{
	struct dc *dc = adev->dm.dc;
	struct dc_dcc_surface_param input;
	struct dc_surface_dcc_cap output;

	memset(&input, 0, sizeof(input));
	memset(&output, 0, sizeof(output));

	if (!dcc->enable)
		return 0;

	if (format >= SURFACE_PIXEL_FORMAT_VIDEO_BEGIN ||
	    !dc->cap_funcs.get_dcc_compression_cap)
		return -EINVAL;

	input.format = format;
	input.surface_size.width = plane_size->surface_size.width;
	input.surface_size.height = plane_size->surface_size.height;
	input.swizzle_mode = tiling_info->gfx9.swizzle;

	if (rotation == ROTATION_ANGLE_0 || rotation == ROTATION_ANGLE_180)
		input.scan = SCAN_DIRECTION_HORIZONTAL;
	else if (rotation == ROTATION_ANGLE_90 || rotation == ROTATION_ANGLE_270)
		input.scan = SCAN_DIRECTION_VERTICAL;

	if (!dc->cap_funcs.get_dcc_compression_cap(dc, &input, &output))
		return -EINVAL;

	if (!output.capable)
		return -EINVAL;

	if (dcc->independent_64b_blks == 0 &&
	    output.grph.rgb.independent_64b_blks != 0)
		return -EINVAL;

	return 0;
}

static bool
modifier_has_dcc(uint64_t modifier)
{
	return IS_AMD_FMT_MOD(modifier) && AMD_FMT_MOD_GET(DCC, modifier);
}

static unsigned
modifier_gfx9_swizzle_mode(uint64_t modifier)
{
	if (modifier == DRM_FORMAT_MOD_LINEAR)
		return 0;

	return AMD_FMT_MOD_GET(TILE, modifier);
}

static const struct drm_format_info *
amd_get_format_info(const struct drm_mode_fb_cmd2 *cmd)
{
	return amdgpu_lookup_format_info(cmd->pixel_format, cmd->modifier[0]);
}

static void
fill_gfx9_tiling_info_from_modifier(const struct amdgpu_device *adev,
				    union dc_tiling_info *tiling_info,
				    uint64_t modifier)
{
	unsigned int mod_bank_xor_bits = AMD_FMT_MOD_GET(BANK_XOR_BITS, modifier);
	unsigned int mod_pipe_xor_bits = AMD_FMT_MOD_GET(PIPE_XOR_BITS, modifier);
	unsigned int pkrs_log2 = AMD_FMT_MOD_GET(PACKERS, modifier);
	unsigned int pipes_log2 = min(4u, mod_pipe_xor_bits);

	fill_gfx9_tiling_info_from_device(adev, tiling_info);

	if (!IS_AMD_FMT_MOD(modifier))
		return;

	tiling_info->gfx9.num_pipes = 1u << pipes_log2;
	tiling_info->gfx9.num_shader_engines = 1u << (mod_pipe_xor_bits - pipes_log2);

	if (adev->family >= AMDGPU_FAMILY_NV) {
		tiling_info->gfx9.num_pkrs = 1u << pkrs_log2;
	} else {
		tiling_info->gfx9.num_banks = 1u << mod_bank_xor_bits;

		/* for DCC we know it isn't rb aligned, so rb_per_se doesn't matter. */
	}
}

enum dm_micro_swizzle {
	MICRO_SWIZZLE_Z = 0,
	MICRO_SWIZZLE_S = 1,
	MICRO_SWIZZLE_D = 2,
	MICRO_SWIZZLE_R = 3
};

static bool dm_plane_format_mod_supported(struct drm_plane *plane,
					  uint32_t format,
					  uint64_t modifier)
{
	struct amdgpu_device *adev = drm_to_adev(plane->dev);
	const struct drm_format_info *info = drm_format_info(format);
	int i;

	enum dm_micro_swizzle microtile = modifier_gfx9_swizzle_mode(modifier) & 3;

	if (!info)
		return false;

	/*
	 * We always have to allow these modifiers:
	 * 1. Core DRM checks for LINEAR support if userspace does not provide modifiers.
	 * 2. Not passing any modifiers is the same as explicitly passing INVALID.
	 */
	if (modifier == DRM_FORMAT_MOD_LINEAR ||
	    modifier == DRM_FORMAT_MOD_INVALID) {
		return true;
	}

	/* Check that the modifier is on the list of the plane's supported modifiers. */
	for (i = 0; i < plane->modifier_count; i++) {
		if (modifier == plane->modifiers[i])
			break;
	}
	if (i == plane->modifier_count)
		return false;

	/*
	 * For D swizzle the canonical modifier depends on the bpp, so check
	 * it here.
	 */
	if (AMD_FMT_MOD_GET(TILE_VERSION, modifier) == AMD_FMT_MOD_TILE_VER_GFX9 &&
	    adev->family >= AMDGPU_FAMILY_NV) {
		if (microtile == MICRO_SWIZZLE_D && info->cpp[0] == 4)
			return false;
	}

	if (adev->family >= AMDGPU_FAMILY_RV && microtile == MICRO_SWIZZLE_D &&
	    info->cpp[0] < 8)
		return false;

	if (modifier_has_dcc(modifier)) {
		/* Per radeonsi comments 16/64 bpp are more complicated. */
		if (info->cpp[0] != 4)
			return false;
		/* We support multi-planar formats, but not when combined with
		 * additional DCC metadata planes. */
		if (info->num_planes > 1)
			return false;
	}

	return true;
}

static void
add_modifier(uint64_t **mods, uint64_t *size, uint64_t *cap, uint64_t mod)
{
	if (!*mods)
		return;

	if (*cap - *size < 1) {
		uint64_t new_cap = *cap * 2;
		uint64_t *new_mods = kmalloc(new_cap * sizeof(uint64_t), GFP_KERNEL);

		if (!new_mods) {
			kfree(*mods);
			*mods = NULL;
			return;
		}

		memcpy(new_mods, *mods, sizeof(uint64_t) * *size);
		kfree(*mods);
		*mods = new_mods;
		*cap = new_cap;
	}

	(*mods)[*size] = mod;
	*size += 1;
}

static void
add_gfx9_modifiers(const struct amdgpu_device *adev,
		   uint64_t **mods, uint64_t *size, uint64_t *capacity)
{
	int pipes = ilog2(adev->gfx.config.gb_addr_config_fields.num_pipes);
	int pipe_xor_bits = min(8, pipes +
				ilog2(adev->gfx.config.gb_addr_config_fields.num_se));
	int bank_xor_bits = min(8 - pipe_xor_bits,
				ilog2(adev->gfx.config.gb_addr_config_fields.num_banks));
	int rb = ilog2(adev->gfx.config.gb_addr_config_fields.num_se) +
		 ilog2(adev->gfx.config.gb_addr_config_fields.num_rb_per_se);


	if (adev->family == AMDGPU_FAMILY_RV) {
		/* Raven2 and later */
		bool has_constant_encode = adev->asic_type > CHIP_RAVEN || adev->external_rev_id >= 0x81;

		/*
		 * No _D DCC swizzles yet because we only allow 32bpp, which
		 * doesn't support _D on DCN
		 */

		if (has_constant_encode) {
			add_modifier(mods, size, capacity, AMD_FMT_MOD |
				    AMD_FMT_MOD_SET(TILE, AMD_FMT_MOD_TILE_GFX9_64K_S_X) |
				    AMD_FMT_MOD_SET(TILE_VERSION, AMD_FMT_MOD_TILE_VER_GFX9) |
				    AMD_FMT_MOD_SET(PIPE_XOR_BITS, pipe_xor_bits) |
				    AMD_FMT_MOD_SET(BANK_XOR_BITS, bank_xor_bits) |
				    AMD_FMT_MOD_SET(DCC, 1) |
				    AMD_FMT_MOD_SET(DCC_INDEPENDENT_64B, 1) |
				    AMD_FMT_MOD_SET(DCC_MAX_COMPRESSED_BLOCK, AMD_FMT_MOD_DCC_BLOCK_64B) |
				    AMD_FMT_MOD_SET(DCC_CONSTANT_ENCODE, 1));
		}

		add_modifier(mods, size, capacity, AMD_FMT_MOD |
			    AMD_FMT_MOD_SET(TILE, AMD_FMT_MOD_TILE_GFX9_64K_S_X) |
			    AMD_FMT_MOD_SET(TILE_VERSION, AMD_FMT_MOD_TILE_VER_GFX9) |
			    AMD_FMT_MOD_SET(PIPE_XOR_BITS, pipe_xor_bits) |
			    AMD_FMT_MOD_SET(BANK_XOR_BITS, bank_xor_bits) |
			    AMD_FMT_MOD_SET(DCC, 1) |
			    AMD_FMT_MOD_SET(DCC_INDEPENDENT_64B, 1) |
			    AMD_FMT_MOD_SET(DCC_MAX_COMPRESSED_BLOCK, AMD_FMT_MOD_DCC_BLOCK_64B) |
			    AMD_FMT_MOD_SET(DCC_CONSTANT_ENCODE, 0));

		if (has_constant_encode) {
			add_modifier(mods, size, capacity, AMD_FMT_MOD |
				    AMD_FMT_MOD_SET(TILE, AMD_FMT_MOD_TILE_GFX9_64K_S_X) |
				    AMD_FMT_MOD_SET(TILE_VERSION, AMD_FMT_MOD_TILE_VER_GFX9) |
				    AMD_FMT_MOD_SET(PIPE_XOR_BITS, pipe_xor_bits) |
				    AMD_FMT_MOD_SET(BANK_XOR_BITS, bank_xor_bits) |
				    AMD_FMT_MOD_SET(DCC, 1) |
				    AMD_FMT_MOD_SET(DCC_RETILE, 1) |
				    AMD_FMT_MOD_SET(DCC_INDEPENDENT_64B, 1) |
				    AMD_FMT_MOD_SET(DCC_MAX_COMPRESSED_BLOCK, AMD_FMT_MOD_DCC_BLOCK_64B) |

				    AMD_FMT_MOD_SET(DCC_CONSTANT_ENCODE, 1) |
				    AMD_FMT_MOD_SET(RB, rb) |
				    AMD_FMT_MOD_SET(PIPE, pipes));
		}

		add_modifier(mods, size, capacity, AMD_FMT_MOD |
			    AMD_FMT_MOD_SET(TILE, AMD_FMT_MOD_TILE_GFX9_64K_S_X) |
			    AMD_FMT_MOD_SET(TILE_VERSION, AMD_FMT_MOD_TILE_VER_GFX9) |
			    AMD_FMT_MOD_SET(PIPE_XOR_BITS, pipe_xor_bits) |
			    AMD_FMT_MOD_SET(BANK_XOR_BITS, bank_xor_bits) |
			    AMD_FMT_MOD_SET(DCC, 1) |
			    AMD_FMT_MOD_SET(DCC_RETILE, 1) |
			    AMD_FMT_MOD_SET(DCC_INDEPENDENT_64B, 1) |
			    AMD_FMT_MOD_SET(DCC_MAX_COMPRESSED_BLOCK, AMD_FMT_MOD_DCC_BLOCK_64B) |
			    AMD_FMT_MOD_SET(DCC_CONSTANT_ENCODE, 0) |
			    AMD_FMT_MOD_SET(RB, rb) |
			    AMD_FMT_MOD_SET(PIPE, pipes));
	}

	/*
	 * Only supported for 64bpp on Raven, will be filtered on format in
	 * dm_plane_format_mod_supported.
	 */
	add_modifier(mods, size, capacity, AMD_FMT_MOD |
		    AMD_FMT_MOD_SET(TILE, AMD_FMT_MOD_TILE_GFX9_64K_D_X) |
		    AMD_FMT_MOD_SET(TILE_VERSION, AMD_FMT_MOD_TILE_VER_GFX9) |
		    AMD_FMT_MOD_SET(PIPE_XOR_BITS, pipe_xor_bits) |
		    AMD_FMT_MOD_SET(BANK_XOR_BITS, bank_xor_bits));

	if (adev->family == AMDGPU_FAMILY_RV) {
		add_modifier(mods, size, capacity, AMD_FMT_MOD |
			    AMD_FMT_MOD_SET(TILE, AMD_FMT_MOD_TILE_GFX9_64K_S_X) |
			    AMD_FMT_MOD_SET(TILE_VERSION, AMD_FMT_MOD_TILE_VER_GFX9) |
			    AMD_FMT_MOD_SET(PIPE_XOR_BITS, pipe_xor_bits) |
			    AMD_FMT_MOD_SET(BANK_XOR_BITS, bank_xor_bits));
	}

	/*
	 * Only supported for 64bpp on Raven, will be filtered on format in
	 * dm_plane_format_mod_supported.
	 */
	add_modifier(mods, size, capacity, AMD_FMT_MOD |
		    AMD_FMT_MOD_SET(TILE, AMD_FMT_MOD_TILE_GFX9_64K_D) |
		    AMD_FMT_MOD_SET(TILE_VERSION, AMD_FMT_MOD_TILE_VER_GFX9));

	if (adev->family == AMDGPU_FAMILY_RV) {
		add_modifier(mods, size, capacity, AMD_FMT_MOD |
			    AMD_FMT_MOD_SET(TILE, AMD_FMT_MOD_TILE_GFX9_64K_S) |
			    AMD_FMT_MOD_SET(TILE_VERSION, AMD_FMT_MOD_TILE_VER_GFX9));
	}
}

static void
add_gfx10_1_modifiers(const struct amdgpu_device *adev,
		      uint64_t **mods, uint64_t *size, uint64_t *capacity)
{
	int pipe_xor_bits = ilog2(adev->gfx.config.gb_addr_config_fields.num_pipes);

	add_modifier(mods, size, capacity, AMD_FMT_MOD |
		    AMD_FMT_MOD_SET(TILE, AMD_FMT_MOD_TILE_GFX9_64K_R_X) |
		    AMD_FMT_MOD_SET(TILE_VERSION, AMD_FMT_MOD_TILE_VER_GFX10) |
		    AMD_FMT_MOD_SET(PIPE_XOR_BITS, pipe_xor_bits) |
		    AMD_FMT_MOD_SET(DCC, 1) |
		    AMD_FMT_MOD_SET(DCC_CONSTANT_ENCODE, 1) |
		    AMD_FMT_MOD_SET(DCC_INDEPENDENT_64B, 1) |
		    AMD_FMT_MOD_SET(DCC_MAX_COMPRESSED_BLOCK, AMD_FMT_MOD_DCC_BLOCK_64B));

	add_modifier(mods, size, capacity, AMD_FMT_MOD |
		    AMD_FMT_MOD_SET(TILE, AMD_FMT_MOD_TILE_GFX9_64K_R_X) |
		    AMD_FMT_MOD_SET(TILE_VERSION, AMD_FMT_MOD_TILE_VER_GFX10) |
		    AMD_FMT_MOD_SET(PIPE_XOR_BITS, pipe_xor_bits) |
		    AMD_FMT_MOD_SET(DCC, 1) |
		    AMD_FMT_MOD_SET(DCC_RETILE, 1) |
		    AMD_FMT_MOD_SET(DCC_CONSTANT_ENCODE, 1) |
		    AMD_FMT_MOD_SET(DCC_INDEPENDENT_64B, 1) |
		    AMD_FMT_MOD_SET(DCC_MAX_COMPRESSED_BLOCK, AMD_FMT_MOD_DCC_BLOCK_64B));

	add_modifier(mods, size, capacity, AMD_FMT_MOD |
		    AMD_FMT_MOD_SET(TILE, AMD_FMT_MOD_TILE_GFX9_64K_R_X) |
		    AMD_FMT_MOD_SET(TILE_VERSION, AMD_FMT_MOD_TILE_VER_GFX10) |
		    AMD_FMT_MOD_SET(PIPE_XOR_BITS, pipe_xor_bits));

	add_modifier(mods, size, capacity, AMD_FMT_MOD |
		    AMD_FMT_MOD_SET(TILE, AMD_FMT_MOD_TILE_GFX9_64K_S_X) |
		    AMD_FMT_MOD_SET(TILE_VERSION, AMD_FMT_MOD_TILE_VER_GFX10) |
		    AMD_FMT_MOD_SET(PIPE_XOR_BITS, pipe_xor_bits));


	/* Only supported for 64bpp, will be filtered in dm_plane_format_mod_supported */
	add_modifier(mods, size, capacity, AMD_FMT_MOD |
		    AMD_FMT_MOD_SET(TILE, AMD_FMT_MOD_TILE_GFX9_64K_D) |
		    AMD_FMT_MOD_SET(TILE_VERSION, AMD_FMT_MOD_TILE_VER_GFX9));

	add_modifier(mods, size, capacity, AMD_FMT_MOD |
		    AMD_FMT_MOD_SET(TILE, AMD_FMT_MOD_TILE_GFX9_64K_S) |
		    AMD_FMT_MOD_SET(TILE_VERSION, AMD_FMT_MOD_TILE_VER_GFX9));
}

static void
add_gfx10_3_modifiers(const struct amdgpu_device *adev,
		      uint64_t **mods, uint64_t *size, uint64_t *capacity)
{
	int pipe_xor_bits = ilog2(adev->gfx.config.gb_addr_config_fields.num_pipes);
	int pkrs = ilog2(adev->gfx.config.gb_addr_config_fields.num_pkrs);

	add_modifier(mods, size, capacity, AMD_FMT_MOD |
		    AMD_FMT_MOD_SET(TILE, AMD_FMT_MOD_TILE_GFX9_64K_R_X) |
		    AMD_FMT_MOD_SET(TILE_VERSION, AMD_FMT_MOD_TILE_VER_GFX10_RBPLUS) |
		    AMD_FMT_MOD_SET(PIPE_XOR_BITS, pipe_xor_bits) |
		    AMD_FMT_MOD_SET(PACKERS, pkrs) |
		    AMD_FMT_MOD_SET(DCC, 1) |
		    AMD_FMT_MOD_SET(DCC_CONSTANT_ENCODE, 1) |
		    AMD_FMT_MOD_SET(DCC_INDEPENDENT_64B, 1) |
		    AMD_FMT_MOD_SET(DCC_INDEPENDENT_128B, 1) |
		    AMD_FMT_MOD_SET(DCC_MAX_COMPRESSED_BLOCK, AMD_FMT_MOD_DCC_BLOCK_64B));

	add_modifier(mods, size, capacity, AMD_FMT_MOD |
		    AMD_FMT_MOD_SET(TILE, AMD_FMT_MOD_TILE_GFX9_64K_R_X) |
		    AMD_FMT_MOD_SET(TILE_VERSION, AMD_FMT_MOD_TILE_VER_GFX10_RBPLUS) |
		    AMD_FMT_MOD_SET(PIPE_XOR_BITS, pipe_xor_bits) |
		    AMD_FMT_MOD_SET(PACKERS, pkrs) |
		    AMD_FMT_MOD_SET(DCC, 1) |
		    AMD_FMT_MOD_SET(DCC_CONSTANT_ENCODE, 1) |
		    AMD_FMT_MOD_SET(DCC_INDEPENDENT_128B, 1) |
		    AMD_FMT_MOD_SET(DCC_MAX_COMPRESSED_BLOCK, AMD_FMT_MOD_DCC_BLOCK_128B));

	add_modifier(mods, size, capacity, AMD_FMT_MOD |
		    AMD_FMT_MOD_SET(TILE, AMD_FMT_MOD_TILE_GFX9_64K_R_X) |
		    AMD_FMT_MOD_SET(TILE_VERSION, AMD_FMT_MOD_TILE_VER_GFX10_RBPLUS) |
		    AMD_FMT_MOD_SET(PIPE_XOR_BITS, pipe_xor_bits) |
		    AMD_FMT_MOD_SET(PACKERS, pkrs) |
		    AMD_FMT_MOD_SET(DCC, 1) |
		    AMD_FMT_MOD_SET(DCC_RETILE, 1) |
		    AMD_FMT_MOD_SET(DCC_CONSTANT_ENCODE, 1) |
		    AMD_FMT_MOD_SET(DCC_INDEPENDENT_64B, 1) |
		    AMD_FMT_MOD_SET(DCC_INDEPENDENT_128B, 1) |
		    AMD_FMT_MOD_SET(DCC_MAX_COMPRESSED_BLOCK, AMD_FMT_MOD_DCC_BLOCK_64B));

	add_modifier(mods, size, capacity, AMD_FMT_MOD |
		    AMD_FMT_MOD_SET(TILE, AMD_FMT_MOD_TILE_GFX9_64K_R_X) |
		    AMD_FMT_MOD_SET(TILE_VERSION, AMD_FMT_MOD_TILE_VER_GFX10_RBPLUS) |
		    AMD_FMT_MOD_SET(PIPE_XOR_BITS, pipe_xor_bits) |
		    AMD_FMT_MOD_SET(PACKERS, pkrs) |
		    AMD_FMT_MOD_SET(DCC, 1) |
		    AMD_FMT_MOD_SET(DCC_RETILE, 1) |
		    AMD_FMT_MOD_SET(DCC_CONSTANT_ENCODE, 1) |
		    AMD_FMT_MOD_SET(DCC_INDEPENDENT_128B, 1) |
		    AMD_FMT_MOD_SET(DCC_MAX_COMPRESSED_BLOCK, AMD_FMT_MOD_DCC_BLOCK_128B));

	add_modifier(mods, size, capacity, AMD_FMT_MOD |
		    AMD_FMT_MOD_SET(TILE, AMD_FMT_MOD_TILE_GFX9_64K_R_X) |
		    AMD_FMT_MOD_SET(TILE_VERSION, AMD_FMT_MOD_TILE_VER_GFX10_RBPLUS) |
		    AMD_FMT_MOD_SET(PIPE_XOR_BITS, pipe_xor_bits) |
		    AMD_FMT_MOD_SET(PACKERS, pkrs));

	add_modifier(mods, size, capacity, AMD_FMT_MOD |
		    AMD_FMT_MOD_SET(TILE, AMD_FMT_MOD_TILE_GFX9_64K_S_X) |
		    AMD_FMT_MOD_SET(TILE_VERSION, AMD_FMT_MOD_TILE_VER_GFX10_RBPLUS) |
		    AMD_FMT_MOD_SET(PIPE_XOR_BITS, pipe_xor_bits) |
		    AMD_FMT_MOD_SET(PACKERS, pkrs));

	/* Only supported for 64bpp, will be filtered in dm_plane_format_mod_supported */
	add_modifier(mods, size, capacity, AMD_FMT_MOD |
		    AMD_FMT_MOD_SET(TILE, AMD_FMT_MOD_TILE_GFX9_64K_D) |
		    AMD_FMT_MOD_SET(TILE_VERSION, AMD_FMT_MOD_TILE_VER_GFX9));

	add_modifier(mods, size, capacity, AMD_FMT_MOD |
		    AMD_FMT_MOD_SET(TILE, AMD_FMT_MOD_TILE_GFX9_64K_S) |
		    AMD_FMT_MOD_SET(TILE_VERSION, AMD_FMT_MOD_TILE_VER_GFX9));
}

static int
get_plane_modifiers(const struct amdgpu_device *adev, unsigned int plane_type, uint64_t **mods)
{
	uint64_t size = 0, capacity = 128;
	*mods = NULL;

	/* We have not hooked up any pre-GFX9 modifiers. */
	if (adev->family < AMDGPU_FAMILY_AI)
		return 0;

	*mods = kmalloc(capacity * sizeof(uint64_t), GFP_KERNEL);

	if (plane_type == DRM_PLANE_TYPE_CURSOR) {
		add_modifier(mods, &size, &capacity, DRM_FORMAT_MOD_LINEAR);
		add_modifier(mods, &size, &capacity, DRM_FORMAT_MOD_INVALID);
		return *mods ? 0 : -ENOMEM;
	}

	switch (adev->family) {
	case AMDGPU_FAMILY_AI:
	case AMDGPU_FAMILY_RV:
		add_gfx9_modifiers(adev, mods, &size, &capacity);
		break;
	case AMDGPU_FAMILY_NV:
	case AMDGPU_FAMILY_VGH:
	case AMDGPU_FAMILY_YC:
		if (adev->ip_versions[GC_HWIP][0] >= IP_VERSION(10, 3, 0))
			add_gfx10_3_modifiers(adev, mods, &size, &capacity);
		else
			add_gfx10_1_modifiers(adev, mods, &size, &capacity);
		break;
	}

	add_modifier(mods, &size, &capacity, DRM_FORMAT_MOD_LINEAR);

	/* INVALID marks the end of the list. */
	add_modifier(mods, &size, &capacity, DRM_FORMAT_MOD_INVALID);

	if (!*mods)
		return -ENOMEM;

	return 0;
}

static int
fill_gfx9_plane_attributes_from_modifiers(struct amdgpu_device *adev,
					  const struct amdgpu_framebuffer *afb,
					  const enum surface_pixel_format format,
					  const enum dc_rotation_angle rotation,
					  const struct plane_size *plane_size,
					  union dc_tiling_info *tiling_info,
					  struct dc_plane_dcc_param *dcc,
					  struct dc_plane_address *address,
					  const bool force_disable_dcc)
{
	const uint64_t modifier = afb->base.modifier;
	int ret = 0;

	fill_gfx9_tiling_info_from_modifier(adev, tiling_info, modifier);
	tiling_info->gfx9.swizzle = modifier_gfx9_swizzle_mode(modifier);

	if (modifier_has_dcc(modifier) && !force_disable_dcc) {
		uint64_t dcc_address = afb->address + afb->base.offsets[1];
		bool independent_64b_blks = AMD_FMT_MOD_GET(DCC_INDEPENDENT_64B, modifier);
		bool independent_128b_blks = AMD_FMT_MOD_GET(DCC_INDEPENDENT_128B, modifier);

		dcc->enable = 1;
		dcc->meta_pitch = afb->base.pitches[1];
		dcc->independent_64b_blks = independent_64b_blks;
		if (AMD_FMT_MOD_GET(TILE_VERSION, modifier) == AMD_FMT_MOD_TILE_VER_GFX10_RBPLUS) {
			if (independent_64b_blks && independent_128b_blks)
				dcc->dcc_ind_blk = hubp_ind_block_64b_no_128bcl;
			else if (independent_128b_blks)
				dcc->dcc_ind_blk = hubp_ind_block_128b;
			else if (independent_64b_blks && !independent_128b_blks)
				dcc->dcc_ind_blk = hubp_ind_block_64b;
			else
				dcc->dcc_ind_blk = hubp_ind_block_unconstrained;
		} else {
			if (independent_64b_blks)
				dcc->dcc_ind_blk = hubp_ind_block_64b;
			else
				dcc->dcc_ind_blk = hubp_ind_block_unconstrained;
		}

		address->grph.meta_addr.low_part = lower_32_bits(dcc_address);
		address->grph.meta_addr.high_part = upper_32_bits(dcc_address);
	}

	ret = validate_dcc(adev, format, rotation, tiling_info, dcc, address, plane_size);
	if (ret)
		drm_dbg_kms(adev_to_drm(adev), "validate_dcc: returned error: %d\n", ret);

	return ret;
}

static int
fill_plane_buffer_attributes(struct amdgpu_device *adev,
			     const struct amdgpu_framebuffer *afb,
			     const enum surface_pixel_format format,
			     const enum dc_rotation_angle rotation,
			     const uint64_t tiling_flags,
			     union dc_tiling_info *tiling_info,
			     struct plane_size *plane_size,
			     struct dc_plane_dcc_param *dcc,
			     struct dc_plane_address *address,
			     bool tmz_surface,
			     bool force_disable_dcc)
{
	const struct drm_framebuffer *fb = &afb->base;
	int ret;

	memset(tiling_info, 0, sizeof(*tiling_info));
	memset(plane_size, 0, sizeof(*plane_size));
	memset(dcc, 0, sizeof(*dcc));
	memset(address, 0, sizeof(*address));

	address->tmz_surface = tmz_surface;

	if (format < SURFACE_PIXEL_FORMAT_VIDEO_BEGIN) {
		uint64_t addr = afb->address + fb->offsets[0];

		plane_size->surface_size.x = 0;
		plane_size->surface_size.y = 0;
		plane_size->surface_size.width = fb->width;
		plane_size->surface_size.height = fb->height;
		plane_size->surface_pitch =
			fb->pitches[0] / fb->format->cpp[0];

		address->type = PLN_ADDR_TYPE_GRAPHICS;
		address->grph.addr.low_part = lower_32_bits(addr);
		address->grph.addr.high_part = upper_32_bits(addr);
	} else if (format < SURFACE_PIXEL_FORMAT_INVALID) {
		uint64_t luma_addr = afb->address + fb->offsets[0];
		uint64_t chroma_addr = afb->address + fb->offsets[1];

		plane_size->surface_size.x = 0;
		plane_size->surface_size.y = 0;
		plane_size->surface_size.width = fb->width;
		plane_size->surface_size.height = fb->height;
		plane_size->surface_pitch =
			fb->pitches[0] / fb->format->cpp[0];

		plane_size->chroma_size.x = 0;
		plane_size->chroma_size.y = 0;
		/* TODO: set these based on surface format */
		plane_size->chroma_size.width = fb->width / 2;
		plane_size->chroma_size.height = fb->height / 2;

		plane_size->chroma_pitch =
			fb->pitches[1] / fb->format->cpp[1];

		address->type = PLN_ADDR_TYPE_VIDEO_PROGRESSIVE;
		address->video_progressive.luma_addr.low_part =
			lower_32_bits(luma_addr);
		address->video_progressive.luma_addr.high_part =
			upper_32_bits(luma_addr);
		address->video_progressive.chroma_addr.low_part =
			lower_32_bits(chroma_addr);
		address->video_progressive.chroma_addr.high_part =
			upper_32_bits(chroma_addr);
	}

	if (adev->family >= AMDGPU_FAMILY_AI) {
		ret = fill_gfx9_plane_attributes_from_modifiers(adev, afb, format,
								rotation, plane_size,
								tiling_info, dcc,
								address,
								force_disable_dcc);
		if (ret)
			return ret;
	} else {
		fill_gfx8_tiling_info_from_flags(tiling_info, tiling_flags);
	}

	return 0;
}

static void
fill_blending_from_plane_state(const struct drm_plane_state *plane_state,
			       bool *per_pixel_alpha, bool *global_alpha,
			       int *global_alpha_value)
{
	*per_pixel_alpha = false;
	*global_alpha = false;
	*global_alpha_value = 0xff;

	if (plane_state->plane->type != DRM_PLANE_TYPE_OVERLAY)
		return;

	if (plane_state->pixel_blend_mode == DRM_MODE_BLEND_PREMULTI) {
		static const uint32_t alpha_formats[] = {
			DRM_FORMAT_ARGB8888,
			DRM_FORMAT_RGBA8888,
			DRM_FORMAT_ABGR8888,
		};
		uint32_t format = plane_state->fb->format->format;
		unsigned int i;

		for (i = 0; i < ARRAY_SIZE(alpha_formats); ++i) {
			if (format == alpha_formats[i]) {
				*per_pixel_alpha = true;
				break;
			}
		}
	}

	if (plane_state->alpha < 0xffff) {
		*global_alpha = true;
		*global_alpha_value = plane_state->alpha >> 8;
	}
}

static int
fill_plane_color_attributes(const struct drm_plane_state *plane_state,
			    const enum surface_pixel_format format,
			    enum dc_color_space *color_space)
{
	bool full_range;

	*color_space = COLOR_SPACE_SRGB;

	/* DRM color properties only affect non-RGB formats. */
	if (format < SURFACE_PIXEL_FORMAT_VIDEO_BEGIN)
		return 0;

	full_range = (plane_state->color_range == DRM_COLOR_YCBCR_FULL_RANGE);

	switch (plane_state->color_encoding) {
	case DRM_COLOR_YCBCR_BT601:
		if (full_range)
			*color_space = COLOR_SPACE_YCBCR601;
		else
			*color_space = COLOR_SPACE_YCBCR601_LIMITED;
		break;

	case DRM_COLOR_YCBCR_BT709:
		if (full_range)
			*color_space = COLOR_SPACE_YCBCR709;
		else
			*color_space = COLOR_SPACE_YCBCR709_LIMITED;
		break;

	case DRM_COLOR_YCBCR_BT2020:
		if (full_range)
			*color_space = COLOR_SPACE_2020_YCBCR;
		else
			return -EINVAL;
		break;

	default:
		return -EINVAL;
	}

	return 0;
}

static int
fill_dc_plane_info_and_addr(struct amdgpu_device *adev,
			    const struct drm_plane_state *plane_state,
			    const uint64_t tiling_flags,
			    struct dc_plane_info *plane_info,
			    struct dc_plane_address *address,
			    bool tmz_surface,
			    bool force_disable_dcc)
{
	const struct drm_framebuffer *fb = plane_state->fb;
	const struct amdgpu_framebuffer *afb =
		to_amdgpu_framebuffer(plane_state->fb);
	int ret;

	memset(plane_info, 0, sizeof(*plane_info));

	switch (fb->format->format) {
	case DRM_FORMAT_C8:
		plane_info->format =
			SURFACE_PIXEL_FORMAT_GRPH_PALETA_256_COLORS;
		break;
	case DRM_FORMAT_RGB565:
		plane_info->format = SURFACE_PIXEL_FORMAT_GRPH_RGB565;
		break;
	case DRM_FORMAT_XRGB8888:
	case DRM_FORMAT_ARGB8888:
		plane_info->format = SURFACE_PIXEL_FORMAT_GRPH_ARGB8888;
		break;
	case DRM_FORMAT_XRGB2101010:
	case DRM_FORMAT_ARGB2101010:
		plane_info->format = SURFACE_PIXEL_FORMAT_GRPH_ARGB2101010;
		break;
	case DRM_FORMAT_XBGR2101010:
	case DRM_FORMAT_ABGR2101010:
		plane_info->format = SURFACE_PIXEL_FORMAT_GRPH_ABGR2101010;
		break;
	case DRM_FORMAT_XBGR8888:
	case DRM_FORMAT_ABGR8888:
		plane_info->format = SURFACE_PIXEL_FORMAT_GRPH_ABGR8888;
		break;
	case DRM_FORMAT_NV21:
		plane_info->format = SURFACE_PIXEL_FORMAT_VIDEO_420_YCbCr;
		break;
	case DRM_FORMAT_NV12:
		plane_info->format = SURFACE_PIXEL_FORMAT_VIDEO_420_YCrCb;
		break;
	case DRM_FORMAT_P010:
		plane_info->format = SURFACE_PIXEL_FORMAT_VIDEO_420_10bpc_YCrCb;
		break;
	case DRM_FORMAT_XRGB16161616F:
	case DRM_FORMAT_ARGB16161616F:
		plane_info->format = SURFACE_PIXEL_FORMAT_GRPH_ARGB16161616F;
		break;
	case DRM_FORMAT_XBGR16161616F:
	case DRM_FORMAT_ABGR16161616F:
		plane_info->format = SURFACE_PIXEL_FORMAT_GRPH_ABGR16161616F;
		break;
	case DRM_FORMAT_XRGB16161616:
	case DRM_FORMAT_ARGB16161616:
		plane_info->format = SURFACE_PIXEL_FORMAT_GRPH_ARGB16161616;
		break;
	case DRM_FORMAT_XBGR16161616:
	case DRM_FORMAT_ABGR16161616:
		plane_info->format = SURFACE_PIXEL_FORMAT_GRPH_ABGR16161616;
		break;
	default:
		DRM_ERROR(
			"Unsupported screen format %p4cc\n",
			&fb->format->format);
		return -EINVAL;
	}

	switch (plane_state->rotation & DRM_MODE_ROTATE_MASK) {
	case DRM_MODE_ROTATE_0:
		plane_info->rotation = ROTATION_ANGLE_0;
		break;
	case DRM_MODE_ROTATE_90:
		plane_info->rotation = ROTATION_ANGLE_90;
		break;
	case DRM_MODE_ROTATE_180:
		plane_info->rotation = ROTATION_ANGLE_180;
		break;
	case DRM_MODE_ROTATE_270:
		plane_info->rotation = ROTATION_ANGLE_270;
		break;
	default:
		plane_info->rotation = ROTATION_ANGLE_0;
		break;
	}

	plane_info->visible = true;
	plane_info->stereo_format = PLANE_STEREO_FORMAT_NONE;

	plane_info->layer_index = 0;

	ret = fill_plane_color_attributes(plane_state, plane_info->format,
					  &plane_info->color_space);
	if (ret)
		return ret;

	ret = fill_plane_buffer_attributes(adev, afb, plane_info->format,
					   plane_info->rotation, tiling_flags,
					   &plane_info->tiling_info,
					   &plane_info->plane_size,
					   &plane_info->dcc, address, tmz_surface,
					   force_disable_dcc);
	if (ret)
		return ret;

	fill_blending_from_plane_state(
		plane_state, &plane_info->per_pixel_alpha,
		&plane_info->global_alpha, &plane_info->global_alpha_value);

	return 0;
}

static int fill_dc_plane_attributes(struct amdgpu_device *adev,
				    struct dc_plane_state *dc_plane_state,
				    struct drm_plane_state *plane_state,
				    struct drm_crtc_state *crtc_state)
{
	struct dm_crtc_state *dm_crtc_state = to_dm_crtc_state(crtc_state);
	struct amdgpu_framebuffer *afb = (struct amdgpu_framebuffer *)plane_state->fb;
	struct dc_scaling_info scaling_info;
	struct dc_plane_info plane_info;
	int ret;
	bool force_disable_dcc = false;

	ret = fill_dc_scaling_info(plane_state, &scaling_info);
	if (ret)
		return ret;

	dc_plane_state->src_rect = scaling_info.src_rect;
	dc_plane_state->dst_rect = scaling_info.dst_rect;
	dc_plane_state->clip_rect = scaling_info.clip_rect;
	dc_plane_state->scaling_quality = scaling_info.scaling_quality;

	force_disable_dcc = adev->asic_type == CHIP_RAVEN && adev->in_suspend;
	ret = fill_dc_plane_info_and_addr(adev, plane_state,
					  afb->tiling_flags,
					  &plane_info,
					  &dc_plane_state->address,
					  afb->tmz_surface,
					  force_disable_dcc);
	if (ret)
		return ret;

	dc_plane_state->format = plane_info.format;
	dc_plane_state->color_space = plane_info.color_space;
	dc_plane_state->format = plane_info.format;
	dc_plane_state->plane_size = plane_info.plane_size;
	dc_plane_state->rotation = plane_info.rotation;
	dc_plane_state->horizontal_mirror = plane_info.horizontal_mirror;
	dc_plane_state->stereo_format = plane_info.stereo_format;
	dc_plane_state->tiling_info = plane_info.tiling_info;
	dc_plane_state->visible = plane_info.visible;
	dc_plane_state->per_pixel_alpha = plane_info.per_pixel_alpha;
	dc_plane_state->global_alpha = plane_info.global_alpha;
	dc_plane_state->global_alpha_value = plane_info.global_alpha_value;
	dc_plane_state->dcc = plane_info.dcc;
	dc_plane_state->layer_index = plane_info.layer_index; // Always returns 0
	dc_plane_state->flip_int_enabled = true;

	/*
	 * Always set input transfer function, since plane state is refreshed
	 * every time.
	 */
	ret = amdgpu_dm_update_plane_color_mgmt(dm_crtc_state, dc_plane_state);
	if (ret)
		return ret;

	return 0;
}

static void update_stream_scaling_settings(const struct drm_display_mode *mode,
					   const struct dm_connector_state *dm_state,
					   struct dc_stream_state *stream)
{
	enum amdgpu_rmx_type rmx_type;

	struct rect src = { 0 }; /* viewport in composition space*/
	struct rect dst = { 0 }; /* stream addressable area */

	/* no mode. nothing to be done */
	if (!mode)
		return;

	/* Full screen scaling by default */
	src.width = mode->hdisplay;
	src.height = mode->vdisplay;
	dst.width = stream->timing.h_addressable;
	dst.height = stream->timing.v_addressable;

	if (dm_state) {
		rmx_type = dm_state->scaling;
		if (rmx_type == RMX_ASPECT || rmx_type == RMX_OFF) {
			if (src.width * dst.height <
					src.height * dst.width) {
				/* height needs less upscaling/more downscaling */
				dst.width = src.width *
						dst.height / src.height;
			} else {
				/* width needs less upscaling/more downscaling */
				dst.height = src.height *
						dst.width / src.width;
			}
		} else if (rmx_type == RMX_CENTER) {
			dst = src;
		}

		dst.x = (stream->timing.h_addressable - dst.width) / 2;
		dst.y = (stream->timing.v_addressable - dst.height) / 2;

		if (dm_state->underscan_enable) {
			dst.x += dm_state->underscan_hborder / 2;
			dst.y += dm_state->underscan_vborder / 2;
			dst.width -= dm_state->underscan_hborder;
			dst.height -= dm_state->underscan_vborder;
		}
	}

	stream->src = src;
	stream->dst = dst;

	DRM_DEBUG_KMS("Destination Rectangle x:%d  y:%d  width:%d  height:%d\n",
		      dst.x, dst.y, dst.width, dst.height);

}

static enum dc_color_depth
convert_color_depth_from_display_info(const struct drm_connector *connector,
				      bool is_y420, int requested_bpc)
{
	uint8_t bpc;

	if (is_y420) {
		bpc = 8;

		/* Cap display bpc based on HDMI 2.0 HF-VSDB */
		if (connector->display_info.hdmi.y420_dc_modes & DRM_EDID_YCBCR420_DC_48)
			bpc = 16;
		else if (connector->display_info.hdmi.y420_dc_modes & DRM_EDID_YCBCR420_DC_36)
			bpc = 12;
		else if (connector->display_info.hdmi.y420_dc_modes & DRM_EDID_YCBCR420_DC_30)
			bpc = 10;
	} else {
		bpc = (uint8_t)connector->display_info.bpc;
		/* Assume 8 bpc by default if no bpc is specified. */
		bpc = bpc ? bpc : 8;
	}

	if (requested_bpc > 0) {
		/*
		 * Cap display bpc based on the user requested value.
		 *
		 * The value for state->max_bpc may not correctly updated
		 * depending on when the connector gets added to the state
		 * or if this was called outside of atomic check, so it
		 * can't be used directly.
		 */
		bpc = min_t(u8, bpc, requested_bpc);

		/* Round down to the nearest even number. */
		bpc = bpc - (bpc & 1);
	}

	switch (bpc) {
	case 0:
		/*
		 * Temporary Work around, DRM doesn't parse color depth for
		 * EDID revision before 1.4
		 * TODO: Fix edid parsing
		 */
		return COLOR_DEPTH_888;
	case 6:
		return COLOR_DEPTH_666;
	case 8:
		return COLOR_DEPTH_888;
	case 10:
		return COLOR_DEPTH_101010;
	case 12:
		return COLOR_DEPTH_121212;
	case 14:
		return COLOR_DEPTH_141414;
	case 16:
		return COLOR_DEPTH_161616;
	default:
		return COLOR_DEPTH_UNDEFINED;
	}
}

static enum dc_aspect_ratio
get_aspect_ratio(const struct drm_display_mode *mode_in)
{
	/* 1-1 mapping, since both enums follow the HDMI spec. */
	return (enum dc_aspect_ratio) mode_in->picture_aspect_ratio;
}

static enum dc_color_space
get_output_color_space(const struct dc_crtc_timing *dc_crtc_timing)
{
	enum dc_color_space color_space = COLOR_SPACE_SRGB;

	switch (dc_crtc_timing->pixel_encoding)	{
	case PIXEL_ENCODING_YCBCR422:
	case PIXEL_ENCODING_YCBCR444:
	case PIXEL_ENCODING_YCBCR420:
	{
		/*
		 * 27030khz is the separation point between HDTV and SDTV
		 * according to HDMI spec, we use YCbCr709 and YCbCr601
		 * respectively
		 */
		if (dc_crtc_timing->pix_clk_100hz > 270300) {
			if (dc_crtc_timing->flags.Y_ONLY)
				color_space =
					COLOR_SPACE_YCBCR709_LIMITED;
			else
				color_space = COLOR_SPACE_YCBCR709;
		} else {
			if (dc_crtc_timing->flags.Y_ONLY)
				color_space =
					COLOR_SPACE_YCBCR601_LIMITED;
			else
				color_space = COLOR_SPACE_YCBCR601;
		}

	}
	break;
	case PIXEL_ENCODING_RGB:
		color_space = COLOR_SPACE_SRGB;
		break;

	default:
		WARN_ON(1);
		break;
	}

	return color_space;
}

static bool adjust_colour_depth_from_display_info(
	struct dc_crtc_timing *timing_out,
	const struct drm_display_info *info)
{
	enum dc_color_depth depth = timing_out->display_color_depth;
	int normalized_clk;
	do {
		normalized_clk = timing_out->pix_clk_100hz / 10;
		/* YCbCr 4:2:0 requires additional adjustment of 1/2 */
		if (timing_out->pixel_encoding == PIXEL_ENCODING_YCBCR420)
			normalized_clk /= 2;
		/* Adjusting pix clock following on HDMI spec based on colour depth */
		switch (depth) {
		case COLOR_DEPTH_888:
			break;
		case COLOR_DEPTH_101010:
			normalized_clk = (normalized_clk * 30) / 24;
			break;
		case COLOR_DEPTH_121212:
			normalized_clk = (normalized_clk * 36) / 24;
			break;
		case COLOR_DEPTH_161616:
			normalized_clk = (normalized_clk * 48) / 24;
			break;
		default:
			/* The above depths are the only ones valid for HDMI. */
			return false;
		}
		if (normalized_clk <= info->max_tmds_clock) {
			timing_out->display_color_depth = depth;
			return true;
		}
	} while (--depth > COLOR_DEPTH_666);
	return false;
}

static void fill_stream_properties_from_drm_display_mode(
	struct dc_stream_state *stream,
	const struct drm_display_mode *mode_in,
	const struct drm_connector *connector,
	const struct drm_connector_state *connector_state,
	const struct dc_stream_state *old_stream,
	int requested_bpc)
{
	struct dc_crtc_timing *timing_out = &stream->timing;
	const struct drm_display_info *info = &connector->display_info;
	struct amdgpu_dm_connector *aconnector = to_amdgpu_dm_connector(connector);
	struct hdmi_vendor_infoframe hv_frame;
	struct hdmi_avi_infoframe avi_frame;

	memset(&hv_frame, 0, sizeof(hv_frame));
	memset(&avi_frame, 0, sizeof(avi_frame));

	timing_out->h_border_left = 0;
	timing_out->h_border_right = 0;
	timing_out->v_border_top = 0;
	timing_out->v_border_bottom = 0;
	/* TODO: un-hardcode */
	if (drm_mode_is_420_only(info, mode_in)
			&& stream->signal == SIGNAL_TYPE_HDMI_TYPE_A)
		timing_out->pixel_encoding = PIXEL_ENCODING_YCBCR420;
	else if (drm_mode_is_420_also(info, mode_in)
			&& aconnector->force_yuv420_output)
		timing_out->pixel_encoding = PIXEL_ENCODING_YCBCR420;
	else if ((connector->display_info.color_formats & DRM_COLOR_FORMAT_YCRCB444)
			&& stream->signal == SIGNAL_TYPE_HDMI_TYPE_A)
		timing_out->pixel_encoding = PIXEL_ENCODING_YCBCR444;
	else
		timing_out->pixel_encoding = PIXEL_ENCODING_RGB;

	timing_out->timing_3d_format = TIMING_3D_FORMAT_NONE;
	timing_out->display_color_depth = convert_color_depth_from_display_info(
		connector,
		(timing_out->pixel_encoding == PIXEL_ENCODING_YCBCR420),
		requested_bpc);
	timing_out->scan_type = SCANNING_TYPE_NODATA;
	timing_out->hdmi_vic = 0;

	if(old_stream) {
		timing_out->vic = old_stream->timing.vic;
		timing_out->flags.HSYNC_POSITIVE_POLARITY = old_stream->timing.flags.HSYNC_POSITIVE_POLARITY;
		timing_out->flags.VSYNC_POSITIVE_POLARITY = old_stream->timing.flags.VSYNC_POSITIVE_POLARITY;
	} else {
		timing_out->vic = drm_match_cea_mode(mode_in);
		if (mode_in->flags & DRM_MODE_FLAG_PHSYNC)
			timing_out->flags.HSYNC_POSITIVE_POLARITY = 1;
		if (mode_in->flags & DRM_MODE_FLAG_PVSYNC)
			timing_out->flags.VSYNC_POSITIVE_POLARITY = 1;
	}

	if (stream->signal == SIGNAL_TYPE_HDMI_TYPE_A) {
		drm_hdmi_avi_infoframe_from_display_mode(&avi_frame, (struct drm_connector *)connector, mode_in);
		timing_out->vic = avi_frame.video_code;
		drm_hdmi_vendor_infoframe_from_display_mode(&hv_frame, (struct drm_connector *)connector, mode_in);
		timing_out->hdmi_vic = hv_frame.vic;
	}

	if (is_freesync_video_mode(mode_in, aconnector)) {
		timing_out->h_addressable = mode_in->hdisplay;
		timing_out->h_total = mode_in->htotal;
		timing_out->h_sync_width = mode_in->hsync_end - mode_in->hsync_start;
		timing_out->h_front_porch = mode_in->hsync_start - mode_in->hdisplay;
		timing_out->v_total = mode_in->vtotal;
		timing_out->v_addressable = mode_in->vdisplay;
		timing_out->v_front_porch = mode_in->vsync_start - mode_in->vdisplay;
		timing_out->v_sync_width = mode_in->vsync_end - mode_in->vsync_start;
		timing_out->pix_clk_100hz = mode_in->clock * 10;
	} else {
		timing_out->h_addressable = mode_in->crtc_hdisplay;
		timing_out->h_total = mode_in->crtc_htotal;
		timing_out->h_sync_width = mode_in->crtc_hsync_end - mode_in->crtc_hsync_start;
		timing_out->h_front_porch = mode_in->crtc_hsync_start - mode_in->crtc_hdisplay;
		timing_out->v_total = mode_in->crtc_vtotal;
		timing_out->v_addressable = mode_in->crtc_vdisplay;
		timing_out->v_front_porch = mode_in->crtc_vsync_start - mode_in->crtc_vdisplay;
		timing_out->v_sync_width = mode_in->crtc_vsync_end - mode_in->crtc_vsync_start;
		timing_out->pix_clk_100hz = mode_in->crtc_clock * 10;
	}

	timing_out->aspect_ratio = get_aspect_ratio(mode_in);

	stream->output_color_space = get_output_color_space(timing_out);

	stream->out_transfer_func->type = TF_TYPE_PREDEFINED;
	stream->out_transfer_func->tf = TRANSFER_FUNCTION_SRGB;
	if (stream->signal == SIGNAL_TYPE_HDMI_TYPE_A) {
		if (!adjust_colour_depth_from_display_info(timing_out, info) &&
		    drm_mode_is_420_also(info, mode_in) &&
		    timing_out->pixel_encoding != PIXEL_ENCODING_YCBCR420) {
			timing_out->pixel_encoding = PIXEL_ENCODING_YCBCR420;
			adjust_colour_depth_from_display_info(timing_out, info);
		}
	}
}

static void fill_audio_info(struct audio_info *audio_info,
			    const struct drm_connector *drm_connector,
			    const struct dc_sink *dc_sink)
{
	int i = 0;
	int cea_revision = 0;
	const struct dc_edid_caps *edid_caps = &dc_sink->edid_caps;

	audio_info->manufacture_id = edid_caps->manufacturer_id;
	audio_info->product_id = edid_caps->product_id;

	cea_revision = drm_connector->display_info.cea_rev;

	strscpy(audio_info->display_name,
		edid_caps->display_name,
		AUDIO_INFO_DISPLAY_NAME_SIZE_IN_CHARS);

	if (cea_revision >= 3) {
		audio_info->mode_count = edid_caps->audio_mode_count;

		for (i = 0; i < audio_info->mode_count; ++i) {
			audio_info->modes[i].format_code =
					(enum audio_format_code)
					(edid_caps->audio_modes[i].format_code);
			audio_info->modes[i].channel_count =
					edid_caps->audio_modes[i].channel_count;
			audio_info->modes[i].sample_rates.all =
					edid_caps->audio_modes[i].sample_rate;
			audio_info->modes[i].sample_size =
					edid_caps->audio_modes[i].sample_size;
		}
	}

	audio_info->flags.all = edid_caps->speaker_flags;

	/* TODO: We only check for the progressive mode, check for interlace mode too */
	if (drm_connector->latency_present[0]) {
		audio_info->video_latency = drm_connector->video_latency[0];
		audio_info->audio_latency = drm_connector->audio_latency[0];
	}

	/* TODO: For DP, video and audio latency should be calculated from DPCD caps */

}

static void
copy_crtc_timing_for_drm_display_mode(const struct drm_display_mode *src_mode,
				      struct drm_display_mode *dst_mode)
{
	dst_mode->crtc_hdisplay = src_mode->crtc_hdisplay;
	dst_mode->crtc_vdisplay = src_mode->crtc_vdisplay;
	dst_mode->crtc_clock = src_mode->crtc_clock;
	dst_mode->crtc_hblank_start = src_mode->crtc_hblank_start;
	dst_mode->crtc_hblank_end = src_mode->crtc_hblank_end;
	dst_mode->crtc_hsync_start =  src_mode->crtc_hsync_start;
	dst_mode->crtc_hsync_end = src_mode->crtc_hsync_end;
	dst_mode->crtc_htotal = src_mode->crtc_htotal;
	dst_mode->crtc_hskew = src_mode->crtc_hskew;
	dst_mode->crtc_vblank_start = src_mode->crtc_vblank_start;
	dst_mode->crtc_vblank_end = src_mode->crtc_vblank_end;
	dst_mode->crtc_vsync_start = src_mode->crtc_vsync_start;
	dst_mode->crtc_vsync_end = src_mode->crtc_vsync_end;
	dst_mode->crtc_vtotal = src_mode->crtc_vtotal;
}

static void
decide_crtc_timing_for_drm_display_mode(struct drm_display_mode *drm_mode,
					const struct drm_display_mode *native_mode,
					bool scale_enabled)
{
	if (scale_enabled) {
		copy_crtc_timing_for_drm_display_mode(native_mode, drm_mode);
	} else if (native_mode->clock == drm_mode->clock &&
			native_mode->htotal == drm_mode->htotal &&
			native_mode->vtotal == drm_mode->vtotal) {
		copy_crtc_timing_for_drm_display_mode(native_mode, drm_mode);
	} else {
		/* no scaling nor amdgpu inserted, no need to patch */
	}
}

static struct dc_sink *
create_fake_sink(struct amdgpu_dm_connector *aconnector)
{
	struct dc_sink_init_data sink_init_data = { 0 };
	struct dc_sink *sink = NULL;
	sink_init_data.link = aconnector->dc_link;
	sink_init_data.sink_signal = aconnector->dc_link->connector_signal;

	sink = dc_sink_create(&sink_init_data);
	if (!sink) {
		DRM_ERROR("Failed to create sink!\n");
		return NULL;
	}
	sink->sink_signal = SIGNAL_TYPE_VIRTUAL;

	return sink;
}

static void set_multisync_trigger_params(
		struct dc_stream_state *stream)
{
	struct dc_stream_state *master = NULL;

	if (stream->triggered_crtc_reset.enabled) {
		master = stream->triggered_crtc_reset.event_source;
		stream->triggered_crtc_reset.event =
			master->timing.flags.VSYNC_POSITIVE_POLARITY ?
			CRTC_EVENT_VSYNC_RISING : CRTC_EVENT_VSYNC_FALLING;
		stream->triggered_crtc_reset.delay = TRIGGER_DELAY_NEXT_PIXEL;
	}
}

static void set_master_stream(struct dc_stream_state *stream_set[],
			      int stream_count)
{
	int j, highest_rfr = 0, master_stream = 0;

	for (j = 0;  j < stream_count; j++) {
		if (stream_set[j] && stream_set[j]->triggered_crtc_reset.enabled) {
			int refresh_rate = 0;

			refresh_rate = (stream_set[j]->timing.pix_clk_100hz*100)/
				(stream_set[j]->timing.h_total*stream_set[j]->timing.v_total);
			if (refresh_rate > highest_rfr) {
				highest_rfr = refresh_rate;
				master_stream = j;
			}
		}
	}
	for (j = 0;  j < stream_count; j++) {
		if (stream_set[j])
			stream_set[j]->triggered_crtc_reset.event_source = stream_set[master_stream];
	}
}

static void dm_enable_per_frame_crtc_master_sync(struct dc_state *context)
{
	int i = 0;
	struct dc_stream_state *stream;

	if (context->stream_count < 2)
		return;
	for (i = 0; i < context->stream_count ; i++) {
		if (!context->streams[i])
			continue;
		/*
		 * TODO: add a function to read AMD VSDB bits and set
		 * crtc_sync_master.multi_sync_enabled flag
		 * For now it's set to false
		 */
	}

	set_master_stream(context->streams, context->stream_count);

	for (i = 0; i < context->stream_count ; i++) {
		stream = context->streams[i];

		if (!stream)
			continue;

		set_multisync_trigger_params(stream);
	}
}

#if defined(CONFIG_DRM_AMD_DC_DCN)
static void update_dsc_caps(struct amdgpu_dm_connector *aconnector,
							struct dc_sink *sink, struct dc_stream_state *stream,
							struct dsc_dec_dpcd_caps *dsc_caps)
{
	stream->timing.flags.DSC = 0;

	if (aconnector->dc_link && sink->sink_signal == SIGNAL_TYPE_DISPLAY_PORT) {
		dc_dsc_parse_dsc_dpcd(aconnector->dc_link->ctx->dc,
				      aconnector->dc_link->dpcd_caps.dsc_caps.dsc_basic_caps.raw,
				      aconnector->dc_link->dpcd_caps.dsc_caps.dsc_branch_decoder_caps.raw,
				      dsc_caps);
	}
}

static void apply_dsc_policy_for_stream(struct amdgpu_dm_connector *aconnector,
										struct dc_sink *sink, struct dc_stream_state *stream,
										struct dsc_dec_dpcd_caps *dsc_caps)
{
	struct drm_connector *drm_connector = &aconnector->base;
	uint32_t link_bandwidth_kbps;
	uint32_t max_dsc_target_bpp_limit_override = 0;

	link_bandwidth_kbps = dc_link_bandwidth_kbps(aconnector->dc_link,
							dc_link_get_link_cap(aconnector->dc_link));

	if (stream->link && stream->link->local_sink)
		max_dsc_target_bpp_limit_override =
			stream->link->local_sink->edid_caps.panel_patch.max_dsc_target_bpp_limit;
	
	/* Set DSC policy according to dsc_clock_en */
	dc_dsc_policy_set_enable_dsc_when_not_needed(
		aconnector->dsc_settings.dsc_force_enable == DSC_CLK_FORCE_ENABLE);

	if (aconnector->dc_link && sink->sink_signal == SIGNAL_TYPE_DISPLAY_PORT) {

		if (dc_dsc_compute_config(aconnector->dc_link->ctx->dc->res_pool->dscs[0],
						dsc_caps,
						aconnector->dc_link->ctx->dc->debug.dsc_min_slice_height_override,
						max_dsc_target_bpp_limit_override,
						link_bandwidth_kbps,
						&stream->timing,
						&stream->timing.dsc_cfg)) {
			stream->timing.flags.DSC = 1;
			DRM_DEBUG_DRIVER("%s: [%s] DSC is selected from SST RX\n", __func__, drm_connector->name);
		}
	}

	/* Overwrite the stream flag if DSC is enabled through debugfs */
	if (aconnector->dsc_settings.dsc_force_enable == DSC_CLK_FORCE_ENABLE)
		stream->timing.flags.DSC = 1;

	if (stream->timing.flags.DSC && aconnector->dsc_settings.dsc_num_slices_h)
		stream->timing.dsc_cfg.num_slices_h = aconnector->dsc_settings.dsc_num_slices_h;

	if (stream->timing.flags.DSC && aconnector->dsc_settings.dsc_num_slices_v)
		stream->timing.dsc_cfg.num_slices_v = aconnector->dsc_settings.dsc_num_slices_v;

	if (stream->timing.flags.DSC && aconnector->dsc_settings.dsc_bits_per_pixel)
		stream->timing.dsc_cfg.bits_per_pixel = aconnector->dsc_settings.dsc_bits_per_pixel;
}
#endif

/**
 * DOC: FreeSync Video
 *
 * When a userspace application wants to play a video, the content follows a
 * standard format definition that usually specifies the FPS for that format.
 * The below list illustrates some video format and the expected FPS,
 * respectively:
 *
 * - TV/NTSC (23.976 FPS)
 * - Cinema (24 FPS)
 * - TV/PAL (25 FPS)
 * - TV/NTSC (29.97 FPS)
 * - TV/NTSC (30 FPS)
 * - Cinema HFR (48 FPS)
 * - TV/PAL (50 FPS)
 * - Commonly used (60 FPS)
 * - Multiples of 24 (48,72,96,120 FPS)
 *
 * The list of standards video format is not huge and can be added to the
 * connector modeset list beforehand. With that, userspace can leverage
 * FreeSync to extends the front porch in order to attain the target refresh
 * rate. Such a switch will happen seamlessly, without screen blanking or
 * reprogramming of the output in any other way. If the userspace requests a
 * modesetting change compatible with FreeSync modes that only differ in the
 * refresh rate, DC will skip the full update and avoid blink during the
 * transition. For example, the video player can change the modesetting from
 * 60Hz to 30Hz for playing TV/NTSC content when it goes full screen without
 * causing any display blink. This same concept can be applied to a mode
 * setting change.
 */
static struct drm_display_mode *
get_highest_refresh_rate_mode(struct amdgpu_dm_connector *aconnector,
			  bool use_probed_modes)
{
	struct drm_display_mode *m, *m_pref = NULL;
	u16 current_refresh, highest_refresh;
	struct list_head *list_head = use_probed_modes ?
						    &aconnector->base.probed_modes :
						    &aconnector->base.modes;

	if (aconnector->freesync_vid_base.clock != 0)
		return &aconnector->freesync_vid_base;

	/* Find the preferred mode */
	list_for_each_entry (m, list_head, head) {
		if (m->type & DRM_MODE_TYPE_PREFERRED) {
			m_pref = m;
			break;
		}
	}

	if (!m_pref) {
		/* Probably an EDID with no preferred mode. Fallback to first entry */
		m_pref = list_first_entry_or_null(
			&aconnector->base.modes, struct drm_display_mode, head);
		if (!m_pref) {
			DRM_DEBUG_DRIVER("No preferred mode found in EDID\n");
			return NULL;
		}
	}

	highest_refresh = drm_mode_vrefresh(m_pref);

	/*
	 * Find the mode with highest refresh rate with same resolution.
	 * For some monitors, preferred mode is not the mode with highest
	 * supported refresh rate.
	 */
	list_for_each_entry (m, list_head, head) {
		current_refresh  = drm_mode_vrefresh(m);

		if (m->hdisplay == m_pref->hdisplay &&
		    m->vdisplay == m_pref->vdisplay &&
		    highest_refresh < current_refresh) {
			highest_refresh = current_refresh;
			m_pref = m;
		}
	}

	aconnector->freesync_vid_base = *m_pref;
	return m_pref;
}

static bool is_freesync_video_mode(const struct drm_display_mode *mode,
				   struct amdgpu_dm_connector *aconnector)
{
	struct drm_display_mode *high_mode;
	int timing_diff;

	high_mode = get_highest_refresh_rate_mode(aconnector, false);
	if (!high_mode || !mode)
		return false;

	timing_diff = high_mode->vtotal - mode->vtotal;

	if (high_mode->clock == 0 || high_mode->clock != mode->clock ||
	    high_mode->hdisplay != mode->hdisplay ||
	    high_mode->vdisplay != mode->vdisplay ||
	    high_mode->hsync_start != mode->hsync_start ||
	    high_mode->hsync_end != mode->hsync_end ||
	    high_mode->htotal != mode->htotal ||
	    high_mode->hskew != mode->hskew ||
	    high_mode->vscan != mode->vscan ||
	    high_mode->vsync_start - mode->vsync_start != timing_diff ||
	    high_mode->vsync_end - mode->vsync_end != timing_diff)
		return false;
	else
		return true;
}

static struct dc_stream_state *
create_stream_for_sink(struct amdgpu_dm_connector *aconnector,
		       const struct drm_display_mode *drm_mode,
		       const struct dm_connector_state *dm_state,
		       const struct dc_stream_state *old_stream,
		       int requested_bpc)
{
	struct drm_display_mode *preferred_mode = NULL;
	struct drm_connector *drm_connector;
	const struct drm_connector_state *con_state =
		dm_state ? &dm_state->base : NULL;
	struct dc_stream_state *stream = NULL;
	struct drm_display_mode mode = *drm_mode;
	struct drm_display_mode saved_mode;
	struct drm_display_mode *freesync_mode = NULL;
	bool native_mode_found = false;
	bool recalculate_timing = false;
	bool scale = dm_state ? (dm_state->scaling != RMX_OFF) : false;
	int mode_refresh;
	int preferred_refresh = 0;
#if defined(CONFIG_DRM_AMD_DC_DCN)
	struct dsc_dec_dpcd_caps dsc_caps;
#endif
	struct dc_sink *sink = NULL;

	memset(&saved_mode, 0, sizeof(saved_mode));

	if (aconnector == NULL) {
		DRM_ERROR("aconnector is NULL!\n");
		return stream;
	}

	drm_connector = &aconnector->base;

	if (!aconnector->dc_sink) {
		sink = create_fake_sink(aconnector);
		if (!sink)
			return stream;
	} else {
		sink = aconnector->dc_sink;
		dc_sink_retain(sink);
	}

	stream = dc_create_stream_for_sink(sink);

	if (stream == NULL) {
		DRM_ERROR("Failed to create stream for sink!\n");
		goto finish;
	}

	stream->dm_stream_context = aconnector;

	stream->timing.flags.LTE_340MCSC_SCRAMBLE =
		drm_connector->display_info.hdmi.scdc.scrambling.low_rates;

	list_for_each_entry(preferred_mode, &aconnector->base.modes, head) {
		/* Search for preferred mode */
		if (preferred_mode->type & DRM_MODE_TYPE_PREFERRED) {
			native_mode_found = true;
			break;
		}
	}
	if (!native_mode_found)
		preferred_mode = list_first_entry_or_null(
				&aconnector->base.modes,
				struct drm_display_mode,
				head);

	mode_refresh = drm_mode_vrefresh(&mode);

	if (preferred_mode == NULL) {
		/*
		 * This may not be an error, the use case is when we have no
		 * usermode calls to reset and set mode upon hotplug. In this
		 * case, we call set mode ourselves to restore the previous mode
		 * and the modelist may not be filled in in time.
		 */
		DRM_DEBUG_DRIVER("No preferred mode found\n");
	} else {
		recalculate_timing = amdgpu_freesync_vid_mode &&
				 is_freesync_video_mode(&mode, aconnector);
		if (recalculate_timing) {
			freesync_mode = get_highest_refresh_rate_mode(aconnector, false);
			saved_mode = mode;
			mode = *freesync_mode;
		} else {
			decide_crtc_timing_for_drm_display_mode(
				&mode, preferred_mode, scale);

			preferred_refresh = drm_mode_vrefresh(preferred_mode);
		}
	}

	if (recalculate_timing)
		drm_mode_set_crtcinfo(&saved_mode, 0);
	else if (!dm_state)
		drm_mode_set_crtcinfo(&mode, 0);

       /*
	* If scaling is enabled and refresh rate didn't change
	* we copy the vic and polarities of the old timings
	*/
	if (!scale || mode_refresh != preferred_refresh)
		fill_stream_properties_from_drm_display_mode(
			stream, &mode, &aconnector->base, con_state, NULL,
			requested_bpc);
	else
		fill_stream_properties_from_drm_display_mode(
			stream, &mode, &aconnector->base, con_state, old_stream,
			requested_bpc);

#if defined(CONFIG_DRM_AMD_DC_DCN)
	/* SST DSC determination policy */
	update_dsc_caps(aconnector, sink, stream, &dsc_caps);
	if (aconnector->dsc_settings.dsc_force_enable != DSC_CLK_FORCE_DISABLE && dsc_caps.is_dsc_supported)
		apply_dsc_policy_for_stream(aconnector, sink, stream, &dsc_caps);
#endif

	update_stream_scaling_settings(&mode, dm_state, stream);

	fill_audio_info(
		&stream->audio_info,
		drm_connector,
		sink);

	update_stream_signal(stream, sink);

	if (stream->signal == SIGNAL_TYPE_HDMI_TYPE_A)
		mod_build_hf_vsif_infopacket(stream, &stream->vsp_infopacket);

	if (stream->link->psr_settings.psr_feature_enabled) {
		//
		// should decide stream support vsc sdp colorimetry capability
		// before building vsc info packet
		//
		stream->use_vsc_sdp_for_colorimetry = false;
		if (aconnector->dc_sink->sink_signal == SIGNAL_TYPE_DISPLAY_PORT_MST) {
			stream->use_vsc_sdp_for_colorimetry =
				aconnector->dc_sink->is_vsc_sdp_colorimetry_supported;
		} else {
			if (stream->link->dpcd_caps.dprx_feature.bits.VSC_SDP_COLORIMETRY_SUPPORTED)
				stream->use_vsc_sdp_for_colorimetry = true;
		}
		mod_build_vsc_infopacket(stream, &stream->vsc_infopacket);
		aconnector->psr_skip_count = AMDGPU_DM_PSR_ENTRY_DELAY;

	}
finish:
	dc_sink_release(sink);

	return stream;
}

static void amdgpu_dm_crtc_destroy(struct drm_crtc *crtc)
{
	drm_crtc_cleanup(crtc);
	kfree(crtc);
}

static void dm_crtc_destroy_state(struct drm_crtc *crtc,
				  struct drm_crtc_state *state)
{
	struct dm_crtc_state *cur = to_dm_crtc_state(state);

	/* TODO Destroy dc_stream objects are stream object is flattened */
	if (cur->stream)
		dc_stream_release(cur->stream);


	__drm_atomic_helper_crtc_destroy_state(state);


	kfree(state);
}

static void dm_crtc_reset_state(struct drm_crtc *crtc)
{
	struct dm_crtc_state *state;

	if (crtc->state)
		dm_crtc_destroy_state(crtc, crtc->state);

	state = kzalloc(sizeof(*state), GFP_KERNEL);
	if (WARN_ON(!state))
		return;

	__drm_atomic_helper_crtc_reset(crtc, &state->base);
}

static struct drm_crtc_state *
dm_crtc_duplicate_state(struct drm_crtc *crtc)
{
	struct dm_crtc_state *state, *cur;

	cur = to_dm_crtc_state(crtc->state);

	if (WARN_ON(!crtc->state))
		return NULL;

	state = kzalloc(sizeof(*state), GFP_KERNEL);
	if (!state)
		return NULL;

	__drm_atomic_helper_crtc_duplicate_state(crtc, &state->base);

	if (cur->stream) {
		state->stream = cur->stream;
		dc_stream_retain(state->stream);
	}

	state->active_planes = cur->active_planes;
	state->vrr_infopacket = cur->vrr_infopacket;
	state->abm_level = cur->abm_level;
	state->vrr_supported = cur->vrr_supported;
	state->freesync_config = cur->freesync_config;
	state->cm_has_degamma = cur->cm_has_degamma;
	state->cm_is_degamma_srgb = cur->cm_is_degamma_srgb;
	state->force_dpms_off = cur->force_dpms_off;
	/* TODO Duplicate dc_stream after objects are stream object is flattened */

	return &state->base;
}

#ifdef CONFIG_DRM_AMD_SECURE_DISPLAY
static int amdgpu_dm_crtc_late_register(struct drm_crtc *crtc)
{
	crtc_debugfs_init(crtc);

	return 0;
}
#endif

static inline int dm_set_vupdate_irq(struct drm_crtc *crtc, bool enable)
{
	enum dc_irq_source irq_source;
	struct amdgpu_crtc *acrtc = to_amdgpu_crtc(crtc);
	struct amdgpu_device *adev = drm_to_adev(crtc->dev);
	int rc;

	irq_source = IRQ_TYPE_VUPDATE + acrtc->otg_inst;

	rc = dc_interrupt_set(adev->dm.dc, irq_source, enable) ? 0 : -EBUSY;

	DRM_DEBUG_VBL("crtc %d - vupdate irq %sabling: r=%d\n",
		      acrtc->crtc_id, enable ? "en" : "dis", rc);
	return rc;
}

static inline int dm_set_vblank(struct drm_crtc *crtc, bool enable)
{
	enum dc_irq_source irq_source;
	struct amdgpu_crtc *acrtc = to_amdgpu_crtc(crtc);
	struct amdgpu_device *adev = drm_to_adev(crtc->dev);
	struct dm_crtc_state *acrtc_state = to_dm_crtc_state(crtc->state);
#if defined(CONFIG_DRM_AMD_DC_DCN)
	struct amdgpu_display_manager *dm = &adev->dm;
	struct vblank_control_work *work;
#endif
	int rc = 0;

	if (enable) {
		/* vblank irq on -> Only need vupdate irq in vrr mode */
		if (amdgpu_dm_vrr_active(acrtc_state))
			rc = dm_set_vupdate_irq(crtc, true);
	} else {
		/* vblank irq off -> vupdate irq off */
		rc = dm_set_vupdate_irq(crtc, false);
	}

	if (rc)
		return rc;

	irq_source = IRQ_TYPE_VBLANK + acrtc->otg_inst;

	if (!dc_interrupt_set(adev->dm.dc, irq_source, enable))
		return -EBUSY;

	if (amdgpu_in_reset(adev))
		return 0;

#if defined(CONFIG_DRM_AMD_DC_DCN)
	if (dm->vblank_control_workqueue) {
		work = kzalloc(sizeof(*work), GFP_ATOMIC);
		if (!work)
			return -ENOMEM;

		INIT_WORK(&work->work, vblank_control_worker);
		work->dm = dm;
		work->acrtc = acrtc;
		work->enable = enable;

		if (acrtc_state->stream) {
			dc_stream_retain(acrtc_state->stream);
			work->stream = acrtc_state->stream;
		}

		queue_work(dm->vblank_control_workqueue, &work->work);
	}
#endif

	return 0;
}

static int dm_enable_vblank(struct drm_crtc *crtc)
{
	return dm_set_vblank(crtc, true);
}

static void dm_disable_vblank(struct drm_crtc *crtc)
{
	dm_set_vblank(crtc, false);
}

/* Implemented only the options currently availible for the driver */
static const struct drm_crtc_funcs amdgpu_dm_crtc_funcs = {
	.reset = dm_crtc_reset_state,
	.destroy = amdgpu_dm_crtc_destroy,
	.set_config = drm_atomic_helper_set_config,
	.page_flip = drm_atomic_helper_page_flip,
	.atomic_duplicate_state = dm_crtc_duplicate_state,
	.atomic_destroy_state = dm_crtc_destroy_state,
	.set_crc_source = amdgpu_dm_crtc_set_crc_source,
	.verify_crc_source = amdgpu_dm_crtc_verify_crc_source,
	.get_crc_sources = amdgpu_dm_crtc_get_crc_sources,
	.get_vblank_counter = amdgpu_get_vblank_counter_kms,
	.enable_vblank = dm_enable_vblank,
	.disable_vblank = dm_disable_vblank,
	.get_vblank_timestamp = drm_crtc_vblank_helper_get_vblank_timestamp,
#if defined(CONFIG_DRM_AMD_SECURE_DISPLAY)
	.late_register = amdgpu_dm_crtc_late_register,
#endif
};

static enum drm_connector_status
amdgpu_dm_connector_detect(struct drm_connector *connector, bool force)
{
	bool connected;
	struct amdgpu_dm_connector *aconnector = to_amdgpu_dm_connector(connector);

	/*
	 * Notes:
	 * 1. This interface is NOT called in context of HPD irq.
	 * 2. This interface *is called* in context of user-mode ioctl. Which
	 * makes it a bad place for *any* MST-related activity.
	 */

	if (aconnector->base.force == DRM_FORCE_UNSPECIFIED &&
	    !aconnector->fake_enable)
		connected = (aconnector->dc_sink != NULL);
	else
		connected = (aconnector->base.force == DRM_FORCE_ON);

	update_subconnector_property(aconnector);

	return (connected ? connector_status_connected :
			connector_status_disconnected);
}

int amdgpu_dm_connector_atomic_set_property(struct drm_connector *connector,
					    struct drm_connector_state *connector_state,
					    struct drm_property *property,
					    uint64_t val)
{
	struct drm_device *dev = connector->dev;
	struct amdgpu_device *adev = drm_to_adev(dev);
	struct dm_connector_state *dm_old_state =
		to_dm_connector_state(connector->state);
	struct dm_connector_state *dm_new_state =
		to_dm_connector_state(connector_state);

	int ret = -EINVAL;

	if (property == dev->mode_config.scaling_mode_property) {
		enum amdgpu_rmx_type rmx_type;

		switch (val) {
		case DRM_MODE_SCALE_CENTER:
			rmx_type = RMX_CENTER;
			break;
		case DRM_MODE_SCALE_ASPECT:
			rmx_type = RMX_ASPECT;
			break;
		case DRM_MODE_SCALE_FULLSCREEN:
			rmx_type = RMX_FULL;
			break;
		case DRM_MODE_SCALE_NONE:
		default:
			rmx_type = RMX_OFF;
			break;
		}

		if (dm_old_state->scaling == rmx_type)
			return 0;

		dm_new_state->scaling = rmx_type;
		ret = 0;
	} else if (property == adev->mode_info.underscan_hborder_property) {
		dm_new_state->underscan_hborder = val;
		ret = 0;
	} else if (property == adev->mode_info.underscan_vborder_property) {
		dm_new_state->underscan_vborder = val;
		ret = 0;
	} else if (property == adev->mode_info.underscan_property) {
		dm_new_state->underscan_enable = val;
		ret = 0;
	} else if (property == adev->mode_info.abm_level_property) {
		dm_new_state->abm_level = val;
		ret = 0;
	}

	return ret;
}

int amdgpu_dm_connector_atomic_get_property(struct drm_connector *connector,
					    const struct drm_connector_state *state,
					    struct drm_property *property,
					    uint64_t *val)
{
	struct drm_device *dev = connector->dev;
	struct amdgpu_device *adev = drm_to_adev(dev);
	struct dm_connector_state *dm_state =
		to_dm_connector_state(state);
	int ret = -EINVAL;

	if (property == dev->mode_config.scaling_mode_property) {
		switch (dm_state->scaling) {
		case RMX_CENTER:
			*val = DRM_MODE_SCALE_CENTER;
			break;
		case RMX_ASPECT:
			*val = DRM_MODE_SCALE_ASPECT;
			break;
		case RMX_FULL:
			*val = DRM_MODE_SCALE_FULLSCREEN;
			break;
		case RMX_OFF:
		default:
			*val = DRM_MODE_SCALE_NONE;
			break;
		}
		ret = 0;
	} else if (property == adev->mode_info.underscan_hborder_property) {
		*val = dm_state->underscan_hborder;
		ret = 0;
	} else if (property == adev->mode_info.underscan_vborder_property) {
		*val = dm_state->underscan_vborder;
		ret = 0;
	} else if (property == adev->mode_info.underscan_property) {
		*val = dm_state->underscan_enable;
		ret = 0;
	} else if (property == adev->mode_info.abm_level_property) {
		*val = dm_state->abm_level;
		ret = 0;
	}

	return ret;
}

static void amdgpu_dm_connector_unregister(struct drm_connector *connector)
{
	struct amdgpu_dm_connector *amdgpu_dm_connector = to_amdgpu_dm_connector(connector);

	drm_dp_aux_unregister(&amdgpu_dm_connector->dm_dp_aux.aux);
}

static void amdgpu_dm_connector_destroy(struct drm_connector *connector)
{
	struct amdgpu_dm_connector *aconnector = to_amdgpu_dm_connector(connector);
	const struct dc_link *link = aconnector->dc_link;
	struct amdgpu_device *adev = drm_to_adev(connector->dev);
	struct amdgpu_display_manager *dm = &adev->dm;
	int i;

	/*
	 * Call only if mst_mgr was iniitalized before since it's not done
	 * for all connector types.
	 */
	if (aconnector->mst_mgr.dev)
		drm_dp_mst_topology_mgr_destroy(&aconnector->mst_mgr);

#if defined(CONFIG_BACKLIGHT_CLASS_DEVICE) ||\
	defined(CONFIG_BACKLIGHT_CLASS_DEVICE_MODULE)
	for (i = 0; i < dm->num_of_edps; i++) {
		if ((link == dm->backlight_link[i]) && dm->backlight_dev[i]) {
			backlight_device_unregister(dm->backlight_dev[i]);
			dm->backlight_dev[i] = NULL;
		}
	}
#endif

	if (aconnector->dc_em_sink)
		dc_sink_release(aconnector->dc_em_sink);
	aconnector->dc_em_sink = NULL;
	if (aconnector->dc_sink)
		dc_sink_release(aconnector->dc_sink);
	aconnector->dc_sink = NULL;

	drm_dp_cec_unregister_connector(&aconnector->dm_dp_aux.aux);
	drm_connector_unregister(connector);
	drm_connector_cleanup(connector);
	if (aconnector->i2c) {
		i2c_del_adapter(&aconnector->i2c->base);
		kfree(aconnector->i2c);
	}
	kfree(aconnector->dm_dp_aux.aux.name);

	kfree(connector);
}

void amdgpu_dm_connector_funcs_reset(struct drm_connector *connector)
{
	struct dm_connector_state *state =
		to_dm_connector_state(connector->state);

	if (connector->state)
		__drm_atomic_helper_connector_destroy_state(connector->state);

	kfree(state);

	state = kzalloc(sizeof(*state), GFP_KERNEL);

	if (state) {
		state->scaling = RMX_OFF;
		state->underscan_enable = false;
		state->underscan_hborder = 0;
		state->underscan_vborder = 0;
		state->base.max_requested_bpc = 8;
		state->vcpi_slots = 0;
		state->pbn = 0;
		if (connector->connector_type == DRM_MODE_CONNECTOR_eDP)
			state->abm_level = amdgpu_dm_abm_level;

		__drm_atomic_helper_connector_reset(connector, &state->base);
	}
}

struct drm_connector_state *
amdgpu_dm_connector_atomic_duplicate_state(struct drm_connector *connector)
{
	struct dm_connector_state *state =
		to_dm_connector_state(connector->state);

	struct dm_connector_state *new_state =
			kmemdup(state, sizeof(*state), GFP_KERNEL);

	if (!new_state)
		return NULL;

	__drm_atomic_helper_connector_duplicate_state(connector, &new_state->base);

	new_state->freesync_capable = state->freesync_capable;
	new_state->abm_level = state->abm_level;
	new_state->scaling = state->scaling;
	new_state->underscan_enable = state->underscan_enable;
	new_state->underscan_hborder = state->underscan_hborder;
	new_state->underscan_vborder = state->underscan_vborder;
	new_state->vcpi_slots = state->vcpi_slots;
	new_state->pbn = state->pbn;
	return &new_state->base;
}

static int
amdgpu_dm_connector_late_register(struct drm_connector *connector)
{
	struct amdgpu_dm_connector *amdgpu_dm_connector =
		to_amdgpu_dm_connector(connector);
	int r;

	if ((connector->connector_type == DRM_MODE_CONNECTOR_DisplayPort) ||
	    (connector->connector_type == DRM_MODE_CONNECTOR_eDP)) {
		amdgpu_dm_connector->dm_dp_aux.aux.dev = connector->kdev;
		r = drm_dp_aux_register(&amdgpu_dm_connector->dm_dp_aux.aux);
		if (r)
			return r;
	}

#if defined(CONFIG_DEBUG_FS)
	connector_debugfs_init(amdgpu_dm_connector);
#endif

	return 0;
}

static const struct drm_connector_funcs amdgpu_dm_connector_funcs = {
	.reset = amdgpu_dm_connector_funcs_reset,
	.detect = amdgpu_dm_connector_detect,
	.fill_modes = drm_helper_probe_single_connector_modes,
	.destroy = amdgpu_dm_connector_destroy,
	.atomic_duplicate_state = amdgpu_dm_connector_atomic_duplicate_state,
	.atomic_destroy_state = drm_atomic_helper_connector_destroy_state,
	.atomic_set_property = amdgpu_dm_connector_atomic_set_property,
	.atomic_get_property = amdgpu_dm_connector_atomic_get_property,
	.late_register = amdgpu_dm_connector_late_register,
	.early_unregister = amdgpu_dm_connector_unregister
};

static int get_modes(struct drm_connector *connector)
{
	return amdgpu_dm_connector_get_modes(connector);
}

static void create_eml_sink(struct amdgpu_dm_connector *aconnector)
{
	struct dc_sink_init_data init_params = {
			.link = aconnector->dc_link,
			.sink_signal = SIGNAL_TYPE_VIRTUAL
	};
	struct edid *edid;

	if (!aconnector->base.edid_blob_ptr) {
		DRM_ERROR("No EDID firmware found on connector: %s ,forcing to OFF!\n",
				aconnector->base.name);

		aconnector->base.force = DRM_FORCE_OFF;
		aconnector->base.override_edid = false;
		return;
	}

	edid = (struct edid *) aconnector->base.edid_blob_ptr->data;

	aconnector->edid = edid;

	aconnector->dc_em_sink = dc_link_add_remote_sink(
		aconnector->dc_link,
		(uint8_t *)edid,
		(edid->extensions + 1) * EDID_LENGTH,
		&init_params);

	if (aconnector->base.force == DRM_FORCE_ON) {
		aconnector->dc_sink = aconnector->dc_link->local_sink ?
		aconnector->dc_link->local_sink :
		aconnector->dc_em_sink;
		dc_sink_retain(aconnector->dc_sink);
	}
}

static void handle_edid_mgmt(struct amdgpu_dm_connector *aconnector)
{
	struct dc_link *link = (struct dc_link *)aconnector->dc_link;

	/*
	 * In case of headless boot with force on for DP managed connector
	 * Those settings have to be != 0 to get initial modeset
	 */
	if (link->connector_signal == SIGNAL_TYPE_DISPLAY_PORT) {
		link->verified_link_cap.lane_count = LANE_COUNT_FOUR;
		link->verified_link_cap.link_rate = LINK_RATE_HIGH2;
	}


	aconnector->base.override_edid = true;
	create_eml_sink(aconnector);
}

static struct dc_stream_state *
create_validate_stream_for_sink(struct amdgpu_dm_connector *aconnector,
				const struct drm_display_mode *drm_mode,
				const struct dm_connector_state *dm_state,
				const struct dc_stream_state *old_stream)
{
	struct drm_connector *connector = &aconnector->base;
	struct amdgpu_device *adev = drm_to_adev(connector->dev);
	struct dc_stream_state *stream;
	const struct drm_connector_state *drm_state = dm_state ? &dm_state->base : NULL;
	int requested_bpc = drm_state ? drm_state->max_requested_bpc : 8;
	enum dc_status dc_result = DC_OK;

	do {
		stream = create_stream_for_sink(aconnector, drm_mode,
						dm_state, old_stream,
						requested_bpc);
		if (stream == NULL) {
			DRM_ERROR("Failed to create stream for sink!\n");
			break;
		}

		dc_result = dc_validate_stream(adev->dm.dc, stream);

		if (dc_result != DC_OK) {
			DRM_DEBUG_KMS("Mode %dx%d (clk %d) failed DC validation with error %d (%s)\n",
				      drm_mode->hdisplay,
				      drm_mode->vdisplay,
				      drm_mode->clock,
				      dc_result,
				      dc_status_to_str(dc_result));

			dc_stream_release(stream);
			stream = NULL;
			requested_bpc -= 2; /* lower bpc to retry validation */
		}

	} while (stream == NULL && requested_bpc >= 6);

	if (dc_result == DC_FAIL_ENC_VALIDATE && !aconnector->force_yuv420_output) {
		DRM_DEBUG_KMS("Retry forcing YCbCr420 encoding\n");

		aconnector->force_yuv420_output = true;
		stream = create_validate_stream_for_sink(aconnector, drm_mode,
						dm_state, old_stream);
		aconnector->force_yuv420_output = false;
	}

	return stream;
}

enum drm_mode_status amdgpu_dm_connector_mode_valid(struct drm_connector *connector,
				   struct drm_display_mode *mode)
{
	int result = MODE_ERROR;
	struct dc_sink *dc_sink;
	/* TODO: Unhardcode stream count */
	struct dc_stream_state *stream;
	struct amdgpu_dm_connector *aconnector = to_amdgpu_dm_connector(connector);

	if ((mode->flags & DRM_MODE_FLAG_INTERLACE) ||
			(mode->flags & DRM_MODE_FLAG_DBLSCAN))
		return result;

	/*
	 * Only run this the first time mode_valid is called to initilialize
	 * EDID mgmt
	 */
	if (aconnector->base.force != DRM_FORCE_UNSPECIFIED &&
		!aconnector->dc_em_sink)
		handle_edid_mgmt(aconnector);

	dc_sink = to_amdgpu_dm_connector(connector)->dc_sink;

	if (dc_sink == NULL && aconnector->base.force != DRM_FORCE_ON_DIGITAL &&
				aconnector->base.force != DRM_FORCE_ON) {
		DRM_ERROR("dc_sink is NULL!\n");
		goto fail;
	}

	stream = create_validate_stream_for_sink(aconnector, mode, NULL, NULL);
	if (stream) {
		dc_stream_release(stream);
		result = MODE_OK;
	}

fail:
	/* TODO: error handling*/
	return result;
}

static int fill_hdr_info_packet(const struct drm_connector_state *state,
				struct dc_info_packet *out)
{
	struct hdmi_drm_infoframe frame;
	unsigned char buf[30]; /* 26 + 4 */
	ssize_t len;
	int ret, i;

	memset(out, 0, sizeof(*out));

	if (!state->hdr_output_metadata)
		return 0;

	ret = drm_hdmi_infoframe_set_hdr_metadata(&frame, state);
	if (ret)
		return ret;

	len = hdmi_drm_infoframe_pack_only(&frame, buf, sizeof(buf));
	if (len < 0)
		return (int)len;

	/* Static metadata is a fixed 26 bytes + 4 byte header. */
	if (len != 30)
		return -EINVAL;

	/* Prepare the infopacket for DC. */
	switch (state->connector->connector_type) {
	case DRM_MODE_CONNECTOR_HDMIA:
		out->hb0 = 0x87; /* type */
		out->hb1 = 0x01; /* version */
		out->hb2 = 0x1A; /* length */
		out->sb[0] = buf[3]; /* checksum */
		i = 1;
		break;

	case DRM_MODE_CONNECTOR_DisplayPort:
	case DRM_MODE_CONNECTOR_eDP:
		out->hb0 = 0x00; /* sdp id, zero */
		out->hb1 = 0x87; /* type */
		out->hb2 = 0x1D; /* payload len - 1 */
		out->hb3 = (0x13 << 2); /* sdp version */
		out->sb[0] = 0x01; /* version */
		out->sb[1] = 0x1A; /* length */
		i = 2;
		break;

	default:
		return -EINVAL;
	}

	memcpy(&out->sb[i], &buf[4], 26);
	out->valid = true;

	print_hex_dump(KERN_DEBUG, "HDR SB:", DUMP_PREFIX_NONE, 16, 1, out->sb,
		       sizeof(out->sb), false);

	return 0;
}

static int
amdgpu_dm_connector_atomic_check(struct drm_connector *conn,
				 struct drm_atomic_state *state)
{
	struct drm_connector_state *new_con_state =
		drm_atomic_get_new_connector_state(state, conn);
	struct drm_connector_state *old_con_state =
		drm_atomic_get_old_connector_state(state, conn);
	struct drm_crtc *crtc = new_con_state->crtc;
	struct drm_crtc_state *new_crtc_state;
	int ret;

	trace_amdgpu_dm_connector_atomic_check(new_con_state);

	if (!crtc)
		return 0;

	if (!drm_connector_atomic_hdr_metadata_equal(old_con_state, new_con_state)) {
		struct dc_info_packet hdr_infopacket;

		ret = fill_hdr_info_packet(new_con_state, &hdr_infopacket);
		if (ret)
			return ret;

		new_crtc_state = drm_atomic_get_crtc_state(state, crtc);
		if (IS_ERR(new_crtc_state))
			return PTR_ERR(new_crtc_state);

		/*
		 * DC considers the stream backends changed if the
		 * static metadata changes. Forcing the modeset also
		 * gives a simple way for userspace to switch from
		 * 8bpc to 10bpc when setting the metadata to enter
		 * or exit HDR.
		 *
		 * Changing the static metadata after it's been
		 * set is permissible, however. So only force a
		 * modeset if we're entering or exiting HDR.
		 */
		new_crtc_state->mode_changed =
			!old_con_state->hdr_output_metadata ||
			!new_con_state->hdr_output_metadata;
	}

	return 0;
}

static const struct drm_connector_helper_funcs
amdgpu_dm_connector_helper_funcs = {
	/*
	 * If hotplugging a second bigger display in FB Con mode, bigger resolution
	 * modes will be filtered by drm_mode_validate_size(), and those modes
	 * are missing after user start lightdm. So we need to renew modes list.
	 * in get_modes call back, not just return the modes count
	 */
	.get_modes = get_modes,
	.mode_valid = amdgpu_dm_connector_mode_valid,
	.atomic_check = amdgpu_dm_connector_atomic_check,
};

static void dm_crtc_helper_disable(struct drm_crtc *crtc)
{
}

static int count_crtc_active_planes(struct drm_crtc_state *new_crtc_state)
{
	struct drm_atomic_state *state = new_crtc_state->state;
	struct drm_plane *plane;
	int num_active = 0;

	drm_for_each_plane_mask(plane, state->dev, new_crtc_state->plane_mask) {
		struct drm_plane_state *new_plane_state;

		/* Cursor planes are "fake". */
		if (plane->type == DRM_PLANE_TYPE_CURSOR)
			continue;

		new_plane_state = drm_atomic_get_new_plane_state(state, plane);

		if (!new_plane_state) {
			/*
			 * The plane is enable on the CRTC and hasn't changed
			 * state. This means that it previously passed
			 * validation and is therefore enabled.
			 */
			num_active += 1;
			continue;
		}

		/* We need a framebuffer to be considered enabled. */
		num_active += (new_plane_state->fb != NULL);
	}

	return num_active;
}

static void dm_update_crtc_active_planes(struct drm_crtc *crtc,
					 struct drm_crtc_state *new_crtc_state)
{
	struct dm_crtc_state *dm_new_crtc_state =
		to_dm_crtc_state(new_crtc_state);

	dm_new_crtc_state->active_planes = 0;

	if (!dm_new_crtc_state->stream)
		return;

	dm_new_crtc_state->active_planes =
		count_crtc_active_planes(new_crtc_state);
}

static int dm_crtc_helper_atomic_check(struct drm_crtc *crtc,
				       struct drm_atomic_state *state)
{
	struct drm_crtc_state *crtc_state = drm_atomic_get_new_crtc_state(state,
									  crtc);
	struct amdgpu_device *adev = drm_to_adev(crtc->dev);
	struct dc *dc = adev->dm.dc;
	struct dm_crtc_state *dm_crtc_state = to_dm_crtc_state(crtc_state);
	int ret = -EINVAL;

	trace_amdgpu_dm_crtc_atomic_check(crtc_state);

	dm_update_crtc_active_planes(crtc, crtc_state);

	if (WARN_ON(unlikely(!dm_crtc_state->stream &&
		     modeset_required(crtc_state, NULL, dm_crtc_state->stream)))) {
		return ret;
	}

	/*
	 * We require the primary plane to be enabled whenever the CRTC is, otherwise
	 * drm_mode_cursor_universal may end up trying to enable the cursor plane while all other
	 * planes are disabled, which is not supported by the hardware. And there is legacy
	 * userspace which stops using the HW cursor altogether in response to the resulting EINVAL.
	 */
	if (crtc_state->enable &&
	    !(crtc_state->plane_mask & drm_plane_mask(crtc->primary))) {
		DRM_DEBUG_ATOMIC("Can't enable a CRTC without enabling the primary plane\n");
		return -EINVAL;
	}

	/* In some use cases, like reset, no stream is attached */
	if (!dm_crtc_state->stream)
		return 0;

	if (dc_validate_stream(dc, dm_crtc_state->stream) == DC_OK)
		return 0;

	DRM_DEBUG_ATOMIC("Failed DC stream validation\n");
	return ret;
}

static bool dm_crtc_helper_mode_fixup(struct drm_crtc *crtc,
				      const struct drm_display_mode *mode,
				      struct drm_display_mode *adjusted_mode)
{
	return true;
}

static const struct drm_crtc_helper_funcs amdgpu_dm_crtc_helper_funcs = {
	.disable = dm_crtc_helper_disable,
	.atomic_check = dm_crtc_helper_atomic_check,
	.mode_fixup = dm_crtc_helper_mode_fixup,
	.get_scanout_position = amdgpu_crtc_get_scanout_position,
};

static void dm_encoder_helper_disable(struct drm_encoder *encoder)
{

}

static int convert_dc_color_depth_into_bpc (enum dc_color_depth display_color_depth)
{
	switch (display_color_depth) {
		case COLOR_DEPTH_666:
			return 6;
		case COLOR_DEPTH_888:
			return 8;
		case COLOR_DEPTH_101010:
			return 10;
		case COLOR_DEPTH_121212:
			return 12;
		case COLOR_DEPTH_141414:
			return 14;
		case COLOR_DEPTH_161616:
			return 16;
		default:
			break;
		}
	return 0;
}

static int dm_encoder_helper_atomic_check(struct drm_encoder *encoder,
					  struct drm_crtc_state *crtc_state,
					  struct drm_connector_state *conn_state)
{
	struct drm_atomic_state *state = crtc_state->state;
	struct drm_connector *connector = conn_state->connector;
	struct amdgpu_dm_connector *aconnector = to_amdgpu_dm_connector(connector);
	struct dm_connector_state *dm_new_connector_state = to_dm_connector_state(conn_state);
	const struct drm_display_mode *adjusted_mode = &crtc_state->adjusted_mode;
	struct drm_dp_mst_topology_mgr *mst_mgr;
	struct drm_dp_mst_port *mst_port;
	enum dc_color_depth color_depth;
	int clock, bpp = 0;
	bool is_y420 = false;

	if (!aconnector->port || !aconnector->dc_sink)
		return 0;

	mst_port = aconnector->port;
	mst_mgr = &aconnector->mst_port->mst_mgr;

	if (!crtc_state->connectors_changed && !crtc_state->mode_changed)
		return 0;

	if (!state->duplicated) {
		int max_bpc = conn_state->max_requested_bpc;
		is_y420 = drm_mode_is_420_also(&connector->display_info, adjusted_mode) &&
				aconnector->force_yuv420_output;
		color_depth = convert_color_depth_from_display_info(connector,
								    is_y420,
								    max_bpc);
		bpp = convert_dc_color_depth_into_bpc(color_depth) * 3;
		clock = adjusted_mode->clock;
		dm_new_connector_state->pbn = drm_dp_calc_pbn_mode(clock, bpp, false);
	}
	dm_new_connector_state->vcpi_slots = drm_dp_atomic_find_vcpi_slots(state,
									   mst_mgr,
									   mst_port,
									   dm_new_connector_state->pbn,
									   dm_mst_get_pbn_divider(aconnector->dc_link));
	if (dm_new_connector_state->vcpi_slots < 0) {
		DRM_DEBUG_ATOMIC("failed finding vcpi slots: %d\n", (int)dm_new_connector_state->vcpi_slots);
		return dm_new_connector_state->vcpi_slots;
	}
	return 0;
}

const struct drm_encoder_helper_funcs amdgpu_dm_encoder_helper_funcs = {
	.disable = dm_encoder_helper_disable,
	.atomic_check = dm_encoder_helper_atomic_check
};

#if defined(CONFIG_DRM_AMD_DC_DCN)
static int dm_update_mst_vcpi_slots_for_dsc(struct drm_atomic_state *state,
					    struct dc_state *dc_state,
					    struct dsc_mst_fairness_vars *vars)
{
	struct dc_stream_state *stream = NULL;
	struct drm_connector *connector;
	struct drm_connector_state *new_con_state;
	struct amdgpu_dm_connector *aconnector;
	struct dm_connector_state *dm_conn_state;
	int i, j, clock;
	int vcpi, pbn_div, pbn = 0;

	for_each_new_connector_in_state(state, connector, new_con_state, i) {

		aconnector = to_amdgpu_dm_connector(connector);

		if (!aconnector->port)
			continue;

		if (!new_con_state || !new_con_state->crtc)
			continue;

		dm_conn_state = to_dm_connector_state(new_con_state);

		for (j = 0; j < dc_state->stream_count; j++) {
			stream = dc_state->streams[j];
			if (!stream)
				continue;

			if ((struct amdgpu_dm_connector*)stream->dm_stream_context == aconnector)
				break;

			stream = NULL;
		}

		if (!stream)
			continue;

		if (stream->timing.flags.DSC != 1) {
			drm_dp_mst_atomic_enable_dsc(state,
						     aconnector->port,
						     dm_conn_state->pbn,
						     0,
						     false);
			continue;
		}

		pbn_div = dm_mst_get_pbn_divider(stream->link);
		clock = stream->timing.pix_clk_100hz / 10;
		/* pbn is calculated by compute_mst_dsc_configs_for_state*/
		for (j = 0; j < dc_state->stream_count; j++) {
			if (vars[j].aconnector == aconnector) {
				pbn = vars[j].pbn;
				break;
			}
		}

		vcpi = drm_dp_mst_atomic_enable_dsc(state,
						    aconnector->port,
						    pbn, pbn_div,
						    true);
		if (vcpi < 0)
			return vcpi;

		dm_conn_state->pbn = pbn;
		dm_conn_state->vcpi_slots = vcpi;
	}
	return 0;
}
#endif

static void dm_drm_plane_reset(struct drm_plane *plane)
{
	struct dm_plane_state *amdgpu_state = NULL;

	if (plane->state)
		plane->funcs->atomic_destroy_state(plane, plane->state);

	amdgpu_state = kzalloc(sizeof(*amdgpu_state), GFP_KERNEL);
	WARN_ON(amdgpu_state == NULL);

	if (amdgpu_state)
		__drm_atomic_helper_plane_reset(plane, &amdgpu_state->base);
}

static struct drm_plane_state *
dm_drm_plane_duplicate_state(struct drm_plane *plane)
{
	struct dm_plane_state *dm_plane_state, *old_dm_plane_state;

	old_dm_plane_state = to_dm_plane_state(plane->state);
	dm_plane_state = kzalloc(sizeof(*dm_plane_state), GFP_KERNEL);
	if (!dm_plane_state)
		return NULL;

	__drm_atomic_helper_plane_duplicate_state(plane, &dm_plane_state->base);

	if (old_dm_plane_state->dc_state) {
		dm_plane_state->dc_state = old_dm_plane_state->dc_state;
		dc_plane_state_retain(dm_plane_state->dc_state);
	}

	return &dm_plane_state->base;
}

static void dm_drm_plane_destroy_state(struct drm_plane *plane,
				struct drm_plane_state *state)
{
	struct dm_plane_state *dm_plane_state = to_dm_plane_state(state);

	if (dm_plane_state->dc_state)
		dc_plane_state_release(dm_plane_state->dc_state);

	drm_atomic_helper_plane_destroy_state(plane, state);
}

static const struct drm_plane_funcs dm_plane_funcs = {
	.update_plane	= drm_atomic_helper_update_plane,
	.disable_plane	= drm_atomic_helper_disable_plane,
	.destroy	= drm_primary_helper_destroy,
	.reset = dm_drm_plane_reset,
	.atomic_duplicate_state = dm_drm_plane_duplicate_state,
	.atomic_destroy_state = dm_drm_plane_destroy_state,
	.format_mod_supported = dm_plane_format_mod_supported,
};

static int dm_plane_helper_prepare_fb(struct drm_plane *plane,
				      struct drm_plane_state *new_state)
{
	struct amdgpu_framebuffer *afb;
	struct drm_gem_object *obj;
	struct amdgpu_device *adev;
	struct amdgpu_bo *rbo;
	struct dm_plane_state *dm_plane_state_new, *dm_plane_state_old;
	struct list_head list;
	struct ttm_validate_buffer tv;
	struct ww_acquire_ctx ticket;
	uint32_t domain;
	int r;

	if (!new_state->fb) {
		DRM_DEBUG_KMS("No FB bound\n");
		return 0;
	}

	afb = to_amdgpu_framebuffer(new_state->fb);
	obj = new_state->fb->obj[0];
	rbo = gem_to_amdgpu_bo(obj);
	adev = amdgpu_ttm_adev(rbo->tbo.bdev);
	INIT_LIST_HEAD(&list);

	tv.bo = &rbo->tbo;
	tv.num_shared = 1;
	list_add(&tv.head, &list);

	r = ttm_eu_reserve_buffers(&ticket, &list, false, NULL);
	if (r) {
		dev_err(adev->dev, "fail to reserve bo (%d)\n", r);
		return r;
	}

	if (plane->type != DRM_PLANE_TYPE_CURSOR)
		domain = amdgpu_display_supported_domains(adev, rbo->flags);
	else
		domain = AMDGPU_GEM_DOMAIN_VRAM;

	r = amdgpu_bo_pin(rbo, domain);
	if (unlikely(r != 0)) {
		if (r != -ERESTARTSYS)
			DRM_ERROR("Failed to pin framebuffer with error %d\n", r);
		ttm_eu_backoff_reservation(&ticket, &list);
		return r;
	}

	r = amdgpu_ttm_alloc_gart(&rbo->tbo);
	if (unlikely(r != 0)) {
		amdgpu_bo_unpin(rbo);
		ttm_eu_backoff_reservation(&ticket, &list);
		DRM_ERROR("%p bind failed\n", rbo);
		return r;
	}

	ttm_eu_backoff_reservation(&ticket, &list);

	afb->address = amdgpu_bo_gpu_offset(rbo);

	amdgpu_bo_ref(rbo);

	/**
	 * We don't do surface updates on planes that have been newly created,
	 * but we also don't have the afb->address during atomic check.
	 *
	 * Fill in buffer attributes depending on the address here, but only on
	 * newly created planes since they're not being used by DC yet and this
	 * won't modify global state.
	 */
	dm_plane_state_old = to_dm_plane_state(plane->state);
	dm_plane_state_new = to_dm_plane_state(new_state);

	if (dm_plane_state_new->dc_state &&
	    dm_plane_state_old->dc_state != dm_plane_state_new->dc_state) {
		struct dc_plane_state *plane_state =
			dm_plane_state_new->dc_state;
		bool force_disable_dcc = !plane_state->dcc.enable;

		fill_plane_buffer_attributes(
			adev, afb, plane_state->format, plane_state->rotation,
			afb->tiling_flags,
			&plane_state->tiling_info, &plane_state->plane_size,
			&plane_state->dcc, &plane_state->address,
			afb->tmz_surface, force_disable_dcc);
	}

	return 0;
}

static void dm_plane_helper_cleanup_fb(struct drm_plane *plane,
				       struct drm_plane_state *old_state)
{
	struct amdgpu_bo *rbo;
	int r;

	if (!old_state->fb)
		return;

	rbo = gem_to_amdgpu_bo(old_state->fb->obj[0]);
	r = amdgpu_bo_reserve(rbo, false);
	if (unlikely(r)) {
		DRM_ERROR("failed to reserve rbo before unpin\n");
		return;
	}

	amdgpu_bo_unpin(rbo);
	amdgpu_bo_unreserve(rbo);
	amdgpu_bo_unref(&rbo);
}

static int dm_plane_helper_check_state(struct drm_plane_state *state,
				       struct drm_crtc_state *new_crtc_state)
{
	struct drm_framebuffer *fb = state->fb;
	int min_downscale, max_upscale;
	int min_scale = 0;
	int max_scale = INT_MAX;

	/* Plane enabled? Validate viewport and get scaling factors from plane caps. */
	if (fb && state->crtc) {
		/* Validate viewport to cover the case when only the position changes */
		if (state->plane->type != DRM_PLANE_TYPE_CURSOR) {
			int viewport_width = state->crtc_w;
			int viewport_height = state->crtc_h;

			if (state->crtc_x < 0)
				viewport_width += state->crtc_x;
			else if (state->crtc_x + state->crtc_w > new_crtc_state->mode.crtc_hdisplay)
				viewport_width = new_crtc_state->mode.crtc_hdisplay - state->crtc_x;

			if (state->crtc_y < 0)
				viewport_height += state->crtc_y;
			else if (state->crtc_y + state->crtc_h > new_crtc_state->mode.crtc_vdisplay)
				viewport_height = new_crtc_state->mode.crtc_vdisplay - state->crtc_y;

			if (viewport_width < 0 || viewport_height < 0) {
				DRM_DEBUG_ATOMIC("Plane completely outside of screen\n");
				return -EINVAL;
			} else if (viewport_width < MIN_VIEWPORT_SIZE*2) { /* x2 for width is because of pipe-split. */
				DRM_DEBUG_ATOMIC("Viewport width %d smaller than %d\n", viewport_width, MIN_VIEWPORT_SIZE*2);
				return -EINVAL;
			} else if (viewport_height < MIN_VIEWPORT_SIZE) {
				DRM_DEBUG_ATOMIC("Viewport height %d smaller than %d\n", viewport_height, MIN_VIEWPORT_SIZE);
				return -EINVAL;
			}

		}

		/* Get min/max allowed scaling factors from plane caps. */
		get_min_max_dc_plane_scaling(state->crtc->dev, fb,
					     &min_downscale, &max_upscale);
		/*
		 * Convert to drm convention: 16.16 fixed point, instead of dc's
		 * 1.0 == 1000. Also drm scaling is src/dst instead of dc's
		 * dst/src, so min_scale = 1.0 / max_upscale, etc.
		 */
		min_scale = (1000 << 16) / max_upscale;
		max_scale = (1000 << 16) / min_downscale;
	}

	return drm_atomic_helper_check_plane_state(
		state, new_crtc_state, min_scale, max_scale, true, true);
}

static int dm_plane_atomic_check(struct drm_plane *plane,
				 struct drm_atomic_state *state)
{
	struct drm_plane_state *new_plane_state = drm_atomic_get_new_plane_state(state,
										 plane);
	struct amdgpu_device *adev = drm_to_adev(plane->dev);
	struct dc *dc = adev->dm.dc;
	struct dm_plane_state *dm_plane_state;
	struct dc_scaling_info scaling_info;
	struct drm_crtc_state *new_crtc_state;
	int ret;

	trace_amdgpu_dm_plane_atomic_check(new_plane_state);

	dm_plane_state = to_dm_plane_state(new_plane_state);

	if (!dm_plane_state->dc_state)
		return 0;

	new_crtc_state =
		drm_atomic_get_new_crtc_state(state,
					      new_plane_state->crtc);
	if (!new_crtc_state)
		return -EINVAL;

	ret = dm_plane_helper_check_state(new_plane_state, new_crtc_state);
	if (ret)
		return ret;

	ret = fill_dc_scaling_info(new_plane_state, &scaling_info);
	if (ret)
		return ret;

	if (dc_validate_plane(dc, dm_plane_state->dc_state) == DC_OK)
		return 0;

	return -EINVAL;
}

static int dm_plane_atomic_async_check(struct drm_plane *plane,
				       struct drm_atomic_state *state)
{
	/* Only support async updates on cursor planes. */
	if (plane->type != DRM_PLANE_TYPE_CURSOR)
		return -EINVAL;

	return 0;
}

static void dm_plane_atomic_async_update(struct drm_plane *plane,
					 struct drm_atomic_state *state)
{
	struct drm_plane_state *new_state = drm_atomic_get_new_plane_state(state,
									   plane);
	struct drm_plane_state *old_state =
		drm_atomic_get_old_plane_state(state, plane);

	trace_amdgpu_dm_atomic_update_cursor(new_state);

	swap(plane->state->fb, new_state->fb);

	plane->state->src_x = new_state->src_x;
	plane->state->src_y = new_state->src_y;
	plane->state->src_w = new_state->src_w;
	plane->state->src_h = new_state->src_h;
	plane->state->crtc_x = new_state->crtc_x;
	plane->state->crtc_y = new_state->crtc_y;
	plane->state->crtc_w = new_state->crtc_w;
	plane->state->crtc_h = new_state->crtc_h;

	handle_cursor_update(plane, old_state);
}

static const struct drm_plane_helper_funcs dm_plane_helper_funcs = {
	.prepare_fb = dm_plane_helper_prepare_fb,
	.cleanup_fb = dm_plane_helper_cleanup_fb,
	.atomic_check = dm_plane_atomic_check,
	.atomic_async_check = dm_plane_atomic_async_check,
	.atomic_async_update = dm_plane_atomic_async_update
};

/*
 * TODO: these are currently initialized to rgb formats only.
 * For future use cases we should either initialize them dynamically based on
 * plane capabilities, or initialize this array to all formats, so internal drm
 * check will succeed, and let DC implement proper check
 */
static const uint32_t rgb_formats[] = {
	DRM_FORMAT_XRGB8888,
	DRM_FORMAT_ARGB8888,
	DRM_FORMAT_RGBA8888,
	DRM_FORMAT_XRGB2101010,
	DRM_FORMAT_XBGR2101010,
	DRM_FORMAT_ARGB2101010,
	DRM_FORMAT_ABGR2101010,
	DRM_FORMAT_XRGB16161616,
	DRM_FORMAT_XBGR16161616,
	DRM_FORMAT_ARGB16161616,
	DRM_FORMAT_ABGR16161616,
	DRM_FORMAT_XBGR8888,
	DRM_FORMAT_ABGR8888,
	DRM_FORMAT_RGB565,
};

static const uint32_t overlay_formats[] = {
	DRM_FORMAT_XRGB8888,
	DRM_FORMAT_ARGB8888,
	DRM_FORMAT_RGBA8888,
	DRM_FORMAT_XBGR8888,
	DRM_FORMAT_ABGR8888,
	DRM_FORMAT_RGB565
};

static const u32 cursor_formats[] = {
	DRM_FORMAT_ARGB8888
};

static int get_plane_formats(const struct drm_plane *plane,
			     const struct dc_plane_cap *plane_cap,
			     uint32_t *formats, int max_formats)
{
	int i, num_formats = 0;

	/*
	 * TODO: Query support for each group of formats directly from
	 * DC plane caps. This will require adding more formats to the
	 * caps list.
	 */

	switch (plane->type) {
	case DRM_PLANE_TYPE_PRIMARY:
		for (i = 0; i < ARRAY_SIZE(rgb_formats); ++i) {
			if (num_formats >= max_formats)
				break;

			formats[num_formats++] = rgb_formats[i];
		}

		if (plane_cap && plane_cap->pixel_format_support.nv12)
			formats[num_formats++] = DRM_FORMAT_NV12;
		if (plane_cap && plane_cap->pixel_format_support.p010)
			formats[num_formats++] = DRM_FORMAT_P010;
		if (plane_cap && plane_cap->pixel_format_support.fp16) {
			formats[num_formats++] = DRM_FORMAT_XRGB16161616F;
			formats[num_formats++] = DRM_FORMAT_ARGB16161616F;
			formats[num_formats++] = DRM_FORMAT_XBGR16161616F;
			formats[num_formats++] = DRM_FORMAT_ABGR16161616F;
		}
		break;

	case DRM_PLANE_TYPE_OVERLAY:
		for (i = 0; i < ARRAY_SIZE(overlay_formats); ++i) {
			if (num_formats >= max_formats)
				break;

			formats[num_formats++] = overlay_formats[i];
		}
		break;

	case DRM_PLANE_TYPE_CURSOR:
		for (i = 0; i < ARRAY_SIZE(cursor_formats); ++i) {
			if (num_formats >= max_formats)
				break;

			formats[num_formats++] = cursor_formats[i];
		}
		break;
	}

	return num_formats;
}

static int amdgpu_dm_plane_init(struct amdgpu_display_manager *dm,
				struct drm_plane *plane,
				unsigned long possible_crtcs,
				const struct dc_plane_cap *plane_cap)
{
	uint32_t formats[32];
	int num_formats;
	int res = -EPERM;
	unsigned int supported_rotations;
	uint64_t *modifiers = NULL;

	num_formats = get_plane_formats(plane, plane_cap, formats,
					ARRAY_SIZE(formats));

	res = get_plane_modifiers(dm->adev, plane->type, &modifiers);
	if (res)
		return res;

	res = drm_universal_plane_init(adev_to_drm(dm->adev), plane, possible_crtcs,
				       &dm_plane_funcs, formats, num_formats,
				       modifiers, plane->type, NULL);
	kfree(modifiers);
	if (res)
		return res;

	if (plane->type == DRM_PLANE_TYPE_OVERLAY &&
	    plane_cap && plane_cap->per_pixel_alpha) {
		unsigned int blend_caps = BIT(DRM_MODE_BLEND_PIXEL_NONE) |
					  BIT(DRM_MODE_BLEND_PREMULTI);

		drm_plane_create_alpha_property(plane);
		drm_plane_create_blend_mode_property(plane, blend_caps);
	}

	if (plane->type == DRM_PLANE_TYPE_PRIMARY &&
	    plane_cap &&
	    (plane_cap->pixel_format_support.nv12 ||
	     plane_cap->pixel_format_support.p010)) {
		/* This only affects YUV formats. */
		drm_plane_create_color_properties(
			plane,
			BIT(DRM_COLOR_YCBCR_BT601) |
			BIT(DRM_COLOR_YCBCR_BT709) |
			BIT(DRM_COLOR_YCBCR_BT2020),
			BIT(DRM_COLOR_YCBCR_LIMITED_RANGE) |
			BIT(DRM_COLOR_YCBCR_FULL_RANGE),
			DRM_COLOR_YCBCR_BT709, DRM_COLOR_YCBCR_LIMITED_RANGE);
	}

	supported_rotations =
		DRM_MODE_ROTATE_0 | DRM_MODE_ROTATE_90 |
		DRM_MODE_ROTATE_180 | DRM_MODE_ROTATE_270;

	if (dm->adev->asic_type >= CHIP_BONAIRE &&
	    plane->type != DRM_PLANE_TYPE_CURSOR)
		drm_plane_create_rotation_property(plane, DRM_MODE_ROTATE_0,
						   supported_rotations);

	drm_plane_helper_add(plane, &dm_plane_helper_funcs);

	/* Create (reset) the plane state */
	if (plane->funcs->reset)
		plane->funcs->reset(plane);

	return 0;
}

static int amdgpu_dm_crtc_init(struct amdgpu_display_manager *dm,
			       struct drm_plane *plane,
			       uint32_t crtc_index)
{
	struct amdgpu_crtc *acrtc = NULL;
	struct drm_plane *cursor_plane;

	int res = -ENOMEM;

	cursor_plane = kzalloc(sizeof(*cursor_plane), GFP_KERNEL);
	if (!cursor_plane)
		goto fail;

	cursor_plane->type = DRM_PLANE_TYPE_CURSOR;
	res = amdgpu_dm_plane_init(dm, cursor_plane, 0, NULL);

	acrtc = kzalloc(sizeof(struct amdgpu_crtc), GFP_KERNEL);
	if (!acrtc)
		goto fail;

	res = drm_crtc_init_with_planes(
			dm->ddev,
			&acrtc->base,
			plane,
			cursor_plane,
			&amdgpu_dm_crtc_funcs, NULL);

	if (res)
		goto fail;

	drm_crtc_helper_add(&acrtc->base, &amdgpu_dm_crtc_helper_funcs);

	/* Create (reset) the plane state */
	if (acrtc->base.funcs->reset)
		acrtc->base.funcs->reset(&acrtc->base);

	acrtc->max_cursor_width = dm->adev->dm.dc->caps.max_cursor_size;
	acrtc->max_cursor_height = dm->adev->dm.dc->caps.max_cursor_size;

	acrtc->crtc_id = crtc_index;
	acrtc->base.enabled = false;
	acrtc->otg_inst = -1;

	dm->adev->mode_info.crtcs[crtc_index] = acrtc;
	drm_crtc_enable_color_mgmt(&acrtc->base, MAX_COLOR_LUT_ENTRIES,
				   true, MAX_COLOR_LUT_ENTRIES);
	drm_mode_crtc_set_gamma_size(&acrtc->base, MAX_COLOR_LEGACY_LUT_ENTRIES);

	return 0;

fail:
	kfree(acrtc);
	kfree(cursor_plane);
	return res;
}


static int to_drm_connector_type(enum signal_type st)
{
	switch (st) {
	case SIGNAL_TYPE_HDMI_TYPE_A:
		return DRM_MODE_CONNECTOR_HDMIA;
	case SIGNAL_TYPE_EDP:
		return DRM_MODE_CONNECTOR_eDP;
	case SIGNAL_TYPE_LVDS:
		return DRM_MODE_CONNECTOR_LVDS;
	case SIGNAL_TYPE_RGB:
		return DRM_MODE_CONNECTOR_VGA;
	case SIGNAL_TYPE_DISPLAY_PORT:
	case SIGNAL_TYPE_DISPLAY_PORT_MST:
		return DRM_MODE_CONNECTOR_DisplayPort;
	case SIGNAL_TYPE_DVI_DUAL_LINK:
	case SIGNAL_TYPE_DVI_SINGLE_LINK:
		return DRM_MODE_CONNECTOR_DVID;
	case SIGNAL_TYPE_VIRTUAL:
		return DRM_MODE_CONNECTOR_VIRTUAL;

	default:
		return DRM_MODE_CONNECTOR_Unknown;
	}
}

static struct drm_encoder *amdgpu_dm_connector_to_encoder(struct drm_connector *connector)
{
	struct drm_encoder *encoder;

	/* There is only one encoder per connector */
	drm_connector_for_each_possible_encoder(connector, encoder)
		return encoder;

	return NULL;
}

static void amdgpu_dm_get_native_mode(struct drm_connector *connector)
{
	struct drm_encoder *encoder;
	struct amdgpu_encoder *amdgpu_encoder;

	encoder = amdgpu_dm_connector_to_encoder(connector);

	if (encoder == NULL)
		return;

	amdgpu_encoder = to_amdgpu_encoder(encoder);

	amdgpu_encoder->native_mode.clock = 0;

	if (!list_empty(&connector->probed_modes)) {
		struct drm_display_mode *preferred_mode = NULL;

		list_for_each_entry(preferred_mode,
				    &connector->probed_modes,
				    head) {
			if (preferred_mode->type & DRM_MODE_TYPE_PREFERRED)
				amdgpu_encoder->native_mode = *preferred_mode;

			break;
		}

	}
}

static struct drm_display_mode *
amdgpu_dm_create_common_mode(struct drm_encoder *encoder,
			     char *name,
			     int hdisplay, int vdisplay)
{
	struct drm_device *dev = encoder->dev;
	struct amdgpu_encoder *amdgpu_encoder = to_amdgpu_encoder(encoder);
	struct drm_display_mode *mode = NULL;
	struct drm_display_mode *native_mode = &amdgpu_encoder->native_mode;

	mode = drm_mode_duplicate(dev, native_mode);

	if (mode == NULL)
		return NULL;

	mode->hdisplay = hdisplay;
	mode->vdisplay = vdisplay;
	mode->type &= ~DRM_MODE_TYPE_PREFERRED;
	strscpy(mode->name, name, DRM_DISPLAY_MODE_LEN);

	return mode;

}

static void amdgpu_dm_connector_add_common_modes(struct drm_encoder *encoder,
						 struct drm_connector *connector)
{
	struct amdgpu_encoder *amdgpu_encoder = to_amdgpu_encoder(encoder);
	struct drm_display_mode *mode = NULL;
	struct drm_display_mode *native_mode = &amdgpu_encoder->native_mode;
	struct amdgpu_dm_connector *amdgpu_dm_connector =
				to_amdgpu_dm_connector(connector);
	int i;
	int n;
	struct mode_size {
		char name[DRM_DISPLAY_MODE_LEN];
		int w;
		int h;
	} common_modes[] = {
		{  "640x480",  640,  480},
		{  "800x600",  800,  600},
		{ "1024x768", 1024,  768},
		{ "1280x720", 1280,  720},
		{ "1280x800", 1280,  800},
		{"1280x1024", 1280, 1024},
		{ "1440x900", 1440,  900},
		{"1680x1050", 1680, 1050},
		{"1600x1200", 1600, 1200},
		{"1920x1080", 1920, 1080},
		{"1920x1200", 1920, 1200}
	};

	n = ARRAY_SIZE(common_modes);

	for (i = 0; i < n; i++) {
		struct drm_display_mode *curmode = NULL;
		bool mode_existed = false;

		if (common_modes[i].w > native_mode->hdisplay ||
		    common_modes[i].h > native_mode->vdisplay ||
		   (common_modes[i].w == native_mode->hdisplay &&
		    common_modes[i].h == native_mode->vdisplay))
			continue;

		list_for_each_entry(curmode, &connector->probed_modes, head) {
			if (common_modes[i].w == curmode->hdisplay &&
			    common_modes[i].h == curmode->vdisplay) {
				mode_existed = true;
				break;
			}
		}

		if (mode_existed)
			continue;

		mode = amdgpu_dm_create_common_mode(encoder,
				common_modes[i].name, common_modes[i].w,
				common_modes[i].h);
		drm_mode_probed_add(connector, mode);
		amdgpu_dm_connector->num_modes++;
	}
}

static void amdgpu_set_panel_orientation(struct drm_connector *connector)
{
	struct drm_encoder *encoder;
	struct amdgpu_encoder *amdgpu_encoder;
	const struct drm_display_mode *native_mode;

	if (connector->connector_type != DRM_MODE_CONNECTOR_eDP &&
	    connector->connector_type != DRM_MODE_CONNECTOR_LVDS)
		return;

	encoder = amdgpu_dm_connector_to_encoder(connector);
	if (!encoder)
		return;

	amdgpu_encoder = to_amdgpu_encoder(encoder);

	native_mode = &amdgpu_encoder->native_mode;
	if (native_mode->hdisplay == 0 || native_mode->vdisplay == 0)
		return;

	drm_connector_set_panel_orientation_with_quirk(connector,
						       DRM_MODE_PANEL_ORIENTATION_UNKNOWN,
						       native_mode->hdisplay,
						       native_mode->vdisplay);
}

static void amdgpu_dm_connector_ddc_get_modes(struct drm_connector *connector,
					      struct edid *edid)
{
	struct amdgpu_dm_connector *amdgpu_dm_connector =
			to_amdgpu_dm_connector(connector);

	if (edid) {
		/* empty probed_modes */
		INIT_LIST_HEAD(&connector->probed_modes);
		amdgpu_dm_connector->num_modes =
				drm_add_edid_modes(connector, edid);

		/* sorting the probed modes before calling function
		 * amdgpu_dm_get_native_mode() since EDID can have
		 * more than one preferred mode. The modes that are
		 * later in the probed mode list could be of higher
		 * and preferred resolution. For example, 3840x2160
		 * resolution in base EDID preferred timing and 4096x2160
		 * preferred resolution in DID extension block later.
		 */
		drm_mode_sort(&connector->probed_modes);
		amdgpu_dm_get_native_mode(connector);

		/* Freesync capabilities are reset by calling
		 * drm_add_edid_modes() and need to be
		 * restored here.
		 */
		amdgpu_dm_update_freesync_caps(connector, edid);

		amdgpu_set_panel_orientation(connector);
	} else {
		amdgpu_dm_connector->num_modes = 0;
	}
}

static bool is_duplicate_mode(struct amdgpu_dm_connector *aconnector,
			      struct drm_display_mode *mode)
{
	struct drm_display_mode *m;

	list_for_each_entry (m, &aconnector->base.probed_modes, head) {
		if (drm_mode_equal(m, mode))
			return true;
	}

	return false;
}

static uint add_fs_modes(struct amdgpu_dm_connector *aconnector)
{
	const struct drm_display_mode *m;
	struct drm_display_mode *new_mode;
	uint i;
	uint32_t new_modes_count = 0;

	/* Standard FPS values
	 *
	 * 23.976       - TV/NTSC
	 * 24 	        - Cinema
	 * 25 	        - TV/PAL
	 * 29.97        - TV/NTSC
	 * 30 	        - TV/NTSC
	 * 48 	        - Cinema HFR
	 * 50 	        - TV/PAL
	 * 60 	        - Commonly used
	 * 48,72,96,120 - Multiples of 24
	 */
	static const uint32_t common_rates[] = {
		23976, 24000, 25000, 29970, 30000,
		48000, 50000, 60000, 72000, 96000, 120000
	};

	/*
	 * Find mode with highest refresh rate with the same resolution
	 * as the preferred mode. Some monitors report a preferred mode
	 * with lower resolution than the highest refresh rate supported.
	 */

	m = get_highest_refresh_rate_mode(aconnector, true);
	if (!m)
		return 0;

	for (i = 0; i < ARRAY_SIZE(common_rates); i++) {
		uint64_t target_vtotal, target_vtotal_diff;
		uint64_t num, den;

		if (drm_mode_vrefresh(m) * 1000 < common_rates[i])
			continue;

		if (common_rates[i] < aconnector->min_vfreq * 1000 ||
		    common_rates[i] > aconnector->max_vfreq * 1000)
			continue;

		num = (unsigned long long)m->clock * 1000 * 1000;
		den = common_rates[i] * (unsigned long long)m->htotal;
		target_vtotal = div_u64(num, den);
		target_vtotal_diff = target_vtotal - m->vtotal;

		/* Check for illegal modes */
		if (m->vsync_start + target_vtotal_diff < m->vdisplay ||
		    m->vsync_end + target_vtotal_diff < m->vsync_start ||
		    m->vtotal + target_vtotal_diff < m->vsync_end)
			continue;

		new_mode = drm_mode_duplicate(aconnector->base.dev, m);
		if (!new_mode)
			goto out;

		new_mode->vtotal += (u16)target_vtotal_diff;
		new_mode->vsync_start += (u16)target_vtotal_diff;
		new_mode->vsync_end += (u16)target_vtotal_diff;
		new_mode->type &= ~DRM_MODE_TYPE_PREFERRED;
		new_mode->type |= DRM_MODE_TYPE_DRIVER;

		if (!is_duplicate_mode(aconnector, new_mode)) {
			drm_mode_probed_add(&aconnector->base, new_mode);
			new_modes_count += 1;
		} else
			drm_mode_destroy(aconnector->base.dev, new_mode);
	}
 out:
	return new_modes_count;
}

static void amdgpu_dm_connector_add_freesync_modes(struct drm_connector *connector,
						   struct edid *edid)
{
	struct amdgpu_dm_connector *amdgpu_dm_connector =
		to_amdgpu_dm_connector(connector);

	if (!(amdgpu_freesync_vid_mode && edid))
		return;

	if (amdgpu_dm_connector->max_vfreq - amdgpu_dm_connector->min_vfreq > 10)
		amdgpu_dm_connector->num_modes +=
			add_fs_modes(amdgpu_dm_connector);
}

static int amdgpu_dm_connector_get_modes(struct drm_connector *connector)
{
	struct amdgpu_dm_connector *amdgpu_dm_connector =
			to_amdgpu_dm_connector(connector);
	struct drm_encoder *encoder;
	struct edid *edid = amdgpu_dm_connector->edid;

	encoder = amdgpu_dm_connector_to_encoder(connector);

	if (!drm_edid_is_valid(edid)) {
		amdgpu_dm_connector->num_modes =
				drm_add_modes_noedid(connector, 640, 480);
	} else {
		amdgpu_dm_connector_ddc_get_modes(connector, edid);
		amdgpu_dm_connector_add_common_modes(encoder, connector);
		amdgpu_dm_connector_add_freesync_modes(connector, edid);
	}
	amdgpu_dm_fbc_init(connector);

	return amdgpu_dm_connector->num_modes;
}

void amdgpu_dm_connector_init_helper(struct amdgpu_display_manager *dm,
				     struct amdgpu_dm_connector *aconnector,
				     int connector_type,
				     struct dc_link *link,
				     int link_index)
{
	struct amdgpu_device *adev = drm_to_adev(dm->ddev);

	/*
	 * Some of the properties below require access to state, like bpc.
	 * Allocate some default initial connector state with our reset helper.
	 */
	if (aconnector->base.funcs->reset)
		aconnector->base.funcs->reset(&aconnector->base);

	aconnector->connector_id = link_index;
	aconnector->dc_link = link;
	aconnector->base.interlace_allowed = false;
	aconnector->base.doublescan_allowed = false;
	aconnector->base.stereo_allowed = false;
	aconnector->base.dpms = DRM_MODE_DPMS_OFF;
	aconnector->hpd.hpd = AMDGPU_HPD_NONE; /* not used */
	aconnector->audio_inst = -1;
	mutex_init(&aconnector->hpd_lock);

	/*
	 * configure support HPD hot plug connector_>polled default value is 0
	 * which means HPD hot plug not supported
	 */
	switch (connector_type) {
	case DRM_MODE_CONNECTOR_HDMIA:
		aconnector->base.polled = DRM_CONNECTOR_POLL_HPD;
		aconnector->base.ycbcr_420_allowed =
			link->link_enc->features.hdmi_ycbcr420_supported ? true : false;
		break;
	case DRM_MODE_CONNECTOR_DisplayPort:
		aconnector->base.polled = DRM_CONNECTOR_POLL_HPD;
		if (link->is_dig_mapping_flexible &&
		    link->dc->res_pool->funcs->link_encs_assign) {
			link->link_enc =
				link_enc_cfg_get_link_enc_used_by_link(link->ctx->dc, link);
			if (!link->link_enc)
				link->link_enc =
					link_enc_cfg_get_next_avail_link_enc(link->ctx->dc);
		}

		if (link->link_enc)
			aconnector->base.ycbcr_420_allowed =
			link->link_enc->features.dp_ycbcr420_supported ? true : false;
		break;
	case DRM_MODE_CONNECTOR_DVID:
		aconnector->base.polled = DRM_CONNECTOR_POLL_HPD;
		break;
	default:
		break;
	}

	drm_object_attach_property(&aconnector->base.base,
				dm->ddev->mode_config.scaling_mode_property,
				DRM_MODE_SCALE_NONE);

	drm_object_attach_property(&aconnector->base.base,
				adev->mode_info.underscan_property,
				UNDERSCAN_OFF);
	drm_object_attach_property(&aconnector->base.base,
				adev->mode_info.underscan_hborder_property,
				0);
	drm_object_attach_property(&aconnector->base.base,
				adev->mode_info.underscan_vborder_property,
				0);

	if (!aconnector->mst_port)
		drm_connector_attach_max_bpc_property(&aconnector->base, 8, 16);

	/* This defaults to the max in the range, but we want 8bpc for non-edp. */
	aconnector->base.state->max_bpc = (connector_type == DRM_MODE_CONNECTOR_eDP) ? 16 : 8;
	aconnector->base.state->max_requested_bpc = aconnector->base.state->max_bpc;

	if (connector_type == DRM_MODE_CONNECTOR_eDP &&
	    (dc_is_dmcu_initialized(adev->dm.dc) || adev->dm.dc->ctx->dmub_srv)) {
		drm_object_attach_property(&aconnector->base.base,
				adev->mode_info.abm_level_property, 0);
	}

	if (connector_type == DRM_MODE_CONNECTOR_HDMIA ||
	    connector_type == DRM_MODE_CONNECTOR_DisplayPort ||
	    connector_type == DRM_MODE_CONNECTOR_eDP) {
		drm_connector_attach_hdr_output_metadata_property(&aconnector->base);

		if (!aconnector->mst_port)
			drm_connector_attach_vrr_capable_property(&aconnector->base);

#ifdef CONFIG_DRM_AMD_DC_HDCP
		if (adev->dm.hdcp_workqueue)
			drm_connector_attach_content_protection_property(&aconnector->base, true);
#endif
	}
}

static int amdgpu_dm_i2c_xfer(struct i2c_adapter *i2c_adap,
			      struct i2c_msg *msgs, int num)
{
	struct amdgpu_i2c_adapter *i2c = i2c_get_adapdata(i2c_adap);
	struct ddc_service *ddc_service = i2c->ddc_service;
	struct i2c_command cmd;
	int i;
	int result = -EIO;

	cmd.payloads = kcalloc(num, sizeof(struct i2c_payload), GFP_KERNEL);

	if (!cmd.payloads)
		return result;

	cmd.number_of_payloads = num;
	cmd.engine = I2C_COMMAND_ENGINE_DEFAULT;
	cmd.speed = 100;

	for (i = 0; i < num; i++) {
		cmd.payloads[i].write = !(msgs[i].flags & I2C_M_RD);
		cmd.payloads[i].address = msgs[i].addr;
		cmd.payloads[i].length = msgs[i].len;
		cmd.payloads[i].data = msgs[i].buf;
	}

	if (dc_submit_i2c(
			ddc_service->ctx->dc,
			ddc_service->ddc_pin->hw_info.ddc_channel,
			&cmd))
		result = num;

	kfree(cmd.payloads);
	return result;
}

static u32 amdgpu_dm_i2c_func(struct i2c_adapter *adap)
{
	return I2C_FUNC_I2C | I2C_FUNC_SMBUS_EMUL;
}

static const struct i2c_algorithm amdgpu_dm_i2c_algo = {
	.master_xfer = amdgpu_dm_i2c_xfer,
	.functionality = amdgpu_dm_i2c_func,
};

static struct amdgpu_i2c_adapter *
create_i2c(struct ddc_service *ddc_service,
	   int link_index,
	   int *res)
{
	struct amdgpu_device *adev = ddc_service->ctx->driver_context;
	struct amdgpu_i2c_adapter *i2c;

	i2c = kzalloc(sizeof(struct amdgpu_i2c_adapter), GFP_KERNEL);
	if (!i2c)
		return NULL;
	i2c->base.owner = THIS_MODULE;
	i2c->base.class = I2C_CLASS_DDC;
	i2c->base.dev.parent = &adev->pdev->dev;
	i2c->base.algo = &amdgpu_dm_i2c_algo;
	snprintf(i2c->base.name, sizeof(i2c->base.name), "AMDGPU DM i2c hw bus %d", link_index);
	i2c_set_adapdata(&i2c->base, i2c);
	i2c->ddc_service = ddc_service;
	if (i2c->ddc_service->ddc_pin)
		i2c->ddc_service->ddc_pin->hw_info.ddc_channel = link_index;

	return i2c;
}


/*
 * Note: this function assumes that dc_link_detect() was called for the
 * dc_link which will be represented by this aconnector.
 */
static int amdgpu_dm_connector_init(struct amdgpu_display_manager *dm,
				    struct amdgpu_dm_connector *aconnector,
				    uint32_t link_index,
				    struct amdgpu_encoder *aencoder)
{
	int res = 0;
	int connector_type;
	struct dc *dc = dm->dc;
	struct dc_link *link = dc_get_link_at_index(dc, link_index);
	struct amdgpu_i2c_adapter *i2c;

	link->priv = aconnector;

	DRM_DEBUG_DRIVER("%s()\n", __func__);

	i2c = create_i2c(link->ddc, link->link_index, &res);
	if (!i2c) {
		DRM_ERROR("Failed to create i2c adapter data\n");
		return -ENOMEM;
	}

	aconnector->i2c = i2c;
	res = i2c_add_adapter(&i2c->base);

	if (res) {
		DRM_ERROR("Failed to register hw i2c %d\n", link->link_index);
		goto out_free;
	}

	connector_type = to_drm_connector_type(link->connector_signal);

	res = drm_connector_init_with_ddc(
			dm->ddev,
			&aconnector->base,
			&amdgpu_dm_connector_funcs,
			connector_type,
			&i2c->base);

	if (res) {
		DRM_ERROR("connector_init failed\n");
		aconnector->connector_id = -1;
		goto out_free;
	}

	drm_connector_helper_add(
			&aconnector->base,
			&amdgpu_dm_connector_helper_funcs);

	amdgpu_dm_connector_init_helper(
		dm,
		aconnector,
		connector_type,
		link,
		link_index);

	drm_connector_attach_encoder(
		&aconnector->base, &aencoder->base);

	if (connector_type == DRM_MODE_CONNECTOR_DisplayPort
		|| connector_type == DRM_MODE_CONNECTOR_eDP)
		amdgpu_dm_initialize_dp_connector(dm, aconnector, link->link_index);

out_free:
	if (res) {
		kfree(i2c);
		aconnector->i2c = NULL;
	}
	return res;
}

int amdgpu_dm_get_encoder_crtc_mask(struct amdgpu_device *adev)
{
	switch (adev->mode_info.num_crtc) {
	case 1:
		return 0x1;
	case 2:
		return 0x3;
	case 3:
		return 0x7;
	case 4:
		return 0xf;
	case 5:
		return 0x1f;
	case 6:
	default:
		return 0x3f;
	}
}

static int amdgpu_dm_encoder_init(struct drm_device *dev,
				  struct amdgpu_encoder *aencoder,
				  uint32_t link_index)
{
	struct amdgpu_device *adev = drm_to_adev(dev);

	int res = drm_encoder_init(dev,
				   &aencoder->base,
				   &amdgpu_dm_encoder_funcs,
				   DRM_MODE_ENCODER_TMDS,
				   NULL);

	aencoder->base.possible_crtcs = amdgpu_dm_get_encoder_crtc_mask(adev);

	if (!res)
		aencoder->encoder_id = link_index;
	else
		aencoder->encoder_id = -1;

	drm_encoder_helper_add(&aencoder->base, &amdgpu_dm_encoder_helper_funcs);

	return res;
}

static void manage_dm_interrupts(struct amdgpu_device *adev,
				 struct amdgpu_crtc *acrtc,
				 bool enable)
{
	/*
	 * We have no guarantee that the frontend index maps to the same
	 * backend index - some even map to more than one.
	 *
	 * TODO: Use a different interrupt or check DC itself for the mapping.
	 */
	int irq_type =
		amdgpu_display_crtc_idx_to_irq_type(
			adev,
			acrtc->crtc_id);

	if (enable) {
		drm_crtc_vblank_on(&acrtc->base);
		amdgpu_irq_get(
			adev,
			&adev->pageflip_irq,
			irq_type);
#if defined(CONFIG_DRM_AMD_SECURE_DISPLAY)
		amdgpu_irq_get(
			adev,
			&adev->vline0_irq,
			irq_type);
#endif
	} else {
#if defined(CONFIG_DRM_AMD_SECURE_DISPLAY)
		amdgpu_irq_put(
			adev,
			&adev->vline0_irq,
			irq_type);
#endif
		amdgpu_irq_put(
			adev,
			&adev->pageflip_irq,
			irq_type);
		drm_crtc_vblank_off(&acrtc->base);
	}
}

static void dm_update_pflip_irq_state(struct amdgpu_device *adev,
				      struct amdgpu_crtc *acrtc)
{
	int irq_type =
		amdgpu_display_crtc_idx_to_irq_type(adev, acrtc->crtc_id);

	/**
	 * This reads the current state for the IRQ and force reapplies
	 * the setting to hardware.
	 */
	amdgpu_irq_update(adev, &adev->pageflip_irq, irq_type);
}

static bool
is_scaling_state_different(const struct dm_connector_state *dm_state,
			   const struct dm_connector_state *old_dm_state)
{
	if (dm_state->scaling != old_dm_state->scaling)
		return true;
	if (!dm_state->underscan_enable && old_dm_state->underscan_enable) {
		if (old_dm_state->underscan_hborder != 0 && old_dm_state->underscan_vborder != 0)
			return true;
	} else  if (dm_state->underscan_enable && !old_dm_state->underscan_enable) {
		if (dm_state->underscan_hborder != 0 && dm_state->underscan_vborder != 0)
			return true;
	} else if (dm_state->underscan_hborder != old_dm_state->underscan_hborder ||
		   dm_state->underscan_vborder != old_dm_state->underscan_vborder)
		return true;
	return false;
}

#ifdef CONFIG_DRM_AMD_DC_HDCP
static bool is_content_protection_different(struct drm_connector_state *state,
					    const struct drm_connector_state *old_state,
					    const struct drm_connector *connector, struct hdcp_workqueue *hdcp_w)
{
	struct amdgpu_dm_connector *aconnector = to_amdgpu_dm_connector(connector);
	struct dm_connector_state *dm_con_state = to_dm_connector_state(connector->state);

	/* Handle: Type0/1 change */
	if (old_state->hdcp_content_type != state->hdcp_content_type &&
	    state->content_protection != DRM_MODE_CONTENT_PROTECTION_UNDESIRED) {
		state->content_protection = DRM_MODE_CONTENT_PROTECTION_DESIRED;
		return true;
	}

	/* CP is being re enabled, ignore this
	 *
	 * Handles:	ENABLED -> DESIRED
	 */
	if (old_state->content_protection == DRM_MODE_CONTENT_PROTECTION_ENABLED &&
	    state->content_protection == DRM_MODE_CONTENT_PROTECTION_DESIRED) {
		state->content_protection = DRM_MODE_CONTENT_PROTECTION_ENABLED;
		return false;
	}

	/* S3 resume case, since old state will always be 0 (UNDESIRED) and the restored state will be ENABLED
	 *
	 * Handles:	UNDESIRED -> ENABLED
	 */
	if (old_state->content_protection == DRM_MODE_CONTENT_PROTECTION_UNDESIRED &&
	    state->content_protection == DRM_MODE_CONTENT_PROTECTION_ENABLED)
		state->content_protection = DRM_MODE_CONTENT_PROTECTION_DESIRED;

	/* Stream removed and re-enabled
	 *
	 * Can sometimes overlap with the HPD case,
	 * thus set update_hdcp to false to avoid
	 * setting HDCP multiple times.
	 *
	 * Handles:	DESIRED -> DESIRED (Special case)
	 */
	if (!(old_state->crtc && old_state->crtc->enabled) &&
		state->crtc && state->crtc->enabled &&
		connector->state->content_protection == DRM_MODE_CONTENT_PROTECTION_DESIRED) {
		dm_con_state->update_hdcp = false;
		return true;
	}

	/* Hot-plug, headless s3, dpms
	 *
	 * Only start HDCP if the display is connected/enabled.
	 * update_hdcp flag will be set to false until the next
	 * HPD comes in.
	 *
	 * Handles:	DESIRED -> DESIRED (Special case)
	 */
	if (dm_con_state->update_hdcp && state->content_protection == DRM_MODE_CONTENT_PROTECTION_DESIRED &&
	    connector->dpms == DRM_MODE_DPMS_ON && aconnector->dc_sink != NULL) {
		dm_con_state->update_hdcp = false;
		return true;
	}

	/*
	 * Handles:	UNDESIRED -> UNDESIRED
	 *		DESIRED -> DESIRED
	 *		ENABLED -> ENABLED
	 */
	if (old_state->content_protection == state->content_protection)
		return false;

	/*
	 * Handles:	UNDESIRED -> DESIRED
	 *		DESIRED -> UNDESIRED
	 *		ENABLED -> UNDESIRED
	 */
	if (state->content_protection != DRM_MODE_CONTENT_PROTECTION_ENABLED)
		return true;

	/*
	 * Handles:	DESIRED -> ENABLED
	 */
	return false;
}

#endif
static void remove_stream(struct amdgpu_device *adev,
			  struct amdgpu_crtc *acrtc,
			  struct dc_stream_state *stream)
{
	/* this is the update mode case */

	acrtc->otg_inst = -1;
	acrtc->enabled = false;
}

static int get_cursor_position(struct drm_plane *plane, struct drm_crtc *crtc,
			       struct dc_cursor_position *position)
{
	struct amdgpu_crtc *amdgpu_crtc = to_amdgpu_crtc(crtc);
	int x, y;
	int xorigin = 0, yorigin = 0;

	if (!crtc || !plane->state->fb)
		return 0;

	if ((plane->state->crtc_w > amdgpu_crtc->max_cursor_width) ||
	    (plane->state->crtc_h > amdgpu_crtc->max_cursor_height)) {
		DRM_ERROR("%s: bad cursor width or height %d x %d\n",
			  __func__,
			  plane->state->crtc_w,
			  plane->state->crtc_h);
		return -EINVAL;
	}

	x = plane->state->crtc_x;
	y = plane->state->crtc_y;

	if (x <= -amdgpu_crtc->max_cursor_width ||
	    y <= -amdgpu_crtc->max_cursor_height)
		return 0;

	if (x < 0) {
		xorigin = min(-x, amdgpu_crtc->max_cursor_width - 1);
		x = 0;
	}
	if (y < 0) {
		yorigin = min(-y, amdgpu_crtc->max_cursor_height - 1);
		y = 0;
	}
	position->enable = true;
	position->translate_by_source = true;
	position->x = x;
	position->y = y;
	position->x_hotspot = xorigin;
	position->y_hotspot = yorigin;

	return 0;
}

static void handle_cursor_update(struct drm_plane *plane,
				 struct drm_plane_state *old_plane_state)
{
	struct amdgpu_device *adev = drm_to_adev(plane->dev);
	struct amdgpu_framebuffer *afb = to_amdgpu_framebuffer(plane->state->fb);
	struct drm_crtc *crtc = afb ? plane->state->crtc : old_plane_state->crtc;
	struct dm_crtc_state *crtc_state = crtc ? to_dm_crtc_state(crtc->state) : NULL;
	struct amdgpu_crtc *amdgpu_crtc = to_amdgpu_crtc(crtc);
	uint64_t address = afb ? afb->address : 0;
	struct dc_cursor_position position = {0};
	struct dc_cursor_attributes attributes;
	int ret;

	if (!plane->state->fb && !old_plane_state->fb)
		return;

	DC_LOG_CURSOR("%s: crtc_id=%d with size %d to %d\n",
		      __func__,
		      amdgpu_crtc->crtc_id,
		      plane->state->crtc_w,
		      plane->state->crtc_h);

	ret = get_cursor_position(plane, crtc, &position);
	if (ret)
		return;

	if (!position.enable) {
		/* turn off cursor */
		if (crtc_state && crtc_state->stream) {
			mutex_lock(&adev->dm.dc_lock);
			dc_stream_set_cursor_position(crtc_state->stream,
						      &position);
			mutex_unlock(&adev->dm.dc_lock);
		}
		return;
	}

	amdgpu_crtc->cursor_width = plane->state->crtc_w;
	amdgpu_crtc->cursor_height = plane->state->crtc_h;

	memset(&attributes, 0, sizeof(attributes));
	attributes.address.high_part = upper_32_bits(address);
	attributes.address.low_part  = lower_32_bits(address);
	attributes.width             = plane->state->crtc_w;
	attributes.height            = plane->state->crtc_h;
	attributes.color_format      = CURSOR_MODE_COLOR_PRE_MULTIPLIED_ALPHA;
	attributes.rotation_angle    = 0;
	attributes.attribute_flags.value = 0;

	attributes.pitch = afb->base.pitches[0] / afb->base.format->cpp[0];

	if (crtc_state->stream) {
		mutex_lock(&adev->dm.dc_lock);
		if (!dc_stream_set_cursor_attributes(crtc_state->stream,
							 &attributes))
			DRM_ERROR("DC failed to set cursor attributes\n");

		if (!dc_stream_set_cursor_position(crtc_state->stream,
						   &position))
			DRM_ERROR("DC failed to set cursor position\n");
		mutex_unlock(&adev->dm.dc_lock);
	}
}

static void prepare_flip_isr(struct amdgpu_crtc *acrtc)
{

	assert_spin_locked(&acrtc->base.dev->event_lock);
	WARN_ON(acrtc->event);

	acrtc->event = acrtc->base.state->event;

	/* Set the flip status */
	acrtc->pflip_status = AMDGPU_FLIP_SUBMITTED;

	/* Mark this event as consumed */
	acrtc->base.state->event = NULL;

	DC_LOG_PFLIP("crtc:%d, pflip_stat:AMDGPU_FLIP_SUBMITTED\n",
		     acrtc->crtc_id);
}

static void update_freesync_state_on_stream(
	struct amdgpu_display_manager *dm,
	struct dm_crtc_state *new_crtc_state,
	struct dc_stream_state *new_stream,
	struct dc_plane_state *surface,
	u32 flip_timestamp_in_us)
{
	struct mod_vrr_params vrr_params;
	struct dc_info_packet vrr_infopacket = {0};
	struct amdgpu_device *adev = dm->adev;
	struct amdgpu_crtc *acrtc = to_amdgpu_crtc(new_crtc_state->base.crtc);
	unsigned long flags;
	bool pack_sdp_v1_3 = false;

	if (!new_stream)
		return;

	/*
	 * TODO: Determine why min/max totals and vrefresh can be 0 here.
	 * For now it's sufficient to just guard against these conditions.
	 */

	if (!new_stream->timing.h_total || !new_stream->timing.v_total)
		return;

	spin_lock_irqsave(&adev_to_drm(adev)->event_lock, flags);
        vrr_params = acrtc->dm_irq_params.vrr_params;

	if (surface) {
		mod_freesync_handle_preflip(
			dm->freesync_module,
			surface,
			new_stream,
			flip_timestamp_in_us,
			&vrr_params);

		if (adev->family < AMDGPU_FAMILY_AI &&
		    amdgpu_dm_vrr_active(new_crtc_state)) {
			mod_freesync_handle_v_update(dm->freesync_module,
						     new_stream, &vrr_params);

			/* Need to call this before the frame ends. */
			dc_stream_adjust_vmin_vmax(dm->dc,
						   new_crtc_state->stream,
						   &vrr_params.adjust);
		}
	}

	mod_freesync_build_vrr_infopacket(
		dm->freesync_module,
		new_stream,
		&vrr_params,
		PACKET_TYPE_VRR,
		TRANSFER_FUNC_UNKNOWN,
		&vrr_infopacket,
		pack_sdp_v1_3);

	new_crtc_state->freesync_timing_changed |=
		(memcmp(&acrtc->dm_irq_params.vrr_params.adjust,
			&vrr_params.adjust,
			sizeof(vrr_params.adjust)) != 0);

	new_crtc_state->freesync_vrr_info_changed |=
		(memcmp(&new_crtc_state->vrr_infopacket,
			&vrr_infopacket,
			sizeof(vrr_infopacket)) != 0);

	acrtc->dm_irq_params.vrr_params = vrr_params;
	new_crtc_state->vrr_infopacket = vrr_infopacket;

	new_stream->adjust = acrtc->dm_irq_params.vrr_params.adjust;
	new_stream->vrr_infopacket = vrr_infopacket;

	if (new_crtc_state->freesync_vrr_info_changed)
		DRM_DEBUG_KMS("VRR packet update: crtc=%u enabled=%d state=%d",
			      new_crtc_state->base.crtc->base.id,
			      (int)new_crtc_state->base.vrr_enabled,
			      (int)vrr_params.state);

	spin_unlock_irqrestore(&adev_to_drm(adev)->event_lock, flags);
}

static void update_stream_irq_parameters(
	struct amdgpu_display_manager *dm,
	struct dm_crtc_state *new_crtc_state)
{
	struct dc_stream_state *new_stream = new_crtc_state->stream;
	struct mod_vrr_params vrr_params;
	struct mod_freesync_config config = new_crtc_state->freesync_config;
	struct amdgpu_device *adev = dm->adev;
	struct amdgpu_crtc *acrtc = to_amdgpu_crtc(new_crtc_state->base.crtc);
	unsigned long flags;

	if (!new_stream)
		return;

	/*
	 * TODO: Determine why min/max totals and vrefresh can be 0 here.
	 * For now it's sufficient to just guard against these conditions.
	 */
	if (!new_stream->timing.h_total || !new_stream->timing.v_total)
		return;

	spin_lock_irqsave(&adev_to_drm(adev)->event_lock, flags);
	vrr_params = acrtc->dm_irq_params.vrr_params;

	if (new_crtc_state->vrr_supported &&
	    config.min_refresh_in_uhz &&
	    config.max_refresh_in_uhz) {
		/*
		 * if freesync compatible mode was set, config.state will be set
		 * in atomic check
		 */
		if (config.state == VRR_STATE_ACTIVE_FIXED && config.fixed_refresh_in_uhz &&
		    (!drm_atomic_crtc_needs_modeset(&new_crtc_state->base) ||
		     new_crtc_state->freesync_config.state == VRR_STATE_ACTIVE_FIXED)) {
			vrr_params.max_refresh_in_uhz = config.max_refresh_in_uhz;
			vrr_params.min_refresh_in_uhz = config.min_refresh_in_uhz;
			vrr_params.fixed_refresh_in_uhz = config.fixed_refresh_in_uhz;
			vrr_params.state = VRR_STATE_ACTIVE_FIXED;
		} else {
			config.state = new_crtc_state->base.vrr_enabled ?
						     VRR_STATE_ACTIVE_VARIABLE :
						     VRR_STATE_INACTIVE;
		}
	} else {
		config.state = VRR_STATE_UNSUPPORTED;
	}

	mod_freesync_build_vrr_params(dm->freesync_module,
				      new_stream,
				      &config, &vrr_params);

	new_crtc_state->freesync_timing_changed |=
		(memcmp(&acrtc->dm_irq_params.vrr_params.adjust,
			&vrr_params.adjust, sizeof(vrr_params.adjust)) != 0);

	new_crtc_state->freesync_config = config;
	/* Copy state for access from DM IRQ handler */
	acrtc->dm_irq_params.freesync_config = config;
	acrtc->dm_irq_params.active_planes = new_crtc_state->active_planes;
	acrtc->dm_irq_params.vrr_params = vrr_params;
	spin_unlock_irqrestore(&adev_to_drm(adev)->event_lock, flags);
}

static void amdgpu_dm_handle_vrr_transition(struct dm_crtc_state *old_state,
					    struct dm_crtc_state *new_state)
{
	bool old_vrr_active = amdgpu_dm_vrr_active(old_state);
	bool new_vrr_active = amdgpu_dm_vrr_active(new_state);

	if (!old_vrr_active && new_vrr_active) {
		/* Transition VRR inactive -> active:
		 * While VRR is active, we must not disable vblank irq, as a
		 * reenable after disable would compute bogus vblank/pflip
		 * timestamps if it likely happened inside display front-porch.
		 *
		 * We also need vupdate irq for the actual core vblank handling
		 * at end of vblank.
		 */
		dm_set_vupdate_irq(new_state->base.crtc, true);
		drm_crtc_vblank_get(new_state->base.crtc);
		DRM_DEBUG_DRIVER("%s: crtc=%u VRR off->on: Get vblank ref\n",
				 __func__, new_state->base.crtc->base.id);
	} else if (old_vrr_active && !new_vrr_active) {
		/* Transition VRR active -> inactive:
		 * Allow vblank irq disable again for fixed refresh rate.
		 */
		dm_set_vupdate_irq(new_state->base.crtc, false);
		drm_crtc_vblank_put(new_state->base.crtc);
		DRM_DEBUG_DRIVER("%s: crtc=%u VRR on->off: Drop vblank ref\n",
				 __func__, new_state->base.crtc->base.id);
	}
}

static void amdgpu_dm_commit_cursors(struct drm_atomic_state *state)
{
	struct drm_plane *plane;
	struct drm_plane_state *old_plane_state;
	int i;

	/*
	 * TODO: Make this per-stream so we don't issue redundant updates for
	 * commits with multiple streams.
	 */
	for_each_old_plane_in_state(state, plane, old_plane_state, i)
		if (plane->type == DRM_PLANE_TYPE_CURSOR)
			handle_cursor_update(plane, old_plane_state);
}

static void amdgpu_dm_commit_planes(struct drm_atomic_state *state,
				    struct dc_state *dc_state,
				    struct drm_device *dev,
				    struct amdgpu_display_manager *dm,
				    struct drm_crtc *pcrtc,
				    bool wait_for_vblank)
{
	uint32_t i;
	uint64_t timestamp_ns;
	struct drm_plane *plane;
	struct drm_plane_state *old_plane_state, *new_plane_state;
	struct amdgpu_crtc *acrtc_attach = to_amdgpu_crtc(pcrtc);
	struct drm_crtc_state *new_pcrtc_state =
			drm_atomic_get_new_crtc_state(state, pcrtc);
	struct dm_crtc_state *acrtc_state = to_dm_crtc_state(new_pcrtc_state);
	struct dm_crtc_state *dm_old_crtc_state =
			to_dm_crtc_state(drm_atomic_get_old_crtc_state(state, pcrtc));
	int planes_count = 0, vpos, hpos;
	long r;
	unsigned long flags;
	struct amdgpu_bo *abo;
	uint32_t target_vblank, last_flip_vblank;
	bool vrr_active = amdgpu_dm_vrr_active(acrtc_state);
	bool pflip_present = false;
	struct {
		struct dc_surface_update surface_updates[MAX_SURFACES];
		struct dc_plane_info plane_infos[MAX_SURFACES];
		struct dc_scaling_info scaling_infos[MAX_SURFACES];
		struct dc_flip_addrs flip_addrs[MAX_SURFACES];
		struct dc_stream_update stream_update;
	} *bundle;

	bundle = kzalloc(sizeof(*bundle), GFP_KERNEL);

	if (!bundle) {
		dm_error("Failed to allocate update bundle\n");
		goto cleanup;
	}

	/*
	 * Disable the cursor first if we're disabling all the planes.
	 * It'll remain on the screen after the planes are re-enabled
	 * if we don't.
	 */
	if (acrtc_state->active_planes == 0)
		amdgpu_dm_commit_cursors(state);

	/* update planes when needed */
	for_each_oldnew_plane_in_state(state, plane, old_plane_state, new_plane_state, i) {
		struct drm_crtc *crtc = new_plane_state->crtc;
		struct drm_crtc_state *new_crtc_state;
		struct drm_framebuffer *fb = new_plane_state->fb;
		struct amdgpu_framebuffer *afb = (struct amdgpu_framebuffer *)fb;
		bool plane_needs_flip;
		struct dc_plane_state *dc_plane;
		struct dm_plane_state *dm_new_plane_state = to_dm_plane_state(new_plane_state);

		/* Cursor plane is handled after stream updates */
		if (plane->type == DRM_PLANE_TYPE_CURSOR)
			continue;

		if (!fb || !crtc || pcrtc != crtc)
			continue;

		new_crtc_state = drm_atomic_get_new_crtc_state(state, crtc);
		if (!new_crtc_state->active)
			continue;

		dc_plane = dm_new_plane_state->dc_state;

		bundle->surface_updates[planes_count].surface = dc_plane;
		if (new_pcrtc_state->color_mgmt_changed) {
			bundle->surface_updates[planes_count].gamma = dc_plane->gamma_correction;
			bundle->surface_updates[planes_count].in_transfer_func = dc_plane->in_transfer_func;
			bundle->surface_updates[planes_count].gamut_remap_matrix = &dc_plane->gamut_remap_matrix;
		}

		fill_dc_scaling_info(new_plane_state,
				     &bundle->scaling_infos[planes_count]);

		bundle->surface_updates[planes_count].scaling_info =
			&bundle->scaling_infos[planes_count];

		plane_needs_flip = old_plane_state->fb && new_plane_state->fb;

		pflip_present = pflip_present || plane_needs_flip;

		if (!plane_needs_flip) {
			planes_count += 1;
			continue;
		}

		abo = gem_to_amdgpu_bo(fb->obj[0]);

		/*
		 * Wait for all fences on this FB. Do limited wait to avoid
		 * deadlock during GPU reset when this fence will not signal
		 * but we hold reservation lock for the BO.
		 */
		r = dma_resv_wait_timeout(abo->tbo.base.resv, true, false,
					  msecs_to_jiffies(5000));
		if (unlikely(r <= 0))
			DRM_ERROR("Waiting for fences timed out!");

		fill_dc_plane_info_and_addr(
			dm->adev, new_plane_state,
			afb->tiling_flags,
			&bundle->plane_infos[planes_count],
			&bundle->flip_addrs[planes_count].address,
			afb->tmz_surface, false);

		DRM_DEBUG_ATOMIC("plane: id=%d dcc_en=%d\n",
				 new_plane_state->plane->index,
				 bundle->plane_infos[planes_count].dcc.enable);

		bundle->surface_updates[planes_count].plane_info =
			&bundle->plane_infos[planes_count];

		/*
		 * Only allow immediate flips for fast updates that don't
		 * change FB pitch, DCC state, rotation or mirroing.
		 */
		bundle->flip_addrs[planes_count].flip_immediate =
			crtc->state->async_flip &&
			acrtc_state->update_type == UPDATE_TYPE_FAST;

		timestamp_ns = ktime_get_ns();
		bundle->flip_addrs[planes_count].flip_timestamp_in_us = div_u64(timestamp_ns, 1000);
		bundle->surface_updates[planes_count].flip_addr = &bundle->flip_addrs[planes_count];
		bundle->surface_updates[planes_count].surface = dc_plane;

		if (!bundle->surface_updates[planes_count].surface) {
			DRM_ERROR("No surface for CRTC: id=%d\n",
					acrtc_attach->crtc_id);
			continue;
		}

		if (plane == pcrtc->primary)
			update_freesync_state_on_stream(
				dm,
				acrtc_state,
				acrtc_state->stream,
				dc_plane,
				bundle->flip_addrs[planes_count].flip_timestamp_in_us);

		DRM_DEBUG_ATOMIC("%s Flipping to hi: 0x%x, low: 0x%x\n",
				 __func__,
				 bundle->flip_addrs[planes_count].address.grph.addr.high_part,
				 bundle->flip_addrs[planes_count].address.grph.addr.low_part);

		planes_count += 1;

	}

	if (pflip_present) {
		if (!vrr_active) {
			/* Use old throttling in non-vrr fixed refresh rate mode
			 * to keep flip scheduling based on target vblank counts
			 * working in a backwards compatible way, e.g., for
			 * clients using the GLX_OML_sync_control extension or
			 * DRI3/Present extension with defined target_msc.
			 */
			last_flip_vblank = amdgpu_get_vblank_counter_kms(pcrtc);
		}
		else {
			/* For variable refresh rate mode only:
			 * Get vblank of last completed flip to avoid > 1 vrr
			 * flips per video frame by use of throttling, but allow
			 * flip programming anywhere in the possibly large
			 * variable vrr vblank interval for fine-grained flip
			 * timing control and more opportunity to avoid stutter
			 * on late submission of flips.
			 */
			spin_lock_irqsave(&pcrtc->dev->event_lock, flags);
			last_flip_vblank = acrtc_attach->dm_irq_params.last_flip_vblank;
			spin_unlock_irqrestore(&pcrtc->dev->event_lock, flags);
		}

		target_vblank = last_flip_vblank + wait_for_vblank;

		/*
		 * Wait until we're out of the vertical blank period before the one
		 * targeted by the flip
		 */
		while ((acrtc_attach->enabled &&
			(amdgpu_display_get_crtc_scanoutpos(dm->ddev, acrtc_attach->crtc_id,
							    0, &vpos, &hpos, NULL,
							    NULL, &pcrtc->hwmode)
			 & (DRM_SCANOUTPOS_VALID | DRM_SCANOUTPOS_IN_VBLANK)) ==
			(DRM_SCANOUTPOS_VALID | DRM_SCANOUTPOS_IN_VBLANK) &&
			(int)(target_vblank -
			  amdgpu_get_vblank_counter_kms(pcrtc)) > 0)) {
			usleep_range(1000, 1100);
		}

		/**
		 * Prepare the flip event for the pageflip interrupt to handle.
		 *
		 * This only works in the case where we've already turned on the
		 * appropriate hardware blocks (eg. HUBP) so in the transition case
		 * from 0 -> n planes we have to skip a hardware generated event
		 * and rely on sending it from software.
		 */
		if (acrtc_attach->base.state->event &&
		    acrtc_state->active_planes > 0 &&
		    !acrtc_state->force_dpms_off) {
			drm_crtc_vblank_get(pcrtc);

			spin_lock_irqsave(&pcrtc->dev->event_lock, flags);

			WARN_ON(acrtc_attach->pflip_status != AMDGPU_FLIP_NONE);
			prepare_flip_isr(acrtc_attach);

			spin_unlock_irqrestore(&pcrtc->dev->event_lock, flags);
		}

		if (acrtc_state->stream) {
			if (acrtc_state->freesync_vrr_info_changed)
				bundle->stream_update.vrr_infopacket =
					&acrtc_state->stream->vrr_infopacket;
		}
	}

	/* Update the planes if changed or disable if we don't have any. */
	if ((planes_count || acrtc_state->active_planes == 0) &&
		acrtc_state->stream) {
#if defined(CONFIG_DRM_AMD_DC_DCN)
		/*
		 * If PSR or idle optimizations are enabled then flush out
		 * any pending work before hardware programming.
		 */
		if (dm->vblank_control_workqueue)
			flush_workqueue(dm->vblank_control_workqueue);
#endif

		bundle->stream_update.stream = acrtc_state->stream;
		if (new_pcrtc_state->mode_changed) {
			bundle->stream_update.src = acrtc_state->stream->src;
			bundle->stream_update.dst = acrtc_state->stream->dst;
		}

		if (new_pcrtc_state->color_mgmt_changed) {
			/*
			 * TODO: This isn't fully correct since we've actually
			 * already modified the stream in place.
			 */
			bundle->stream_update.gamut_remap =
				&acrtc_state->stream->gamut_remap_matrix;
			bundle->stream_update.output_csc_transform =
				&acrtc_state->stream->csc_color_matrix;
			bundle->stream_update.out_transfer_func =
				acrtc_state->stream->out_transfer_func;
		}

		acrtc_state->stream->abm_level = acrtc_state->abm_level;
		if (acrtc_state->abm_level != dm_old_crtc_state->abm_level)
			bundle->stream_update.abm_level = &acrtc_state->abm_level;

		/*
		 * If FreeSync state on the stream has changed then we need to
		 * re-adjust the min/max bounds now that DC doesn't handle this
		 * as part of commit.
		 */
		if (is_dc_timing_adjust_needed(dm_old_crtc_state, acrtc_state)) {
			spin_lock_irqsave(&pcrtc->dev->event_lock, flags);
			dc_stream_adjust_vmin_vmax(
				dm->dc, acrtc_state->stream,
				&acrtc_attach->dm_irq_params.vrr_params.adjust);
			spin_unlock_irqrestore(&pcrtc->dev->event_lock, flags);
		}
		mutex_lock(&dm->dc_lock);
		if ((acrtc_state->update_type > UPDATE_TYPE_FAST) &&
				acrtc_state->stream->link->psr_settings.psr_allow_active)
			amdgpu_dm_psr_disable(acrtc_state->stream);

		dc_commit_updates_for_stream(dm->dc,
						     bundle->surface_updates,
						     planes_count,
						     acrtc_state->stream,
						     &bundle->stream_update,
						     dc_state);

		/**
		 * Enable or disable the interrupts on the backend.
		 *
		 * Most pipes are put into power gating when unused.
		 *
		 * When power gating is enabled on a pipe we lose the
		 * interrupt enablement state when power gating is disabled.
		 *
		 * So we need to update the IRQ control state in hardware
		 * whenever the pipe turns on (since it could be previously
		 * power gated) or off (since some pipes can't be power gated
		 * on some ASICs).
		 */
		if (dm_old_crtc_state->active_planes != acrtc_state->active_planes)
			dm_update_pflip_irq_state(drm_to_adev(dev),
						  acrtc_attach);

		if ((acrtc_state->update_type > UPDATE_TYPE_FAST) &&
				acrtc_state->stream->link->psr_settings.psr_version != DC_PSR_VERSION_UNSUPPORTED &&
				!acrtc_state->stream->link->psr_settings.psr_feature_enabled)
			amdgpu_dm_link_setup_psr(acrtc_state->stream);

		/* Decrement skip count when PSR is enabled and we're doing fast updates. */
		if (acrtc_state->update_type == UPDATE_TYPE_FAST &&
		    acrtc_state->stream->link->psr_settings.psr_feature_enabled) {
			struct amdgpu_dm_connector *aconn =
				(struct amdgpu_dm_connector *)acrtc_state->stream->dm_stream_context;

			if (aconn->psr_skip_count > 0)
				aconn->psr_skip_count--;

			/* Allow PSR when skip count is 0. */
			acrtc_attach->dm_irq_params.allow_psr_entry = !aconn->psr_skip_count;
		} else {
			acrtc_attach->dm_irq_params.allow_psr_entry = false;
		}

		mutex_unlock(&dm->dc_lock);
	}

	/*
	 * Update cursor state *after* programming all the planes.
	 * This avoids redundant programming in the case where we're going
	 * to be disabling a single plane - those pipes are being disabled.
	 */
	if (acrtc_state->active_planes)
		amdgpu_dm_commit_cursors(state);

cleanup:
	kfree(bundle);
}

static void amdgpu_dm_commit_audio(struct drm_device *dev,
				   struct drm_atomic_state *state)
{
	struct amdgpu_device *adev = drm_to_adev(dev);
	struct amdgpu_dm_connector *aconnector;
	struct drm_connector *connector;
	struct drm_connector_state *old_con_state, *new_con_state;
	struct drm_crtc_state *new_crtc_state;
	struct dm_crtc_state *new_dm_crtc_state;
	const struct dc_stream_status *status;
	int i, inst;

	/* Notify device removals. */
	for_each_oldnew_connector_in_state(state, connector, old_con_state, new_con_state, i) {
		if (old_con_state->crtc != new_con_state->crtc) {
			/* CRTC changes require notification. */
			goto notify;
		}

		if (!new_con_state->crtc)
			continue;

		new_crtc_state = drm_atomic_get_new_crtc_state(
			state, new_con_state->crtc);

		if (!new_crtc_state)
			continue;

		if (!drm_atomic_crtc_needs_modeset(new_crtc_state))
			continue;

	notify:
		aconnector = to_amdgpu_dm_connector(connector);

		mutex_lock(&adev->dm.audio_lock);
		inst = aconnector->audio_inst;
		aconnector->audio_inst = -1;
		mutex_unlock(&adev->dm.audio_lock);

		amdgpu_dm_audio_eld_notify(adev, inst);
	}

	/* Notify audio device additions. */
	for_each_new_connector_in_state(state, connector, new_con_state, i) {
		if (!new_con_state->crtc)
			continue;

		new_crtc_state = drm_atomic_get_new_crtc_state(
			state, new_con_state->crtc);

		if (!new_crtc_state)
			continue;

		if (!drm_atomic_crtc_needs_modeset(new_crtc_state))
			continue;

		new_dm_crtc_state = to_dm_crtc_state(new_crtc_state);
		if (!new_dm_crtc_state->stream)
			continue;

		status = dc_stream_get_status(new_dm_crtc_state->stream);
		if (!status)
			continue;

		aconnector = to_amdgpu_dm_connector(connector);

		mutex_lock(&adev->dm.audio_lock);
		inst = status->audio_inst;
		aconnector->audio_inst = inst;
		mutex_unlock(&adev->dm.audio_lock);

		amdgpu_dm_audio_eld_notify(adev, inst);
	}
}

/*
 * amdgpu_dm_crtc_copy_transient_flags - copy mirrored flags from DRM to DC
 * @crtc_state: the DRM CRTC state
 * @stream_state: the DC stream state.
 *
 * Copy the mirrored transient state flags from DRM, to DC. It is used to bring
 * a dc_stream_state's flags in sync with a drm_crtc_state's flags.
 */
static void amdgpu_dm_crtc_copy_transient_flags(struct drm_crtc_state *crtc_state,
						struct dc_stream_state *stream_state)
{
	stream_state->mode_changed = drm_atomic_crtc_needs_modeset(crtc_state);
}

/**
 * amdgpu_dm_atomic_commit_tail() - AMDgpu DM's commit tail implementation.
 * @state: The atomic state to commit
 *
 * This will tell DC to commit the constructed DC state from atomic_check,
 * programming the hardware. Any failures here implies a hardware failure, since
 * atomic check should have filtered anything non-kosher.
 */
static void amdgpu_dm_atomic_commit_tail(struct drm_atomic_state *state)
{
	struct drm_device *dev = state->dev;
	struct amdgpu_device *adev = drm_to_adev(dev);
	struct amdgpu_display_manager *dm = &adev->dm;
	struct dm_atomic_state *dm_state;
	struct dc_state *dc_state = NULL, *dc_state_temp = NULL;
	uint32_t i, j;
	struct drm_crtc *crtc;
	struct drm_crtc_state *old_crtc_state, *new_crtc_state;
	unsigned long flags;
	bool wait_for_vblank = true;
	struct drm_connector *connector;
	struct drm_connector_state *old_con_state, *new_con_state;
	struct dm_crtc_state *dm_old_crtc_state, *dm_new_crtc_state;
	int crtc_disable_count = 0;
	bool mode_set_reset_required = false;

	trace_amdgpu_dm_atomic_commit_tail_begin(state);

	drm_atomic_helper_update_legacy_modeset_state(dev, state);

	dm_state = dm_atomic_get_new_state(state);
	if (dm_state && dm_state->context) {
		dc_state = dm_state->context;
	} else {
		/* No state changes, retain current state. */
		dc_state_temp = dc_create_state(dm->dc);
		ASSERT(dc_state_temp);
		dc_state = dc_state_temp;
		dc_resource_state_copy_construct_current(dm->dc, dc_state);
	}

	for_each_oldnew_crtc_in_state (state, crtc, old_crtc_state,
				       new_crtc_state, i) {
		struct amdgpu_crtc *acrtc = to_amdgpu_crtc(crtc);

		dm_old_crtc_state = to_dm_crtc_state(old_crtc_state);

		if (old_crtc_state->active &&
		    (!new_crtc_state->active ||
		     drm_atomic_crtc_needs_modeset(new_crtc_state))) {
			manage_dm_interrupts(adev, acrtc, false);
			dc_stream_release(dm_old_crtc_state->stream);
		}
	}

	drm_atomic_helper_calc_timestamping_constants(state);

	/* update changed items */
	for_each_oldnew_crtc_in_state(state, crtc, old_crtc_state, new_crtc_state, i) {
		struct amdgpu_crtc *acrtc = to_amdgpu_crtc(crtc);

		dm_new_crtc_state = to_dm_crtc_state(new_crtc_state);
		dm_old_crtc_state = to_dm_crtc_state(old_crtc_state);

		DRM_DEBUG_ATOMIC(
			"amdgpu_crtc id:%d crtc_state_flags: enable:%d, active:%d, "
			"planes_changed:%d, mode_changed:%d,active_changed:%d,"
			"connectors_changed:%d\n",
			acrtc->crtc_id,
			new_crtc_state->enable,
			new_crtc_state->active,
			new_crtc_state->planes_changed,
			new_crtc_state->mode_changed,
			new_crtc_state->active_changed,
			new_crtc_state->connectors_changed);

		/* Disable cursor if disabling crtc */
		if (old_crtc_state->active && !new_crtc_state->active) {
			struct dc_cursor_position position;

			memset(&position, 0, sizeof(position));
			mutex_lock(&dm->dc_lock);
			dc_stream_set_cursor_position(dm_old_crtc_state->stream, &position);
			mutex_unlock(&dm->dc_lock);
		}

		/* Copy all transient state flags into dc state */
		if (dm_new_crtc_state->stream) {
			amdgpu_dm_crtc_copy_transient_flags(&dm_new_crtc_state->base,
							    dm_new_crtc_state->stream);
		}

		/* handles headless hotplug case, updating new_state and
		 * aconnector as needed
		 */

		if (modeset_required(new_crtc_state, dm_new_crtc_state->stream, dm_old_crtc_state->stream)) {

			DRM_DEBUG_ATOMIC("Atomic commit: SET crtc id %d: [%p]\n", acrtc->crtc_id, acrtc);

			if (!dm_new_crtc_state->stream) {
				/*
				 * this could happen because of issues with
				 * userspace notifications delivery.
				 * In this case userspace tries to set mode on
				 * display which is disconnected in fact.
				 * dc_sink is NULL in this case on aconnector.
				 * We expect reset mode will come soon.
				 *
				 * This can also happen when unplug is done
				 * during resume sequence ended
				 *
				 * In this case, we want to pretend we still
				 * have a sink to keep the pipe running so that
				 * hw state is consistent with the sw state
				 */
				DRM_DEBUG_DRIVER("%s: Failed to create new stream for crtc %d\n",
						__func__, acrtc->base.base.id);
				continue;
			}

			if (dm_old_crtc_state->stream)
				remove_stream(adev, acrtc, dm_old_crtc_state->stream);

			pm_runtime_get_noresume(dev->dev);

			acrtc->enabled = true;
			acrtc->hw_mode = new_crtc_state->mode;
			crtc->hwmode = new_crtc_state->mode;
			mode_set_reset_required = true;
		} else if (modereset_required(new_crtc_state)) {
			DRM_DEBUG_ATOMIC("Atomic commit: RESET. crtc id %d:[%p]\n", acrtc->crtc_id, acrtc);
			/* i.e. reset mode */
			if (dm_old_crtc_state->stream)
				remove_stream(adev, acrtc, dm_old_crtc_state->stream);

			mode_set_reset_required = true;
		}
	} /* for_each_crtc_in_state() */

	if (dc_state) {
		/* if there mode set or reset, disable eDP PSR */
		if (mode_set_reset_required) {
#if defined(CONFIG_DRM_AMD_DC_DCN)
			if (dm->vblank_control_workqueue)
				flush_workqueue(dm->vblank_control_workqueue);
#endif
			amdgpu_dm_psr_disable_all(dm);
		}

		dm_enable_per_frame_crtc_master_sync(dc_state);
		mutex_lock(&dm->dc_lock);
		WARN_ON(!dc_commit_state(dm->dc, dc_state));
#if defined(CONFIG_DRM_AMD_DC_DCN)
               /* Allow idle optimization when vblank count is 0 for display off */
               if (dm->active_vblank_irq_count == 0)
                   dc_allow_idle_optimizations(dm->dc,true);
#endif
		mutex_unlock(&dm->dc_lock);
	}

	for_each_new_crtc_in_state(state, crtc, new_crtc_state, i) {
		struct amdgpu_crtc *acrtc = to_amdgpu_crtc(crtc);

		dm_new_crtc_state = to_dm_crtc_state(new_crtc_state);

		if (dm_new_crtc_state->stream != NULL) {
			const struct dc_stream_status *status =
					dc_stream_get_status(dm_new_crtc_state->stream);

			if (!status)
				status = dc_stream_get_status_from_state(dc_state,
									 dm_new_crtc_state->stream);
			if (!status)
				DC_ERR("got no status for stream %p on acrtc%p\n", dm_new_crtc_state->stream, acrtc);
			else
				acrtc->otg_inst = status->primary_otg_inst;
		}
	}
#ifdef CONFIG_DRM_AMD_DC_HDCP
	for_each_oldnew_connector_in_state(state, connector, old_con_state, new_con_state, i) {
		struct dm_connector_state *dm_new_con_state = to_dm_connector_state(new_con_state);
		struct amdgpu_crtc *acrtc = to_amdgpu_crtc(dm_new_con_state->base.crtc);
		struct amdgpu_dm_connector *aconnector = to_amdgpu_dm_connector(connector);

		new_crtc_state = NULL;

		if (acrtc)
			new_crtc_state = drm_atomic_get_new_crtc_state(state, &acrtc->base);

		dm_new_crtc_state = to_dm_crtc_state(new_crtc_state);

		if (dm_new_crtc_state && dm_new_crtc_state->stream == NULL &&
		    connector->state->content_protection == DRM_MODE_CONTENT_PROTECTION_ENABLED) {
			hdcp_reset_display(adev->dm.hdcp_workqueue, aconnector->dc_link->link_index);
			new_con_state->content_protection = DRM_MODE_CONTENT_PROTECTION_DESIRED;
			dm_new_con_state->update_hdcp = true;
			continue;
		}

		if (is_content_protection_different(new_con_state, old_con_state, connector, adev->dm.hdcp_workqueue))
			hdcp_update_display(
				adev->dm.hdcp_workqueue, aconnector->dc_link->link_index, aconnector,
				new_con_state->hdcp_content_type,
				new_con_state->content_protection == DRM_MODE_CONTENT_PROTECTION_DESIRED);
	}
#endif

	/* Handle connector state changes */
	for_each_oldnew_connector_in_state(state, connector, old_con_state, new_con_state, i) {
		struct dm_connector_state *dm_new_con_state = to_dm_connector_state(new_con_state);
		struct dm_connector_state *dm_old_con_state = to_dm_connector_state(old_con_state);
		struct amdgpu_crtc *acrtc = to_amdgpu_crtc(dm_new_con_state->base.crtc);
		struct dc_surface_update dummy_updates[MAX_SURFACES];
		struct dc_stream_update stream_update;
		struct dc_info_packet hdr_packet;
		struct dc_stream_status *status = NULL;
		bool abm_changed, hdr_changed, scaling_changed;

		memset(&dummy_updates, 0, sizeof(dummy_updates));
		memset(&stream_update, 0, sizeof(stream_update));

		if (acrtc) {
			new_crtc_state = drm_atomic_get_new_crtc_state(state, &acrtc->base);
			old_crtc_state = drm_atomic_get_old_crtc_state(state, &acrtc->base);
		}

		/* Skip any modesets/resets */
		if (!acrtc || drm_atomic_crtc_needs_modeset(new_crtc_state))
			continue;

		dm_new_crtc_state = to_dm_crtc_state(new_crtc_state);
		dm_old_crtc_state = to_dm_crtc_state(old_crtc_state);

		scaling_changed = is_scaling_state_different(dm_new_con_state,
							     dm_old_con_state);

		abm_changed = dm_new_crtc_state->abm_level !=
			      dm_old_crtc_state->abm_level;

		hdr_changed =
			!drm_connector_atomic_hdr_metadata_equal(old_con_state, new_con_state);

		if (!scaling_changed && !abm_changed && !hdr_changed)
			continue;

		stream_update.stream = dm_new_crtc_state->stream;
		if (scaling_changed) {
			update_stream_scaling_settings(&dm_new_con_state->base.crtc->mode,
					dm_new_con_state, dm_new_crtc_state->stream);

			stream_update.src = dm_new_crtc_state->stream->src;
			stream_update.dst = dm_new_crtc_state->stream->dst;
		}

		if (abm_changed) {
			dm_new_crtc_state->stream->abm_level = dm_new_crtc_state->abm_level;

			stream_update.abm_level = &dm_new_crtc_state->abm_level;
		}

		if (hdr_changed) {
			fill_hdr_info_packet(new_con_state, &hdr_packet);
			stream_update.hdr_static_metadata = &hdr_packet;
		}

		status = dc_stream_get_status(dm_new_crtc_state->stream);

		if (WARN_ON(!status))
			continue;

		WARN_ON(!status->plane_count);

		/*
		 * TODO: DC refuses to perform stream updates without a dc_surface_update.
		 * Here we create an empty update on each plane.
		 * To fix this, DC should permit updating only stream properties.
		 */
		for (j = 0; j < status->plane_count; j++)
			dummy_updates[j].surface = status->plane_states[0];


		mutex_lock(&dm->dc_lock);
		dc_commit_updates_for_stream(dm->dc,
						     dummy_updates,
						     status->plane_count,
						     dm_new_crtc_state->stream,
						     &stream_update,
						     dc_state);
		mutex_unlock(&dm->dc_lock);
	}

	/* Count number of newly disabled CRTCs for dropping PM refs later. */
	for_each_oldnew_crtc_in_state(state, crtc, old_crtc_state,
				      new_crtc_state, i) {
		if (old_crtc_state->active && !new_crtc_state->active)
			crtc_disable_count++;

		dm_new_crtc_state = to_dm_crtc_state(new_crtc_state);
		dm_old_crtc_state = to_dm_crtc_state(old_crtc_state);

		/* For freesync config update on crtc state and params for irq */
		update_stream_irq_parameters(dm, dm_new_crtc_state);

		/* Handle vrr on->off / off->on transitions */
		amdgpu_dm_handle_vrr_transition(dm_old_crtc_state,
						dm_new_crtc_state);
	}

	/**
	 * Enable interrupts for CRTCs that are newly enabled or went through
	 * a modeset. It was intentionally deferred until after the front end
	 * state was modified to wait until the OTG was on and so the IRQ
	 * handlers didn't access stale or invalid state.
	 */
	for_each_oldnew_crtc_in_state(state, crtc, old_crtc_state, new_crtc_state, i) {
		struct amdgpu_crtc *acrtc = to_amdgpu_crtc(crtc);
#ifdef CONFIG_DEBUG_FS
		bool configure_crc = false;
		enum amdgpu_dm_pipe_crc_source cur_crc_src;
#if defined(CONFIG_DRM_AMD_SECURE_DISPLAY)
		struct crc_rd_work *crc_rd_wrk = dm->crc_rd_wrk;
#endif
		spin_lock_irqsave(&adev_to_drm(adev)->event_lock, flags);
		cur_crc_src = acrtc->dm_irq_params.crc_src;
		spin_unlock_irqrestore(&adev_to_drm(adev)->event_lock, flags);
#endif
		dm_new_crtc_state = to_dm_crtc_state(new_crtc_state);

		if (new_crtc_state->active &&
		    (!old_crtc_state->active ||
		     drm_atomic_crtc_needs_modeset(new_crtc_state))) {
			dc_stream_retain(dm_new_crtc_state->stream);
			acrtc->dm_irq_params.stream = dm_new_crtc_state->stream;
			manage_dm_interrupts(adev, acrtc, true);

#ifdef CONFIG_DEBUG_FS
			/**
			 * Frontend may have changed so reapply the CRC capture
			 * settings for the stream.
			 */
			dm_new_crtc_state = to_dm_crtc_state(new_crtc_state);

			if (amdgpu_dm_is_valid_crc_source(cur_crc_src)) {
				configure_crc = true;
#if defined(CONFIG_DRM_AMD_SECURE_DISPLAY)
				if (amdgpu_dm_crc_window_is_activated(crtc)) {
					spin_lock_irqsave(&adev_to_drm(adev)->event_lock, flags);
					acrtc->dm_irq_params.crc_window.update_win = true;
					acrtc->dm_irq_params.crc_window.skip_frame_cnt = 2;
					spin_lock_irq(&crc_rd_wrk->crc_rd_work_lock);
					crc_rd_wrk->crtc = crtc;
					spin_unlock_irq(&crc_rd_wrk->crc_rd_work_lock);
					spin_unlock_irqrestore(&adev_to_drm(adev)->event_lock, flags);
				}
#endif
			}

			if (configure_crc)
				if (amdgpu_dm_crtc_configure_crc_source(
					crtc, dm_new_crtc_state, cur_crc_src))
					DRM_DEBUG_DRIVER("Failed to configure crc source");
#endif
		}
	}

	for_each_new_crtc_in_state(state, crtc, new_crtc_state, j)
		if (new_crtc_state->async_flip)
			wait_for_vblank = false;

	/* update planes when needed per crtc*/
	for_each_new_crtc_in_state(state, crtc, new_crtc_state, j) {
		dm_new_crtc_state = to_dm_crtc_state(new_crtc_state);

		if (dm_new_crtc_state->stream)
			amdgpu_dm_commit_planes(state, dc_state, dev,
						dm, crtc, wait_for_vblank);
	}

	/* Update audio instances for each connector. */
	amdgpu_dm_commit_audio(dev, state);

#if defined(CONFIG_BACKLIGHT_CLASS_DEVICE) ||		\
	defined(CONFIG_BACKLIGHT_CLASS_DEVICE_MODULE)
	/* restore the backlight level */
	for (i = 0; i < dm->num_of_edps; i++) {
		if (dm->backlight_dev[i] &&
		    (amdgpu_dm_backlight_get_level(dm, i) != dm->brightness[i]))
			amdgpu_dm_backlight_set_level(dm, i, dm->brightness[i]);
	}
#endif
	/*
	 * send vblank event on all events not handled in flip and
	 * mark consumed event for drm_atomic_helper_commit_hw_done
	 */
	spin_lock_irqsave(&adev_to_drm(adev)->event_lock, flags);
	for_each_new_crtc_in_state(state, crtc, new_crtc_state, i) {

		if (new_crtc_state->event)
			drm_send_event_locked(dev, &new_crtc_state->event->base);

		new_crtc_state->event = NULL;
	}
	spin_unlock_irqrestore(&adev_to_drm(adev)->event_lock, flags);

	/* Signal HW programming completion */
	drm_atomic_helper_commit_hw_done(state);

	if (wait_for_vblank)
		drm_atomic_helper_wait_for_flip_done(dev, state);

	drm_atomic_helper_cleanup_planes(dev, state);

	/* return the stolen vga memory back to VRAM */
	if (!adev->mman.keep_stolen_vga_memory)
		amdgpu_bo_free_kernel(&adev->mman.stolen_vga_memory, NULL, NULL);
	amdgpu_bo_free_kernel(&adev->mman.stolen_extended_memory, NULL, NULL);

	/*
	 * Finally, drop a runtime PM reference for each newly disabled CRTC,
	 * so we can put the GPU into runtime suspend if we're not driving any
	 * displays anymore
	 */
	for (i = 0; i < crtc_disable_count; i++)
		pm_runtime_put_autosuspend(dev->dev);
	pm_runtime_mark_last_busy(dev->dev);

	if (dc_state_temp)
		dc_release_state(dc_state_temp);
}


static int dm_force_atomic_commit(struct drm_connector *connector)
{
	int ret = 0;
	struct drm_device *ddev = connector->dev;
	struct drm_atomic_state *state = drm_atomic_state_alloc(ddev);
	struct amdgpu_crtc *disconnected_acrtc = to_amdgpu_crtc(connector->encoder->crtc);
	struct drm_plane *plane = disconnected_acrtc->base.primary;
	struct drm_connector_state *conn_state;
	struct drm_crtc_state *crtc_state;
	struct drm_plane_state *plane_state;

	if (!state)
		return -ENOMEM;

	state->acquire_ctx = ddev->mode_config.acquire_ctx;

	/* Construct an atomic state to restore previous display setting */

	/*
	 * Attach connectors to drm_atomic_state
	 */
	conn_state = drm_atomic_get_connector_state(state, connector);

	ret = PTR_ERR_OR_ZERO(conn_state);
	if (ret)
		goto out;

	/* Attach crtc to drm_atomic_state*/
	crtc_state = drm_atomic_get_crtc_state(state, &disconnected_acrtc->base);

	ret = PTR_ERR_OR_ZERO(crtc_state);
	if (ret)
		goto out;

	/* force a restore */
	crtc_state->mode_changed = true;

	/* Attach plane to drm_atomic_state */
	plane_state = drm_atomic_get_plane_state(state, plane);

	ret = PTR_ERR_OR_ZERO(plane_state);
	if (ret)
		goto out;

	/* Call commit internally with the state we just constructed */
	ret = drm_atomic_commit(state);

out:
	drm_atomic_state_put(state);
	if (ret)
		DRM_ERROR("Restoring old state failed with %i\n", ret);

	return ret;
}

/*
 * This function handles all cases when set mode does not come upon hotplug.
 * This includes when a display is unplugged then plugged back into the
 * same port and when running without usermode desktop manager supprot
 */
void dm_restore_drm_connector_state(struct drm_device *dev,
				    struct drm_connector *connector)
{
	struct amdgpu_dm_connector *aconnector = to_amdgpu_dm_connector(connector);
	struct amdgpu_crtc *disconnected_acrtc;
	struct dm_crtc_state *acrtc_state;

	if (!aconnector->dc_sink || !connector->state || !connector->encoder)
		return;

	disconnected_acrtc = to_amdgpu_crtc(connector->encoder->crtc);
	if (!disconnected_acrtc)
		return;

	acrtc_state = to_dm_crtc_state(disconnected_acrtc->base.state);
	if (!acrtc_state->stream)
		return;

	/*
	 * If the previous sink is not released and different from the current,
	 * we deduce we are in a state where we can not rely on usermode call
	 * to turn on the display, so we do it here
	 */
	if (acrtc_state->stream->sink != aconnector->dc_sink)
		dm_force_atomic_commit(&aconnector->base);
}

/*
 * Grabs all modesetting locks to serialize against any blocking commits,
 * Waits for completion of all non blocking commits.
 */
static int do_aquire_global_lock(struct drm_device *dev,
				 struct drm_atomic_state *state)
{
	struct drm_crtc *crtc;
	struct drm_crtc_commit *commit;
	long ret;

	/*
	 * Adding all modeset locks to aquire_ctx will
	 * ensure that when the framework release it the
	 * extra locks we are locking here will get released to
	 */
	ret = drm_modeset_lock_all_ctx(dev, state->acquire_ctx);
	if (ret)
		return ret;

	list_for_each_entry(crtc, &dev->mode_config.crtc_list, head) {
		spin_lock(&crtc->commit_lock);
		commit = list_first_entry_or_null(&crtc->commit_list,
				struct drm_crtc_commit, commit_entry);
		if (commit)
			drm_crtc_commit_get(commit);
		spin_unlock(&crtc->commit_lock);

		if (!commit)
			continue;

		/*
		 * Make sure all pending HW programming completed and
		 * page flips done
		 */
		ret = wait_for_completion_interruptible_timeout(&commit->hw_done, 10*HZ);

		if (ret > 0)
			ret = wait_for_completion_interruptible_timeout(
					&commit->flip_done, 10*HZ);

		if (ret == 0)
			DRM_ERROR("[CRTC:%d:%s] hw_done or flip_done "
				  "timed out\n", crtc->base.id, crtc->name);

		drm_crtc_commit_put(commit);
	}

	return ret < 0 ? ret : 0;
}

static void get_freesync_config_for_crtc(
	struct dm_crtc_state *new_crtc_state,
	struct dm_connector_state *new_con_state)
{
	struct mod_freesync_config config = {0};
	struct amdgpu_dm_connector *aconnector =
			to_amdgpu_dm_connector(new_con_state->base.connector);
	struct drm_display_mode *mode = &new_crtc_state->base.mode;
	int vrefresh = drm_mode_vrefresh(mode);
	bool fs_vid_mode = false;

	new_crtc_state->vrr_supported = new_con_state->freesync_capable &&
					vrefresh >= aconnector->min_vfreq &&
					vrefresh <= aconnector->max_vfreq;

	if (new_crtc_state->vrr_supported) {
		new_crtc_state->stream->ignore_msa_timing_param = true;
		fs_vid_mode = new_crtc_state->freesync_config.state == VRR_STATE_ACTIVE_FIXED;

		config.min_refresh_in_uhz = aconnector->min_vfreq * 1000000;
		config.max_refresh_in_uhz = aconnector->max_vfreq * 1000000;
		config.vsif_supported = true;
		config.btr = true;

		if (fs_vid_mode) {
			config.state = VRR_STATE_ACTIVE_FIXED;
			config.fixed_refresh_in_uhz = new_crtc_state->freesync_config.fixed_refresh_in_uhz;
			goto out;
		} else if (new_crtc_state->base.vrr_enabled) {
			config.state = VRR_STATE_ACTIVE_VARIABLE;
		} else {
			config.state = VRR_STATE_INACTIVE;
		}
	}
out:
	new_crtc_state->freesync_config = config;
}

static void reset_freesync_config_for_crtc(
	struct dm_crtc_state *new_crtc_state)
{
	new_crtc_state->vrr_supported = false;

	memset(&new_crtc_state->vrr_infopacket, 0,
	       sizeof(new_crtc_state->vrr_infopacket));
}

static bool
is_timing_unchanged_for_freesync(struct drm_crtc_state *old_crtc_state,
				 struct drm_crtc_state *new_crtc_state)
{
	struct drm_display_mode old_mode, new_mode;

	if (!old_crtc_state || !new_crtc_state)
		return false;

	old_mode = old_crtc_state->mode;
	new_mode = new_crtc_state->mode;

	if (old_mode.clock       == new_mode.clock &&
	    old_mode.hdisplay    == new_mode.hdisplay &&
	    old_mode.vdisplay    == new_mode.vdisplay &&
	    old_mode.htotal      == new_mode.htotal &&
	    old_mode.vtotal      != new_mode.vtotal &&
	    old_mode.hsync_start == new_mode.hsync_start &&
	    old_mode.vsync_start != new_mode.vsync_start &&
	    old_mode.hsync_end   == new_mode.hsync_end &&
	    old_mode.vsync_end   != new_mode.vsync_end &&
	    old_mode.hskew       == new_mode.hskew &&
	    old_mode.vscan       == new_mode.vscan &&
	    (old_mode.vsync_end - old_mode.vsync_start) ==
	    (new_mode.vsync_end - new_mode.vsync_start))
		return true;

	return false;
}

static void set_freesync_fixed_config(struct dm_crtc_state *dm_new_crtc_state) {
	uint64_t num, den, res;
	struct drm_crtc_state *new_crtc_state = &dm_new_crtc_state->base;

	dm_new_crtc_state->freesync_config.state = VRR_STATE_ACTIVE_FIXED;

	num = (unsigned long long)new_crtc_state->mode.clock * 1000 * 1000000;
	den = (unsigned long long)new_crtc_state->mode.htotal *
	      (unsigned long long)new_crtc_state->mode.vtotal;

	res = div_u64(num, den);
	dm_new_crtc_state->freesync_config.fixed_refresh_in_uhz = res;
}

static int dm_update_crtc_state(struct amdgpu_display_manager *dm,
				struct drm_atomic_state *state,
				struct drm_crtc *crtc,
				struct drm_crtc_state *old_crtc_state,
				struct drm_crtc_state *new_crtc_state,
				bool enable,
				bool *lock_and_validation_needed)
{
	struct dm_atomic_state *dm_state = NULL;
	struct dm_crtc_state *dm_old_crtc_state, *dm_new_crtc_state;
	struct dc_stream_state *new_stream;
	int ret = 0;

	/*
	 * TODO Move this code into dm_crtc_atomic_check once we get rid of dc_validation_set
	 * update changed items
	 */
	struct amdgpu_crtc *acrtc = NULL;
	struct amdgpu_dm_connector *aconnector = NULL;
	struct drm_connector_state *drm_new_conn_state = NULL, *drm_old_conn_state = NULL;
	struct dm_connector_state *dm_new_conn_state = NULL, *dm_old_conn_state = NULL;

	new_stream = NULL;

	dm_old_crtc_state = to_dm_crtc_state(old_crtc_state);
	dm_new_crtc_state = to_dm_crtc_state(new_crtc_state);
	acrtc = to_amdgpu_crtc(crtc);
	aconnector = amdgpu_dm_find_first_crtc_matching_connector(state, crtc);

	/* TODO This hack should go away */
	if (aconnector && enable) {
		/* Make sure fake sink is created in plug-in scenario */
		drm_new_conn_state = drm_atomic_get_new_connector_state(state,
							    &aconnector->base);
		drm_old_conn_state = drm_atomic_get_old_connector_state(state,
							    &aconnector->base);

		if (IS_ERR(drm_new_conn_state)) {
			ret = PTR_ERR_OR_ZERO(drm_new_conn_state);
			goto fail;
		}

		dm_new_conn_state = to_dm_connector_state(drm_new_conn_state);
		dm_old_conn_state = to_dm_connector_state(drm_old_conn_state);

		if (!drm_atomic_crtc_needs_modeset(new_crtc_state))
			goto skip_modeset;

		new_stream = create_validate_stream_for_sink(aconnector,
							     &new_crtc_state->mode,
							     dm_new_conn_state,
							     dm_old_crtc_state->stream);

		/*
		 * we can have no stream on ACTION_SET if a display
		 * was disconnected during S3, in this case it is not an
		 * error, the OS will be updated after detection, and
		 * will do the right thing on next atomic commit
		 */

		if (!new_stream) {
			DRM_DEBUG_DRIVER("%s: Failed to create new stream for crtc %d\n",
					__func__, acrtc->base.base.id);
			ret = -ENOMEM;
			goto fail;
		}

		/*
		 * TODO: Check VSDB bits to decide whether this should
		 * be enabled or not.
		 */
		new_stream->triggered_crtc_reset.enabled =
			dm->force_timing_sync;

		dm_new_crtc_state->abm_level = dm_new_conn_state->abm_level;

		ret = fill_hdr_info_packet(drm_new_conn_state,
					   &new_stream->hdr_static_metadata);
		if (ret)
			goto fail;

		/*
		 * If we already removed the old stream from the context
		 * (and set the new stream to NULL) then we can't reuse
		 * the old stream even if the stream and scaling are unchanged.
		 * We'll hit the BUG_ON and black screen.
		 *
		 * TODO: Refactor this function to allow this check to work
		 * in all conditions.
		 */
		if (amdgpu_freesync_vid_mode &&
		    dm_new_crtc_state->stream &&
		    is_timing_unchanged_for_freesync(new_crtc_state, old_crtc_state))
			goto skip_modeset;

		if (dm_new_crtc_state->stream &&
		    dc_is_stream_unchanged(new_stream, dm_old_crtc_state->stream) &&
		    dc_is_stream_scaling_unchanged(new_stream, dm_old_crtc_state->stream)) {
			new_crtc_state->mode_changed = false;
			DRM_DEBUG_DRIVER("Mode change not required, setting mode_changed to %d",
					 new_crtc_state->mode_changed);
		}
	}

	/* mode_changed flag may get updated above, need to check again */
	if (!drm_atomic_crtc_needs_modeset(new_crtc_state))
		goto skip_modeset;

	DRM_DEBUG_ATOMIC(
		"amdgpu_crtc id:%d crtc_state_flags: enable:%d, active:%d, "
		"planes_changed:%d, mode_changed:%d,active_changed:%d,"
		"connectors_changed:%d\n",
		acrtc->crtc_id,
		new_crtc_state->enable,
		new_crtc_state->active,
		new_crtc_state->planes_changed,
		new_crtc_state->mode_changed,
		new_crtc_state->active_changed,
		new_crtc_state->connectors_changed);

	/* Remove stream for any changed/disabled CRTC */
	if (!enable) {

		if (!dm_old_crtc_state->stream)
			goto skip_modeset;

		if (amdgpu_freesync_vid_mode && dm_new_crtc_state->stream &&
		    is_timing_unchanged_for_freesync(new_crtc_state,
						     old_crtc_state)) {
			new_crtc_state->mode_changed = false;
			DRM_DEBUG_DRIVER(
				"Mode change not required for front porch change, "
				"setting mode_changed to %d",
				new_crtc_state->mode_changed);

			set_freesync_fixed_config(dm_new_crtc_state);

			goto skip_modeset;
		} else if (amdgpu_freesync_vid_mode && aconnector &&
			   is_freesync_video_mode(&new_crtc_state->mode,
						  aconnector)) {
			struct drm_display_mode *high_mode;

			high_mode = get_highest_refresh_rate_mode(aconnector, false);
			if (!drm_mode_equal(&new_crtc_state->mode, high_mode)) {
				set_freesync_fixed_config(dm_new_crtc_state);
			}
		}

		ret = dm_atomic_get_state(state, &dm_state);
		if (ret)
			goto fail;

		DRM_DEBUG_DRIVER("Disabling DRM crtc: %d\n",
				crtc->base.id);

		/* i.e. reset mode */
		if (dc_remove_stream_from_ctx(
				dm->dc,
				dm_state->context,
				dm_old_crtc_state->stream) != DC_OK) {
			ret = -EINVAL;
			goto fail;
		}

		dc_stream_release(dm_old_crtc_state->stream);
		dm_new_crtc_state->stream = NULL;

		reset_freesync_config_for_crtc(dm_new_crtc_state);

		*lock_and_validation_needed = true;

	} else {/* Add stream for any updated/enabled CRTC */
		/*
		 * Quick fix to prevent NULL pointer on new_stream when
		 * added MST connectors not found in existing crtc_state in the chained mode
		 * TODO: need to dig out the root cause of that
		 */
		if (!aconnector || (!aconnector->dc_sink && aconnector->mst_port))
			goto skip_modeset;

		if (modereset_required(new_crtc_state))
			goto skip_modeset;

		if (modeset_required(new_crtc_state, new_stream,
				     dm_old_crtc_state->stream)) {

			WARN_ON(dm_new_crtc_state->stream);

			ret = dm_atomic_get_state(state, &dm_state);
			if (ret)
				goto fail;

			dm_new_crtc_state->stream = new_stream;

			dc_stream_retain(new_stream);

			DRM_DEBUG_ATOMIC("Enabling DRM crtc: %d\n",
					 crtc->base.id);

			if (dc_add_stream_to_ctx(
					dm->dc,
					dm_state->context,
					dm_new_crtc_state->stream) != DC_OK) {
				ret = -EINVAL;
				goto fail;
			}

			*lock_and_validation_needed = true;
		}
	}

skip_modeset:
	/* Release extra reference */
	if (new_stream)
		 dc_stream_release(new_stream);

	/*
	 * We want to do dc stream updates that do not require a
	 * full modeset below.
	 */
	if (!(enable && aconnector && new_crtc_state->active))
		return 0;
	/*
	 * Given above conditions, the dc state cannot be NULL because:
	 * 1. We're in the process of enabling CRTCs (just been added
	 *    to the dc context, or already is on the context)
	 * 2. Has a valid connector attached, and
	 * 3. Is currently active and enabled.
	 * => The dc stream state currently exists.
	 */
	BUG_ON(dm_new_crtc_state->stream == NULL);

	/* Scaling or underscan settings */
	if (is_scaling_state_different(dm_old_conn_state, dm_new_conn_state) ||
				drm_atomic_crtc_needs_modeset(new_crtc_state))
		update_stream_scaling_settings(
			&new_crtc_state->mode, dm_new_conn_state, dm_new_crtc_state->stream);

	/* ABM settings */
	dm_new_crtc_state->abm_level = dm_new_conn_state->abm_level;

	/*
	 * Color management settings. We also update color properties
	 * when a modeset is needed, to ensure it gets reprogrammed.
	 */
	if (dm_new_crtc_state->base.color_mgmt_changed ||
	    drm_atomic_crtc_needs_modeset(new_crtc_state)) {
		ret = amdgpu_dm_update_crtc_color_mgmt(dm_new_crtc_state);
		if (ret)
			goto fail;
	}

	/* Update Freesync settings. */
	get_freesync_config_for_crtc(dm_new_crtc_state,
				     dm_new_conn_state);

	return ret;

fail:
	if (new_stream)
		dc_stream_release(new_stream);
	return ret;
}

static bool should_reset_plane(struct drm_atomic_state *state,
			       struct drm_plane *plane,
			       struct drm_plane_state *old_plane_state,
			       struct drm_plane_state *new_plane_state)
{
	struct drm_plane *other;
	struct drm_plane_state *old_other_state, *new_other_state;
	struct drm_crtc_state *new_crtc_state;
	int i;

	/*
	 * TODO: Remove this hack once the checks below are sufficient
	 * enough to determine when we need to reset all the planes on
	 * the stream.
	 */
	if (state->allow_modeset)
		return true;

	/* Exit early if we know that we're adding or removing the plane. */
	if (old_plane_state->crtc != new_plane_state->crtc)
		return true;

	/* old crtc == new_crtc == NULL, plane not in context. */
	if (!new_plane_state->crtc)
		return false;

	new_crtc_state =
		drm_atomic_get_new_crtc_state(state, new_plane_state->crtc);

	if (!new_crtc_state)
		return true;

	/* CRTC Degamma changes currently require us to recreate planes. */
	if (new_crtc_state->color_mgmt_changed)
		return true;

	if (drm_atomic_crtc_needs_modeset(new_crtc_state))
		return true;

	/*
	 * If there are any new primary or overlay planes being added or
	 * removed then the z-order can potentially change. To ensure
	 * correct z-order and pipe acquisition the current DC architecture
	 * requires us to remove and recreate all existing planes.
	 *
	 * TODO: Come up with a more elegant solution for this.
	 */
	for_each_oldnew_plane_in_state(state, other, old_other_state, new_other_state, i) {
		struct amdgpu_framebuffer *old_afb, *new_afb;
		if (other->type == DRM_PLANE_TYPE_CURSOR)
			continue;

		if (old_other_state->crtc != new_plane_state->crtc &&
		    new_other_state->crtc != new_plane_state->crtc)
			continue;

		if (old_other_state->crtc != new_other_state->crtc)
			return true;

		/* Src/dst size and scaling updates. */
		if (old_other_state->src_w != new_other_state->src_w ||
		    old_other_state->src_h != new_other_state->src_h ||
		    old_other_state->crtc_w != new_other_state->crtc_w ||
		    old_other_state->crtc_h != new_other_state->crtc_h)
			return true;

		/* Rotation / mirroring updates. */
		if (old_other_state->rotation != new_other_state->rotation)
			return true;

		/* Blending updates. */
		if (old_other_state->pixel_blend_mode !=
		    new_other_state->pixel_blend_mode)
			return true;

		/* Alpha updates. */
		if (old_other_state->alpha != new_other_state->alpha)
			return true;

		/* Colorspace changes. */
		if (old_other_state->color_range != new_other_state->color_range ||
		    old_other_state->color_encoding != new_other_state->color_encoding)
			return true;

		/* Framebuffer checks fall at the end. */
		if (!old_other_state->fb || !new_other_state->fb)
			continue;

		/* Pixel format changes can require bandwidth updates. */
		if (old_other_state->fb->format != new_other_state->fb->format)
			return true;

		old_afb = (struct amdgpu_framebuffer *)old_other_state->fb;
		new_afb = (struct amdgpu_framebuffer *)new_other_state->fb;

		/* Tiling and DCC changes also require bandwidth updates. */
		if (old_afb->tiling_flags != new_afb->tiling_flags ||
		    old_afb->base.modifier != new_afb->base.modifier)
			return true;
	}

	return false;
}

static int dm_check_cursor_fb(struct amdgpu_crtc *new_acrtc,
			      struct drm_plane_state *new_plane_state,
			      struct drm_framebuffer *fb)
{
	struct amdgpu_device *adev = drm_to_adev(new_acrtc->base.dev);
	struct amdgpu_framebuffer *afb = to_amdgpu_framebuffer(fb);
	unsigned int pitch;
	bool linear;

	if (fb->width > new_acrtc->max_cursor_width ||
	    fb->height > new_acrtc->max_cursor_height) {
		DRM_DEBUG_ATOMIC("Bad cursor FB size %dx%d\n",
				 new_plane_state->fb->width,
				 new_plane_state->fb->height);
		return -EINVAL;
	}
	if (new_plane_state->src_w != fb->width << 16 ||
	    new_plane_state->src_h != fb->height << 16) {
		DRM_DEBUG_ATOMIC("Cropping not supported for cursor plane\n");
		return -EINVAL;
	}

	/* Pitch in pixels */
	pitch = fb->pitches[0] / fb->format->cpp[0];

	if (fb->width != pitch) {
		DRM_DEBUG_ATOMIC("Cursor FB width %d doesn't match pitch %d",
				 fb->width, pitch);
		return -EINVAL;
	}

	switch (pitch) {
	case 64:
	case 128:
	case 256:
		/* FB pitch is supported by cursor plane */
		break;
	default:
		DRM_DEBUG_ATOMIC("Bad cursor FB pitch %d px\n", pitch);
		return -EINVAL;
	}

	/* Core DRM takes care of checking FB modifiers, so we only need to
	 * check tiling flags when the FB doesn't have a modifier. */
	if (!(fb->flags & DRM_MODE_FB_MODIFIERS)) {
		if (adev->family < AMDGPU_FAMILY_AI) {
			linear = AMDGPU_TILING_GET(afb->tiling_flags, ARRAY_MODE) != DC_ARRAY_2D_TILED_THIN1 &&
			         AMDGPU_TILING_GET(afb->tiling_flags, ARRAY_MODE) != DC_ARRAY_1D_TILED_THIN1 &&
				 AMDGPU_TILING_GET(afb->tiling_flags, MICRO_TILE_MODE) == 0;
		} else {
			linear = AMDGPU_TILING_GET(afb->tiling_flags, SWIZZLE_MODE) == 0;
		}
		if (!linear) {
			DRM_DEBUG_ATOMIC("Cursor FB not linear");
			return -EINVAL;
		}
	}

	return 0;
}

static int dm_update_plane_state(struct dc *dc,
				 struct drm_atomic_state *state,
				 struct drm_plane *plane,
				 struct drm_plane_state *old_plane_state,
				 struct drm_plane_state *new_plane_state,
				 bool enable,
				 bool *lock_and_validation_needed)
{

	struct dm_atomic_state *dm_state = NULL;
	struct drm_crtc *new_plane_crtc, *old_plane_crtc;
	struct drm_crtc_state *old_crtc_state, *new_crtc_state;
	struct dm_crtc_state *dm_new_crtc_state, *dm_old_crtc_state;
	struct dm_plane_state *dm_new_plane_state, *dm_old_plane_state;
	struct amdgpu_crtc *new_acrtc;
	bool needs_reset;
	int ret = 0;


	new_plane_crtc = new_plane_state->crtc;
	old_plane_crtc = old_plane_state->crtc;
	dm_new_plane_state = to_dm_plane_state(new_plane_state);
	dm_old_plane_state = to_dm_plane_state(old_plane_state);

	if (plane->type == DRM_PLANE_TYPE_CURSOR) {
		if (!enable || !new_plane_crtc ||
			drm_atomic_plane_disabling(plane->state, new_plane_state))
			return 0;

		new_acrtc = to_amdgpu_crtc(new_plane_crtc);

		if (new_plane_state->src_x != 0 || new_plane_state->src_y != 0) {
			DRM_DEBUG_ATOMIC("Cropping not supported for cursor plane\n");
			return -EINVAL;
		}

		if (new_plane_state->fb) {
			ret = dm_check_cursor_fb(new_acrtc, new_plane_state,
						 new_plane_state->fb);
			if (ret)
				return ret;
		}

		return 0;
	}

	needs_reset = should_reset_plane(state, plane, old_plane_state,
					 new_plane_state);

	/* Remove any changed/removed planes */
	if (!enable) {
		if (!needs_reset)
			return 0;

		if (!old_plane_crtc)
			return 0;

		old_crtc_state = drm_atomic_get_old_crtc_state(
				state, old_plane_crtc);
		dm_old_crtc_state = to_dm_crtc_state(old_crtc_state);

		if (!dm_old_crtc_state->stream)
			return 0;

		DRM_DEBUG_ATOMIC("Disabling DRM plane: %d on DRM crtc %d\n",
				plane->base.id, old_plane_crtc->base.id);

		ret = dm_atomic_get_state(state, &dm_state);
		if (ret)
			return ret;

		if (!dc_remove_plane_from_context(
				dc,
				dm_old_crtc_state->stream,
				dm_old_plane_state->dc_state,
				dm_state->context)) {

			return -EINVAL;
		}


		dc_plane_state_release(dm_old_plane_state->dc_state);
		dm_new_plane_state->dc_state = NULL;

		*lock_and_validation_needed = true;

	} else { /* Add new planes */
		struct dc_plane_state *dc_new_plane_state;

		if (drm_atomic_plane_disabling(plane->state, new_plane_state))
			return 0;

		if (!new_plane_crtc)
			return 0;

		new_crtc_state = drm_atomic_get_new_crtc_state(state, new_plane_crtc);
		dm_new_crtc_state = to_dm_crtc_state(new_crtc_state);

		if (!dm_new_crtc_state->stream)
			return 0;

		if (!needs_reset)
			return 0;

		ret = dm_plane_helper_check_state(new_plane_state, new_crtc_state);
		if (ret)
			return ret;

		WARN_ON(dm_new_plane_state->dc_state);

		dc_new_plane_state = dc_create_plane_state(dc);
		if (!dc_new_plane_state)
			return -ENOMEM;

		DRM_DEBUG_ATOMIC("Enabling DRM plane: %d on DRM crtc %d\n",
				 plane->base.id, new_plane_crtc->base.id);

		ret = fill_dc_plane_attributes(
			drm_to_adev(new_plane_crtc->dev),
			dc_new_plane_state,
			new_plane_state,
			new_crtc_state);
		if (ret) {
			dc_plane_state_release(dc_new_plane_state);
			return ret;
		}

		ret = dm_atomic_get_state(state, &dm_state);
		if (ret) {
			dc_plane_state_release(dc_new_plane_state);
			return ret;
		}

		/*
		 * Any atomic check errors that occur after this will
		 * not need a release. The plane state will be attached
		 * to the stream, and therefore part of the atomic
		 * state. It'll be released when the atomic state is
		 * cleaned.
		 */
		if (!dc_add_plane_to_context(
				dc,
				dm_new_crtc_state->stream,
				dc_new_plane_state,
				dm_state->context)) {

			dc_plane_state_release(dc_new_plane_state);
			return -EINVAL;
		}

		dm_new_plane_state->dc_state = dc_new_plane_state;

		/* Tell DC to do a full surface update every time there
		 * is a plane change. Inefficient, but works for now.
		 */
		dm_new_plane_state->dc_state->update_flags.bits.full_update = 1;

		*lock_and_validation_needed = true;
	}


	return ret;
}

static int dm_check_crtc_cursor(struct drm_atomic_state *state,
				struct drm_crtc *crtc,
				struct drm_crtc_state *new_crtc_state)
{
	struct drm_plane *cursor = crtc->cursor, *underlying;
	struct drm_plane_state *new_cursor_state, *new_underlying_state;
	int i;
	int cursor_scale_w, cursor_scale_h, underlying_scale_w, underlying_scale_h;

	/* On DCE and DCN there is no dedicated hardware cursor plane. We get a
	 * cursor per pipe but it's going to inherit the scaling and
	 * positioning from the underlying pipe. Check the cursor plane's
	 * blending properties match the underlying planes'. */

	new_cursor_state = drm_atomic_get_new_plane_state(state, cursor);
	if (!new_cursor_state || !new_cursor_state->fb) {
		return 0;
	}

	cursor_scale_w = new_cursor_state->crtc_w * 1000 /
			 (new_cursor_state->src_w >> 16);
	cursor_scale_h = new_cursor_state->crtc_h * 1000 /
			 (new_cursor_state->src_h >> 16);

	for_each_new_plane_in_state_reverse(state, underlying, new_underlying_state, i) {
		/* Narrow down to non-cursor planes on the same CRTC as the cursor */
		if (new_underlying_state->crtc != crtc || underlying == crtc->cursor)
			continue;

		/* Ignore disabled planes */
		if (!new_underlying_state->fb)
			continue;

		underlying_scale_w = new_underlying_state->crtc_w * 1000 /
				     (new_underlying_state->src_w >> 16);
		underlying_scale_h = new_underlying_state->crtc_h * 1000 /
				     (new_underlying_state->src_h >> 16);

		if (cursor_scale_w != underlying_scale_w ||
		    cursor_scale_h != underlying_scale_h) {
			drm_dbg_atomic(crtc->dev,
				       "Cursor [PLANE:%d:%s] scaling doesn't match underlying [PLANE:%d:%s]\n",
				       cursor->base.id, cursor->name, underlying->base.id, underlying->name);
			return -EINVAL;
		}

		/* If this plane covers the whole CRTC, no need to check planes underneath */
		if (new_underlying_state->crtc_x <= 0 &&
		    new_underlying_state->crtc_y <= 0 &&
		    new_underlying_state->crtc_x + new_underlying_state->crtc_w >= new_crtc_state->mode.hdisplay &&
		    new_underlying_state->crtc_y + new_underlying_state->crtc_h >= new_crtc_state->mode.vdisplay)
			break;
	}

	return 0;
}

#if defined(CONFIG_DRM_AMD_DC_DCN)
static int add_affected_mst_dsc_crtcs(struct drm_atomic_state *state, struct drm_crtc *crtc)
{
	struct drm_connector *connector;
	struct drm_connector_state *conn_state;
	struct amdgpu_dm_connector *aconnector = NULL;
	int i;
	for_each_new_connector_in_state(state, connector, conn_state, i) {
		if (conn_state->crtc != crtc)
			continue;

		aconnector = to_amdgpu_dm_connector(connector);
		if (!aconnector->port || !aconnector->mst_port)
			aconnector = NULL;
		else
			break;
	}

	if (!aconnector)
		return 0;

	return drm_dp_mst_add_affected_dsc_crtcs(state, &aconnector->mst_port->mst_mgr);
}
#endif

/**
 * amdgpu_dm_atomic_check() - Atomic check implementation for AMDgpu DM.
 * @dev: The DRM device
 * @state: The atomic state to commit
 *
 * Validate that the given atomic state is programmable by DC into hardware.
 * This involves constructing a &struct dc_state reflecting the new hardware
 * state we wish to commit, then querying DC to see if it is programmable. It's
 * important not to modify the existing DC state. Otherwise, atomic_check
 * may unexpectedly commit hardware changes.
 *
 * When validating the DC state, it's important that the right locks are
 * acquired. For full updates case which removes/adds/updates streams on one
 * CRTC while flipping on another CRTC, acquiring global lock will guarantee
 * that any such full update commit will wait for completion of any outstanding
 * flip using DRMs synchronization events.
 *
 * Note that DM adds the affected connectors for all CRTCs in state, when that
 * might not seem necessary. This is because DC stream creation requires the
 * DC sink, which is tied to the DRM connector state. Cleaning this up should
 * be possible but non-trivial - a possible TODO item.
 *
 * Return: -Error code if validation failed.
 */
static int amdgpu_dm_atomic_check(struct drm_device *dev,
				  struct drm_atomic_state *state)
{
	struct amdgpu_device *adev = drm_to_adev(dev);
	struct dm_atomic_state *dm_state = NULL;
	struct dc *dc = adev->dm.dc;
	struct drm_connector *connector;
	struct drm_connector_state *old_con_state, *new_con_state;
	struct drm_crtc *crtc;
	struct drm_crtc_state *old_crtc_state, *new_crtc_state;
	struct drm_plane *plane;
	struct drm_plane_state *old_plane_state, *new_plane_state;
	enum dc_status status;
	int ret, i;
	bool lock_and_validation_needed = false;
	struct dm_crtc_state *dm_old_crtc_state;
#if defined(CONFIG_DRM_AMD_DC_DCN)
	struct dsc_mst_fairness_vars vars[MAX_PIPES];
	struct drm_dp_mst_topology_state *mst_state;
	struct drm_dp_mst_topology_mgr *mgr;
#endif

	trace_amdgpu_dm_atomic_check_begin(state);

	ret = drm_atomic_helper_check_modeset(dev, state);
	if (ret)
		goto fail;

	/* Check connector changes */
	for_each_oldnew_connector_in_state(state, connector, old_con_state, new_con_state, i) {
		struct dm_connector_state *dm_old_con_state = to_dm_connector_state(old_con_state);
		struct dm_connector_state *dm_new_con_state = to_dm_connector_state(new_con_state);

		/* Skip connectors that are disabled or part of modeset already. */
		if (!old_con_state->crtc && !new_con_state->crtc)
			continue;

		if (!new_con_state->crtc)
			continue;

		new_crtc_state = drm_atomic_get_crtc_state(state, new_con_state->crtc);
		if (IS_ERR(new_crtc_state)) {
			ret = PTR_ERR(new_crtc_state);
			goto fail;
		}

		if (dm_old_con_state->abm_level !=
		    dm_new_con_state->abm_level)
			new_crtc_state->connectors_changed = true;
	}

#if defined(CONFIG_DRM_AMD_DC_DCN)
	if (dc_resource_is_dsc_encoding_supported(dc)) {
		for_each_oldnew_crtc_in_state(state, crtc, old_crtc_state, new_crtc_state, i) {
			if (drm_atomic_crtc_needs_modeset(new_crtc_state)) {
				ret = add_affected_mst_dsc_crtcs(state, crtc);
				if (ret)
					goto fail;
			}
		}
	}
#endif
	for_each_oldnew_crtc_in_state(state, crtc, old_crtc_state, new_crtc_state, i) {
		dm_old_crtc_state = to_dm_crtc_state(old_crtc_state);

		if (!drm_atomic_crtc_needs_modeset(new_crtc_state) &&
		    !new_crtc_state->color_mgmt_changed &&
		    old_crtc_state->vrr_enabled == new_crtc_state->vrr_enabled &&
			dm_old_crtc_state->dsc_force_changed == false)
			continue;

		ret = amdgpu_dm_verify_lut_sizes(new_crtc_state);
		if (ret)
			goto fail;

		if (!new_crtc_state->enable)
			continue;

		ret = drm_atomic_add_affected_connectors(state, crtc);
		if (ret)
			return ret;

		ret = drm_atomic_add_affected_planes(state, crtc);
		if (ret)
			goto fail;

		if (dm_old_crtc_state->dsc_force_changed)
			new_crtc_state->mode_changed = true;
	}

	/*
	 * Add all primary and overlay planes on the CRTC to the state
	 * whenever a plane is enabled to maintain correct z-ordering
	 * and to enable fast surface updates.
	 */
	drm_for_each_crtc(crtc, dev) {
		bool modified = false;

		for_each_oldnew_plane_in_state(state, plane, old_plane_state, new_plane_state, i) {
			if (plane->type == DRM_PLANE_TYPE_CURSOR)
				continue;

			if (new_plane_state->crtc == crtc ||
			    old_plane_state->crtc == crtc) {
				modified = true;
				break;
			}
		}

		if (!modified)
			continue;

		drm_for_each_plane_mask(plane, state->dev, crtc->state->plane_mask) {
			if (plane->type == DRM_PLANE_TYPE_CURSOR)
				continue;

			new_plane_state =
				drm_atomic_get_plane_state(state, plane);

			if (IS_ERR(new_plane_state)) {
				ret = PTR_ERR(new_plane_state);
				goto fail;
			}
		}
	}

	/* Remove exiting planes if they are modified */
	for_each_oldnew_plane_in_state_reverse(state, plane, old_plane_state, new_plane_state, i) {
		ret = dm_update_plane_state(dc, state, plane,
					    old_plane_state,
					    new_plane_state,
					    false,
					    &lock_and_validation_needed);
		if (ret)
			goto fail;
	}

	/* Disable all crtcs which require disable */
	for_each_oldnew_crtc_in_state(state, crtc, old_crtc_state, new_crtc_state, i) {
		ret = dm_update_crtc_state(&adev->dm, state, crtc,
					   old_crtc_state,
					   new_crtc_state,
					   false,
					   &lock_and_validation_needed);
		if (ret)
			goto fail;
	}

	/* Enable all crtcs which require enable */
	for_each_oldnew_crtc_in_state(state, crtc, old_crtc_state, new_crtc_state, i) {
		ret = dm_update_crtc_state(&adev->dm, state, crtc,
					   old_crtc_state,
					   new_crtc_state,
					   true,
					   &lock_and_validation_needed);
		if (ret)
			goto fail;
	}

	/* Add new/modified planes */
	for_each_oldnew_plane_in_state_reverse(state, plane, old_plane_state, new_plane_state, i) {
		ret = dm_update_plane_state(dc, state, plane,
					    old_plane_state,
					    new_plane_state,
					    true,
					    &lock_and_validation_needed);
		if (ret)
			goto fail;
	}

	/* Run this here since we want to validate the streams we created */
	ret = drm_atomic_helper_check_planes(dev, state);
	if (ret)
		goto fail;

	/* Check cursor planes scaling */
	for_each_new_crtc_in_state(state, crtc, new_crtc_state, i) {
		ret = dm_check_crtc_cursor(state, crtc, new_crtc_state);
		if (ret)
			goto fail;
	}

	if (state->legacy_cursor_update) {
		/*
		 * This is a fast cursor update coming from the plane update
		 * helper, check if it can be done asynchronously for better
		 * performance.
		 */
		state->async_update =
			!drm_atomic_helper_async_check(dev, state);

		/*
		 * Skip the remaining global validation if this is an async
		 * update. Cursor updates can be done without affecting
		 * state or bandwidth calcs and this avoids the performance
		 * penalty of locking the private state object and
		 * allocating a new dc_state.
		 */
		if (state->async_update)
			return 0;
	}

	/* Check scaling and underscan changes*/
	/* TODO Removed scaling changes validation due to inability to commit
	 * new stream into context w\o causing full reset. Need to
	 * decide how to handle.
	 */
	for_each_oldnew_connector_in_state(state, connector, old_con_state, new_con_state, i) {
		struct dm_connector_state *dm_old_con_state = to_dm_connector_state(old_con_state);
		struct dm_connector_state *dm_new_con_state = to_dm_connector_state(new_con_state);
		struct amdgpu_crtc *acrtc = to_amdgpu_crtc(dm_new_con_state->base.crtc);

		/* Skip any modesets/resets */
		if (!acrtc || drm_atomic_crtc_needs_modeset(
				drm_atomic_get_new_crtc_state(state, &acrtc->base)))
			continue;

		/* Skip any thing not scale or underscan changes */
		if (!is_scaling_state_different(dm_new_con_state, dm_old_con_state))
			continue;

		lock_and_validation_needed = true;
	}

#if defined(CONFIG_DRM_AMD_DC_DCN)
	/* set the slot info for each mst_state based on the link encoding format */
	for_each_new_mst_mgr_in_state(state, mgr, mst_state, i) {
		struct amdgpu_dm_connector *aconnector;
		struct drm_connector *connector;
		struct drm_connector_list_iter iter;
		u8 link_coding_cap;

		if (!mgr->mst_state )
			continue;

		drm_connector_list_iter_begin(dev, &iter);
		drm_for_each_connector_iter(connector, &iter) {
			int id = connector->index;

			if (id == mst_state->mgr->conn_base_id) {
				aconnector = to_amdgpu_dm_connector(connector);
				link_coding_cap = dc_link_dp_mst_decide_link_encoding_format(aconnector->dc_link);
				drm_dp_mst_update_slots(mst_state, link_coding_cap);

				break;
			}
		}
		drm_connector_list_iter_end(&iter);

	}
#endif
	/**
	 * Streams and planes are reset when there are changes that affect
	 * bandwidth. Anything that affects bandwidth needs to go through
	 * DC global validation to ensure that the configuration can be applied
	 * to hardware.
	 *
	 * We have to currently stall out here in atomic_check for outstanding
	 * commits to finish in this case because our IRQ handlers reference
	 * DRM state directly - we can end up disabling interrupts too early
	 * if we don't.
	 *
	 * TODO: Remove this stall and drop DM state private objects.
	 */
	if (lock_and_validation_needed) {
		ret = dm_atomic_get_state(state, &dm_state);
		if (ret)
			goto fail;

		ret = do_aquire_global_lock(dev, state);
		if (ret)
			goto fail;

#if defined(CONFIG_DRM_AMD_DC_DCN)
		if (!compute_mst_dsc_configs_for_state(state, dm_state->context, vars))
			goto fail;

		ret = dm_update_mst_vcpi_slots_for_dsc(state, dm_state->context, vars);
		if (ret)
			goto fail;
#endif

		/*
		 * Perform validation of MST topology in the state:
		 * We need to perform MST atomic check before calling
		 * dc_validate_global_state(), or there is a chance
		 * to get stuck in an infinite loop and hang eventually.
		 */
		ret = drm_dp_mst_atomic_check(state);
		if (ret)
			goto fail;
		status = dc_validate_global_state(dc, dm_state->context, false);
		if (status != DC_OK) {
			drm_dbg_atomic(dev,
				       "DC global validation failure: %s (%d)",
				       dc_status_to_str(status), status);
			ret = -EINVAL;
			goto fail;
		}
	} else {
		/*
		 * The commit is a fast update. Fast updates shouldn't change
		 * the DC context, affect global validation, and can have their
		 * commit work done in parallel with other commits not touching
		 * the same resource. If we have a new DC context as part of
		 * the DM atomic state from validation we need to free it and
		 * retain the existing one instead.
		 *
		 * Furthermore, since the DM atomic state only contains the DC
		 * context and can safely be annulled, we can free the state
		 * and clear the associated private object now to free
		 * some memory and avoid a possible use-after-free later.
		 */

		for (i = 0; i < state->num_private_objs; i++) {
			struct drm_private_obj *obj = state->private_objs[i].ptr;

			if (obj->funcs == adev->dm.atomic_obj.funcs) {
				int j = state->num_private_objs-1;

				dm_atomic_destroy_state(obj,
						state->private_objs[i].state);

				/* If i is not at the end of the array then the
				 * last element needs to be moved to where i was
				 * before the array can safely be truncated.
				 */
				if (i != j)
					state->private_objs[i] =
						state->private_objs[j];

				state->private_objs[j].ptr = NULL;
				state->private_objs[j].state = NULL;
				state->private_objs[j].old_state = NULL;
				state->private_objs[j].new_state = NULL;

				state->num_private_objs = j;
				break;
			}
		}
	}

	/* Store the overall update type for use later in atomic check. */
	for_each_new_crtc_in_state (state, crtc, new_crtc_state, i) {
		struct dm_crtc_state *dm_new_crtc_state =
			to_dm_crtc_state(new_crtc_state);

		dm_new_crtc_state->update_type = lock_and_validation_needed ?
							 UPDATE_TYPE_FULL :
							 UPDATE_TYPE_FAST;
	}

	/* Must be success */
	WARN_ON(ret);

	trace_amdgpu_dm_atomic_check_finish(state, ret);

	return ret;

fail:
	if (ret == -EDEADLK)
		DRM_DEBUG_DRIVER("Atomic check stopped to avoid deadlock.\n");
	else if (ret == -EINTR || ret == -EAGAIN || ret == -ERESTARTSYS)
		DRM_DEBUG_DRIVER("Atomic check stopped due to signal.\n");
	else
		DRM_DEBUG_DRIVER("Atomic check failed with err: %d \n", ret);

	trace_amdgpu_dm_atomic_check_finish(state, ret);

	return ret;
}

static bool is_dp_capable_without_timing_msa(struct dc *dc,
					     struct amdgpu_dm_connector *amdgpu_dm_connector)
{
	uint8_t dpcd_data;
	bool capable = false;

	if (amdgpu_dm_connector->dc_link &&
		dm_helpers_dp_read_dpcd(
				NULL,
				amdgpu_dm_connector->dc_link,
				DP_DOWN_STREAM_PORT_COUNT,
				&dpcd_data,
				sizeof(dpcd_data))) {
		capable = (dpcd_data & DP_MSA_TIMING_PAR_IGNORED) ? true:false;
	}

	return capable;
}

static bool dm_edid_parser_send_cea(struct amdgpu_display_manager *dm,
		unsigned int offset,
		unsigned int total_length,
		uint8_t *data,
		unsigned int length,
		struct amdgpu_hdmi_vsdb_info *vsdb)
{
	bool res;
	union dmub_rb_cmd cmd;
	struct dmub_cmd_send_edid_cea *input;
	struct dmub_cmd_edid_cea_output *output;

	if (length > DMUB_EDID_CEA_DATA_CHUNK_BYTES)
		return false;

	memset(&cmd, 0, sizeof(cmd));

	input = &cmd.edid_cea.data.input;

	cmd.edid_cea.header.type = DMUB_CMD__EDID_CEA;
	cmd.edid_cea.header.sub_type = 0;
	cmd.edid_cea.header.payload_bytes =
		sizeof(cmd.edid_cea) - sizeof(cmd.edid_cea.header);
	input->offset = offset;
	input->length = length;
	input->total_length = total_length;
	memcpy(input->payload, data, length);

	res = dc_dmub_srv_cmd_with_reply_data(dm->dc->ctx->dmub_srv, &cmd);
	if (!res) {
		DRM_ERROR("EDID CEA parser failed\n");
		return false;
	}

	output = &cmd.edid_cea.data.output;

	if (output->type == DMUB_CMD__EDID_CEA_ACK) {
		if (!output->ack.success) {
			DRM_ERROR("EDID CEA ack failed at offset %d\n",
					output->ack.offset);
		}
	} else if (output->type == DMUB_CMD__EDID_CEA_AMD_VSDB) {
		if (!output->amd_vsdb.vsdb_found)
			return false;

		vsdb->freesync_supported = output->amd_vsdb.freesync_supported;
		vsdb->amd_vsdb_version = output->amd_vsdb.amd_vsdb_version;
		vsdb->min_refresh_rate_hz = output->amd_vsdb.min_frame_rate;
		vsdb->max_refresh_rate_hz = output->amd_vsdb.max_frame_rate;
	} else {
		DRM_WARN("Unknown EDID CEA parser results\n");
		return false;
	}

	return true;
}

static bool parse_edid_cea_dmcu(struct amdgpu_display_manager *dm,
		uint8_t *edid_ext, int len,
		struct amdgpu_hdmi_vsdb_info *vsdb_info)
{
	int i;

	/* send extension block to DMCU for parsing */
	for (i = 0; i < len; i += 8) {
		bool res;
		int offset;

		/* send 8 bytes a time */
		if (!dc_edid_parser_send_cea(dm->dc, i, len, &edid_ext[i], 8))
			return false;

		if (i+8 == len) {
			/* EDID block sent completed, expect result */
			int version, min_rate, max_rate;

			res = dc_edid_parser_recv_amd_vsdb(dm->dc, &version, &min_rate, &max_rate);
			if (res) {
				/* amd vsdb found */
				vsdb_info->freesync_supported = 1;
				vsdb_info->amd_vsdb_version = version;
				vsdb_info->min_refresh_rate_hz = min_rate;
				vsdb_info->max_refresh_rate_hz = max_rate;
				return true;
			}
			/* not amd vsdb */
			return false;
		}

		/* check for ack*/
		res = dc_edid_parser_recv_cea_ack(dm->dc, &offset);
		if (!res)
			return false;
	}

	return false;
}

static bool parse_edid_cea_dmub(struct amdgpu_display_manager *dm,
		uint8_t *edid_ext, int len,
		struct amdgpu_hdmi_vsdb_info *vsdb_info)
{
	int i;

	/* send extension block to DMCU for parsing */
	for (i = 0; i < len; i += 8) {
		/* send 8 bytes a time */
		if (!dm_edid_parser_send_cea(dm, i, len, &edid_ext[i], 8, vsdb_info))
			return false;
	}

	return vsdb_info->freesync_supported;
}

static bool parse_edid_cea(struct amdgpu_dm_connector *aconnector,
		uint8_t *edid_ext, int len,
		struct amdgpu_hdmi_vsdb_info *vsdb_info)
{
	struct amdgpu_device *adev = drm_to_adev(aconnector->base.dev);

	if (adev->dm.dmub_srv)
		return parse_edid_cea_dmub(&adev->dm, edid_ext, len, vsdb_info);
	else
		return parse_edid_cea_dmcu(&adev->dm, edid_ext, len, vsdb_info);
}

static int parse_hdmi_amd_vsdb(struct amdgpu_dm_connector *aconnector,
		struct edid *edid, struct amdgpu_hdmi_vsdb_info *vsdb_info)
{
	uint8_t *edid_ext = NULL;
	int i;
	bool valid_vsdb_found = false;

	/*----- drm_find_cea_extension() -----*/
	/* No EDID or EDID extensions */
	if (edid == NULL || edid->extensions == 0)
		return -ENODEV;

	/* Find CEA extension */
	for (i = 0; i < edid->extensions; i++) {
		edid_ext = (uint8_t *)edid + EDID_LENGTH * (i + 1);
		if (edid_ext[0] == CEA_EXT)
			break;
	}

	if (i == edid->extensions)
		return -ENODEV;

	/*----- cea_db_offsets() -----*/
	if (edid_ext[0] != CEA_EXT)
		return -ENODEV;

	valid_vsdb_found = parse_edid_cea(aconnector, edid_ext, EDID_LENGTH, vsdb_info);

	return valid_vsdb_found ? i : -ENODEV;
}

void amdgpu_dm_update_freesync_caps(struct drm_connector *connector,
					struct edid *edid)
{
	int i = 0;
	struct detailed_timing *timing;
	struct detailed_non_pixel *data;
	struct detailed_data_monitor_range *range;
	struct amdgpu_dm_connector *amdgpu_dm_connector =
			to_amdgpu_dm_connector(connector);
	struct dm_connector_state *dm_con_state = NULL;
	struct dc_sink *sink;

	struct drm_device *dev = connector->dev;
	struct amdgpu_device *adev = drm_to_adev(dev);
	bool freesync_capable = false;
	struct amdgpu_hdmi_vsdb_info vsdb_info = {0};

	if (!connector->state) {
		DRM_ERROR("%s - Connector has no state", __func__);
		goto update;
	}

	sink = amdgpu_dm_connector->dc_sink ?
		amdgpu_dm_connector->dc_sink :
		amdgpu_dm_connector->dc_em_sink;

	if (!edid || !sink) {
		dm_con_state = to_dm_connector_state(connector->state);

		amdgpu_dm_connector->min_vfreq = 0;
		amdgpu_dm_connector->max_vfreq = 0;
		amdgpu_dm_connector->pixel_clock_mhz = 0;
		connector->display_info.monitor_range.min_vfreq = 0;
		connector->display_info.monitor_range.max_vfreq = 0;
		freesync_capable = false;

		goto update;
	}

	dm_con_state = to_dm_connector_state(connector->state);

	if (!adev->dm.freesync_module)
		goto update;


	if (sink->sink_signal == SIGNAL_TYPE_DISPLAY_PORT
		|| sink->sink_signal == SIGNAL_TYPE_EDP) {
		bool edid_check_required = false;

		if (edid) {
			edid_check_required = is_dp_capable_without_timing_msa(
						adev->dm.dc,
						amdgpu_dm_connector);
		}

		if (edid_check_required == true && (edid->version > 1 ||
		   (edid->version == 1 && edid->revision > 1))) {
			for (i = 0; i < 4; i++) {

				timing	= &edid->detailed_timings[i];
				data	= &timing->data.other_data;
				range	= &data->data.range;
				/*
				 * Check if monitor has continuous frequency mode
				 */
				if (data->type != EDID_DETAIL_MONITOR_RANGE)
					continue;
				/*
				 * Check for flag range limits only. If flag == 1 then
				 * no additional timing information provided.
				 * Default GTF, GTF Secondary curve and CVT are not
				 * supported
				 */
				if (range->flags != 1)
					continue;

				amdgpu_dm_connector->min_vfreq = range->min_vfreq;
				amdgpu_dm_connector->max_vfreq = range->max_vfreq;
				amdgpu_dm_connector->pixel_clock_mhz =
					range->pixel_clock_mhz * 10;

				connector->display_info.monitor_range.min_vfreq = range->min_vfreq;
				connector->display_info.monitor_range.max_vfreq = range->max_vfreq;

				break;
			}

			if (amdgpu_dm_connector->max_vfreq -
			    amdgpu_dm_connector->min_vfreq > 10) {

				freesync_capable = true;
			}
		}
	} else if (edid && sink->sink_signal == SIGNAL_TYPE_HDMI_TYPE_A) {
		i = parse_hdmi_amd_vsdb(amdgpu_dm_connector, edid, &vsdb_info);
		if (i >= 0 && vsdb_info.freesync_supported) {
			timing  = &edid->detailed_timings[i];
			data    = &timing->data.other_data;

			amdgpu_dm_connector->min_vfreq = vsdb_info.min_refresh_rate_hz;
			amdgpu_dm_connector->max_vfreq = vsdb_info.max_refresh_rate_hz;
			if (amdgpu_dm_connector->max_vfreq - amdgpu_dm_connector->min_vfreq > 10)
				freesync_capable = true;

			connector->display_info.monitor_range.min_vfreq = vsdb_info.min_refresh_rate_hz;
			connector->display_info.monitor_range.max_vfreq = vsdb_info.max_refresh_rate_hz;
		}
	}

update:
	if (dm_con_state)
		dm_con_state->freesync_capable = freesync_capable;

	if (connector->vrr_capable_property)
		drm_connector_set_vrr_capable_property(connector,
						       freesync_capable);
}

void amdgpu_dm_trigger_timing_sync(struct drm_device *dev)
{
	struct amdgpu_device *adev = drm_to_adev(dev);
	struct dc *dc = adev->dm.dc;
	int i;

	mutex_lock(&adev->dm.dc_lock);
	if (dc->current_state) {
		for (i = 0; i < dc->current_state->stream_count; ++i)
			dc->current_state->streams[i]
				->triggered_crtc_reset.enabled =
				adev->dm.force_timing_sync;

		dm_enable_per_frame_crtc_master_sync(dc->current_state);
		dc_trigger_sync(dc, dc->current_state);
	}
	mutex_unlock(&adev->dm.dc_lock);
}

void dm_write_reg_func(const struct dc_context *ctx, uint32_t address,
		       uint32_t value, const char *func_name)
{
#ifdef DM_CHECK_ADDR_0
	if (address == 0) {
		DC_ERR("invalid register write. address = 0");
		return;
	}
#endif
	cgs_write_register(ctx->cgs_device, address, value);
	trace_amdgpu_dc_wreg(&ctx->perf_trace->write_count, address, value);
}

uint32_t dm_read_reg_func(const struct dc_context *ctx, uint32_t address,
			  const char *func_name)
{
	uint32_t value;
#ifdef DM_CHECK_ADDR_0
	if (address == 0) {
		DC_ERR("invalid register read; address = 0\n");
		return 0;
	}
#endif

	if (ctx->dmub_srv &&
	    ctx->dmub_srv->reg_helper_offload.gather_in_progress &&
	    !ctx->dmub_srv->reg_helper_offload.should_burst_write) {
		ASSERT(false);
		return 0;
	}

	value = cgs_read_register(ctx->cgs_device, address);

	trace_amdgpu_dc_rreg(&ctx->perf_trace->read_count, address, value);

	return value;
}

int amdgpu_dm_set_dmub_async_sync_status(bool is_cmd_aux, struct dc_context *ctx,
	uint8_t status_type, uint32_t *operation_result)
{
	struct amdgpu_device *adev = ctx->driver_context;
	int return_status = -1;
	struct dmub_notification *p_notify = adev->dm.dmub_notify;

	if (is_cmd_aux) {
		if (status_type == DMUB_ASYNC_TO_SYNC_ACCESS_SUCCESS) {
			return_status = p_notify->aux_reply.length;
			*operation_result = p_notify->result;
		} else if (status_type == DMUB_ASYNC_TO_SYNC_ACCESS_TIMEOUT) {
			*operation_result = AUX_RET_ERROR_TIMEOUT;
		} else if (status_type == DMUB_ASYNC_TO_SYNC_ACCESS_FAIL) {
			*operation_result = AUX_RET_ERROR_ENGINE_ACQUIRE;
		} else {
			*operation_result = AUX_RET_ERROR_UNKNOWN;
		}
	} else {
		if (status_type == DMUB_ASYNC_TO_SYNC_ACCESS_SUCCESS) {
			return_status = 0;
			*operation_result = p_notify->sc_status;
		} else {
			*operation_result = SET_CONFIG_UNKNOWN_ERROR;
		}
	}

	return return_status;
}

int amdgpu_dm_process_dmub_aux_transfer_sync(bool is_cmd_aux, struct dc_context *ctx,
	unsigned int link_index, void *cmd_payload, void *operation_result)
{
	struct amdgpu_device *adev = ctx->driver_context;
	int ret = 0;

	if (is_cmd_aux) {
		dc_process_dmub_aux_transfer_async(ctx->dc,
			link_index, (struct aux_payload *)cmd_payload);
	} else if (dc_process_dmub_set_config_async(ctx->dc, link_index,
					(struct set_config_cmd_payload *)cmd_payload,
					adev->dm.dmub_notify)) {
		return amdgpu_dm_set_dmub_async_sync_status(is_cmd_aux,
					ctx, DMUB_ASYNC_TO_SYNC_ACCESS_SUCCESS,
					(uint32_t *)operation_result);
	}

	ret = wait_for_completion_timeout(&adev->dm.dmub_aux_transfer_done, 10 * HZ);
	if (ret == 0) {
		DRM_ERROR("wait_for_completion_timeout timeout!");
		return amdgpu_dm_set_dmub_async_sync_status(is_cmd_aux,
				ctx, DMUB_ASYNC_TO_SYNC_ACCESS_TIMEOUT,
				(uint32_t *)operation_result);
	}

	if (is_cmd_aux) {
		if (adev->dm.dmub_notify->result == AUX_RET_SUCCESS) {
			struct aux_payload *payload = (struct aux_payload *)cmd_payload;

			payload->reply[0] = adev->dm.dmub_notify->aux_reply.command;
			if (!payload->write && adev->dm.dmub_notify->aux_reply.length &&
			    payload->reply[0] == AUX_TRANSACTION_REPLY_AUX_ACK) {
				memcpy(payload->data, adev->dm.dmub_notify->aux_reply.data,
				       adev->dm.dmub_notify->aux_reply.length);
			}
		}
	}

	return amdgpu_dm_set_dmub_async_sync_status(is_cmd_aux,
			ctx, DMUB_ASYNC_TO_SYNC_ACCESS_SUCCESS,
			(uint32_t *)operation_result);
}<|MERGE_RESOLUTION|>--- conflicted
+++ resolved
@@ -730,11 +730,8 @@
 		dmub_hpd_wrk->adev->dm.dmub_callback[dmub_hpd_wrk->dmub_notify->type](dmub_hpd_wrk->adev,
 		dmub_hpd_wrk->dmub_notify);
 	}
-<<<<<<< HEAD
-=======
 
 	kfree(dmub_hpd_wrk->dmub_notify);
->>>>>>> 56d33754
 	kfree(dmub_hpd_wrk);
 
 }
@@ -760,15 +757,6 @@
 
 	if (dc_enable_dmub_notifications(adev->dm.dc) &&
 		irq_params->irq_src == DC_IRQ_SOURCE_DMCUB_OUTBOX) {
-<<<<<<< HEAD
-		dmub_hpd_wrk = kzalloc(sizeof(*dmub_hpd_wrk), GFP_ATOMIC);
-		if (!dmub_hpd_wrk) {
-			DRM_ERROR("Failed to allocate dmub_hpd_wrk");
-			return;
-		}
-		INIT_WORK(&dmub_hpd_wrk->handle_hpd_work, dm_handle_hpd_work);
-=======
->>>>>>> 56d33754
 
 		do {
 			dc_stat_get_dmub_notification(adev->dm.dc, &notify);
@@ -777,9 +765,6 @@
 				continue;
 			}
 			if (dm->dmub_thread_offload[notify.type] == true) {
-<<<<<<< HEAD
-				dmub_hpd_wrk->dmub_notify = &notify;
-=======
 				dmub_hpd_wrk = kzalloc(sizeof(*dmub_hpd_wrk), GFP_ATOMIC);
 				if (!dmub_hpd_wrk) {
 					DRM_ERROR("Failed to allocate dmub_hpd_wrk");
@@ -794,7 +779,6 @@
 				INIT_WORK(&dmub_hpd_wrk->handle_hpd_work, dm_handle_hpd_work);
 				if (dmub_hpd_wrk->dmub_notify)
 					memcpy(dmub_hpd_wrk->dmub_notify, &notify, sizeof(struct dmub_notification));
->>>>>>> 56d33754
 				dmub_hpd_wrk->adev = adev;
 				if (notify.type == DMUB_NOTIFICATION_HPD) {
 					plink = adev->dm.dc->links[notify.link_index];
@@ -1334,8 +1318,6 @@
 	return hpd_rx_offload_wq;
 }
 
-<<<<<<< HEAD
-=======
 struct amdgpu_stutter_quirk {
 	u16 chip_vendor;
 	u16 chip_device;
@@ -1367,7 +1349,6 @@
 	return false;
 }
 
->>>>>>> 56d33754
 static int amdgpu_dm_init(struct amdgpu_device *adev)
 {
 	struct dc_init_data init_data;
@@ -1429,12 +1410,7 @@
 		switch (adev->ip_versions[DCE_HWIP][0]) {
 		case IP_VERSION(2, 1, 0):
 			init_data.flags.gpu_vm_support = true;
-<<<<<<< HEAD
-			if (ASICREV_IS_GREEN_SARDINE(adev->external_rev_id))
-				init_data.flags.disable_dmcu = true;
-=======
 			init_data.flags.disable_dmcu = true;
->>>>>>> 56d33754
 			break;
 		case IP_VERSION(1, 0, 0):
 		case IP_VERSION(1, 0, 1):
@@ -1872,11 +1848,7 @@
 		break;
 	case IP_VERSION(3, 1, 2):
 	case IP_VERSION(3, 1, 3):
-<<<<<<< HEAD
-		dmub_asic = DMUB_ASIC_DCN31;
-=======
 		dmub_asic = (adev->external_rev_id == YELLOW_CARP_B0) ? DMUB_ASIC_DCN31B : DMUB_ASIC_DCN31;
->>>>>>> 56d33754
 		fw_name_dmub = FIRMWARE_YELLOW_CARP_DMUB;
 		break;
 
@@ -4196,8 +4168,6 @@
 	default:
 		DRM_DEBUG_KMS("Unsupported DCN IP version for outbox: 0x%X\n",
 			      adev->ip_versions[DCE_HWIP][0]);
-<<<<<<< HEAD
-=======
 	}
 
 	/* Determine whether to enable PSR support by default. */
@@ -4211,7 +4181,6 @@
 			psr_feature_enabled = amdgpu_dc_feature_mask & DC_PSR_MASK;
 			break;
 		}
->>>>>>> 56d33754
 	}
 #endif
 
