/**
 * \file amdgpu_drv.c
 * AMD Amdgpu driver
 *
 * \author Gareth Hughes <gareth@valinux.com>
 */

/*
 * Copyright 2000 VA Linux Systems, Inc., Sunnyvale, California.
 * All Rights Reserved.
 *
 * Permission is hereby granted, free of charge, to any person obtaining a
 * copy of this software and associated documentation files (the "Software"),
 * to deal in the Software without restriction, including without limitation
 * the rights to use, copy, modify, merge, publish, distribute, sublicense,
 * and/or sell copies of the Software, and to permit persons to whom the
 * Software is furnished to do so, subject to the following conditions:
 *
 * The above copyright notice and this permission notice (including the next
 * paragraph) shall be included in all copies or substantial portions of the
 * Software.
 *
 * THE SOFTWARE IS PROVIDED "AS IS", WITHOUT WARRANTY OF ANY KIND, EXPRESS OR
 * IMPLIED, INCLUDING BUT NOT LIMITED TO THE WARRANTIES OF MERCHANTABILITY,
 * FITNESS FOR A PARTICULAR PURPOSE AND NONINFRINGEMENT.  IN NO EVENT SHALL
 * VA LINUX SYSTEMS AND/OR ITS SUPPLIERS BE LIABLE FOR ANY CLAIM, DAMAGES OR
 * OTHER LIABILITY, WHETHER IN AN ACTION OF CONTRACT, TORT OR OTHERWISE,
 * ARISING FROM, OUT OF OR IN CONNECTION WITH THE SOFTWARE OR THE USE OR
 * OTHER DEALINGS IN THE SOFTWARE.
 */

#include <drm/drmP.h>
#include <drm/amdgpu_drm.h>
#include <drm/drm_gem.h>
#include "amdgpu_drv.h"

#include <drm/drm_pciids.h>
#include <linux/console.h>
#include <linux/module.h>
#include <linux/pm_runtime.h>
#include <linux/vga_switcheroo.h>
#include <drm/drm_crtc_helper.h>

#include "amdgpu.h"
#include "amdgpu_irq.h"

#include "amdgpu_amdkfd.h"

/*
 * KMS wrapper.
 * - 3.0.0 - initial driver
 * - 3.1.0 - allow reading more status registers (GRBM, SRBM, SDMA, CP)
 * - 3.2.0 - GFX8: Uses EOP_TC_WB_ACTION_EN, so UMDs don't have to do the same
 *           at the end of IBs.
 * - 3.3.0 - Add VM support for UVD on supported hardware.
 * - 3.4.0 - Add AMDGPU_INFO_NUM_EVICTIONS.
 * - 3.5.0 - Add support for new UVD_NO_OP register.
 * - 3.6.0 - kmd involves use CONTEXT_CONTROL in ring buffer.
 * - 3.7.0 - Add support for VCE clock list packet
 * - 3.8.0 - Add support raster config init in the kernel
 * - 3.9.0 - Add support for memory query info about VRAM and GTT.
 * - 3.10.0 - Add support for new fences ioctl, new gem ioctl flags
 * - 3.11.0 - Add support for sensor query info (clocks, temp, etc).
 * - 3.12.0 - Add query for double offchip LDS buffers
 * - 3.13.0 - Add PRT support
 * - 3.14.0 - Fix race in amdgpu_ctx_get_fence() and note new functionality
 * - 3.15.0 - Export more gpu info for gfx9
 * - 3.16.0 - Add reserved vmid support
 * - 3.17.0 - Add AMDGPU_NUM_VRAM_CPU_PAGE_FAULTS.
 * - 3.18.0 - Export gpu always on cu bitmap
 * - 3.19.0 - Add support for UVD MJPEG decode
 * - 3.20.0 - Add support for local BOs
 * - 3.21.0 - Add DRM_AMDGPU_FENCE_TO_HANDLE ioctl
 * - 3.22.0 - Add DRM_AMDGPU_SCHED ioctl
 * - 3.23.0 - Add query for VRAM lost counter
 */
#define KMS_DRIVER_MAJOR	3
#define KMS_DRIVER_MINOR	23
#define KMS_DRIVER_PATCHLEVEL	0

int amdgpu_vram_limit = 0;
int amdgpu_vis_vram_limit = 0;
int amdgpu_gart_size = -1; /* auto */
int amdgpu_gtt_size = -1; /* auto */
int amdgpu_moverate = -1; /* auto */
int amdgpu_benchmarking = 0;
int amdgpu_testing = 0;
int amdgpu_audio = -1;
int amdgpu_disp_priority = 0;
int amdgpu_hw_i2c = 0;
int amdgpu_pcie_gen2 = -1;
int amdgpu_msi = -1;
int amdgpu_lockup_timeout = 10000;
int amdgpu_dpm = -1;
int amdgpu_fw_load_type = -1;
int amdgpu_aspm = -1;
int amdgpu_runtime_pm = -1;
uint amdgpu_ip_block_mask = 0xffffffff;
int amdgpu_bapm = -1;
int amdgpu_deep_color = 0;
int amdgpu_vm_size = -1;
int amdgpu_vm_fragment_size = -1;
int amdgpu_vm_block_size = -1;
int amdgpu_vm_fault_stop = 0;
int amdgpu_vm_debug = 0;
int amdgpu_vram_page_split = 512;
int amdgpu_vm_update_mode = -1;
int amdgpu_exp_hw_support = 0;
int amdgpu_dc = -1;
int amdgpu_dc_log = 0;
int amdgpu_sched_jobs = 32;
int amdgpu_sched_hw_submission = 2;
int amdgpu_no_evict = 0;
int amdgpu_direct_gma_size = 0;
uint amdgpu_pcie_gen_cap = 0;
uint amdgpu_pcie_lane_cap = 0;
uint amdgpu_cg_mask = 0xffffffff;
uint amdgpu_pg_mask = 0xffffffff;
uint amdgpu_sdma_phase_quantum = 32;
char *amdgpu_disable_cu = NULL;
char *amdgpu_virtual_display = NULL;
uint amdgpu_pp_feature_mask = 0xffffffff;
int amdgpu_ngg = 0;
int amdgpu_prim_buf_per_se = 0;
int amdgpu_pos_buf_per_se = 0;
int amdgpu_cntl_sb_buf_per_se = 0;
int amdgpu_param_buf_per_se = 0;
int amdgpu_job_hang_limit = 0;
int amdgpu_lbpw = -1;
int amdgpu_compute_multipipe = -1;
<<<<<<< HEAD
=======
int amdgpu_gpu_recovery = -1; /* auto */
>>>>>>> 661e50bc

MODULE_PARM_DESC(vramlimit, "Restrict VRAM for testing, in megabytes");
module_param_named(vramlimit, amdgpu_vram_limit, int, 0600);

MODULE_PARM_DESC(vis_vramlimit, "Restrict visible VRAM for testing, in megabytes");
module_param_named(vis_vramlimit, amdgpu_vis_vram_limit, int, 0444);

MODULE_PARM_DESC(gartsize, "Size of GART to setup in megabytes (32, 64, etc., -1=auto)");
module_param_named(gartsize, amdgpu_gart_size, uint, 0600);

MODULE_PARM_DESC(gttsize, "Size of the GTT domain in megabytes (-1 = auto)");
module_param_named(gttsize, amdgpu_gtt_size, int, 0600);

MODULE_PARM_DESC(moverate, "Maximum buffer migration rate in MB/s. (32, 64, etc., -1=auto, 0=1=disabled)");
module_param_named(moverate, amdgpu_moverate, int, 0600);

MODULE_PARM_DESC(benchmark, "Run benchmark");
module_param_named(benchmark, amdgpu_benchmarking, int, 0444);

MODULE_PARM_DESC(test, "Run tests");
module_param_named(test, amdgpu_testing, int, 0444);

MODULE_PARM_DESC(audio, "Audio enable (-1 = auto, 0 = disable, 1 = enable)");
module_param_named(audio, amdgpu_audio, int, 0444);

MODULE_PARM_DESC(disp_priority, "Display Priority (0 = auto, 1 = normal, 2 = high)");
module_param_named(disp_priority, amdgpu_disp_priority, int, 0444);

MODULE_PARM_DESC(hw_i2c, "hw i2c engine enable (0 = disable)");
module_param_named(hw_i2c, amdgpu_hw_i2c, int, 0444);

MODULE_PARM_DESC(pcie_gen2, "PCIE Gen2 mode (-1 = auto, 0 = disable, 1 = enable)");
module_param_named(pcie_gen2, amdgpu_pcie_gen2, int, 0444);

MODULE_PARM_DESC(msi, "MSI support (1 = enable, 0 = disable, -1 = auto)");
module_param_named(msi, amdgpu_msi, int, 0444);

MODULE_PARM_DESC(lockup_timeout, "GPU lockup timeout in ms > 0 (default 10000)");
module_param_named(lockup_timeout, amdgpu_lockup_timeout, int, 0444);

MODULE_PARM_DESC(dpm, "DPM support (1 = enable, 0 = disable, -1 = auto)");
module_param_named(dpm, amdgpu_dpm, int, 0444);

MODULE_PARM_DESC(fw_load_type, "firmware loading type (0 = direct, 1 = SMU, 2 = PSP, -1 = auto)");
module_param_named(fw_load_type, amdgpu_fw_load_type, int, 0444);

MODULE_PARM_DESC(aspm, "ASPM support (1 = enable, 0 = disable, -1 = auto)");
module_param_named(aspm, amdgpu_aspm, int, 0444);

MODULE_PARM_DESC(runpm, "PX runtime pm (1 = force enable, 0 = disable, -1 = PX only default)");
module_param_named(runpm, amdgpu_runtime_pm, int, 0444);

MODULE_PARM_DESC(ip_block_mask, "IP Block Mask (all blocks enabled (default))");
module_param_named(ip_block_mask, amdgpu_ip_block_mask, uint, 0444);

MODULE_PARM_DESC(bapm, "BAPM support (1 = enable, 0 = disable, -1 = auto)");
module_param_named(bapm, amdgpu_bapm, int, 0444);

MODULE_PARM_DESC(deep_color, "Deep Color support (1 = enable, 0 = disable (default))");
module_param_named(deep_color, amdgpu_deep_color, int, 0444);

MODULE_PARM_DESC(vm_size, "VM address space size in gigabytes (default 64GB)");
module_param_named(vm_size, amdgpu_vm_size, int, 0444);

MODULE_PARM_DESC(vm_fragment_size, "VM fragment size in bits (4, 5, etc. 4 = 64K (default), Max 9 = 2M)");
module_param_named(vm_fragment_size, amdgpu_vm_fragment_size, int, 0444);

MODULE_PARM_DESC(vm_block_size, "VM page table size in bits (default depending on vm_size)");
module_param_named(vm_block_size, amdgpu_vm_block_size, int, 0444);

MODULE_PARM_DESC(vm_fault_stop, "Stop on VM fault (0 = never (default), 1 = print first, 2 = always)");
module_param_named(vm_fault_stop, amdgpu_vm_fault_stop, int, 0444);

MODULE_PARM_DESC(vm_debug, "Debug VM handling (0 = disabled (default), 1 = enabled)");
module_param_named(vm_debug, amdgpu_vm_debug, int, 0644);

MODULE_PARM_DESC(vm_update_mode, "VM update using CPU (0 = never (default except for large BAR(LB)), 1 = Graphics only, 2 = Compute only (default for LB), 3 = Both");
module_param_named(vm_update_mode, amdgpu_vm_update_mode, int, 0444);

MODULE_PARM_DESC(vram_page_split, "Number of pages after we split VRAM allocations (default 512, -1 = disable)");
module_param_named(vram_page_split, amdgpu_vram_page_split, int, 0444);

MODULE_PARM_DESC(exp_hw_support, "experimental hw support (1 = enable, 0 = disable (default))");
module_param_named(exp_hw_support, amdgpu_exp_hw_support, int, 0444);

MODULE_PARM_DESC(dc, "Display Core driver (1 = enable, 0 = disable, -1 = auto (default))");
module_param_named(dc, amdgpu_dc, int, 0444);

<<<<<<< HEAD
MODULE_PARM_DESC(dc, "Display Core Log Level (0 = minimal (default), 1 = chatty");
=======
MODULE_PARM_DESC(dc_log, "Display Core Log Level (0 = minimal (default), 1 = chatty");
>>>>>>> 661e50bc
module_param_named(dc_log, amdgpu_dc_log, int, 0444);

MODULE_PARM_DESC(sched_jobs, "the max number of jobs supported in the sw queue (default 32)");
module_param_named(sched_jobs, amdgpu_sched_jobs, int, 0444);

MODULE_PARM_DESC(sched_hw_submission, "the max number of HW submissions (default 2)");
module_param_named(sched_hw_submission, amdgpu_sched_hw_submission, int, 0444);

MODULE_PARM_DESC(ppfeaturemask, "all power features enabled (default))");
module_param_named(ppfeaturemask, amdgpu_pp_feature_mask, uint, 0444);

MODULE_PARM_DESC(no_evict, "Support pinning request from user space (1 = enable, 0 = disable (default))");
module_param_named(no_evict, amdgpu_no_evict, int, 0444);

MODULE_PARM_DESC(direct_gma_size, "Direct GMA size in megabytes (max 96MB)");
module_param_named(direct_gma_size, amdgpu_direct_gma_size, int, 0444);

MODULE_PARM_DESC(pcie_gen_cap, "PCIE Gen Caps (0: autodetect (default))");
module_param_named(pcie_gen_cap, amdgpu_pcie_gen_cap, uint, 0444);

MODULE_PARM_DESC(pcie_lane_cap, "PCIE Lane Caps (0: autodetect (default))");
module_param_named(pcie_lane_cap, amdgpu_pcie_lane_cap, uint, 0444);

MODULE_PARM_DESC(cg_mask, "Clockgating flags mask (0 = disable clock gating)");
module_param_named(cg_mask, amdgpu_cg_mask, uint, 0444);

MODULE_PARM_DESC(pg_mask, "Powergating flags mask (0 = disable power gating)");
module_param_named(pg_mask, amdgpu_pg_mask, uint, 0444);

MODULE_PARM_DESC(sdma_phase_quantum, "SDMA context switch phase quantum (x 1K GPU clock cycles, 0 = no change (default 32))");
module_param_named(sdma_phase_quantum, amdgpu_sdma_phase_quantum, uint, 0444);

MODULE_PARM_DESC(disable_cu, "Disable CUs (se.sh.cu,...)");
module_param_named(disable_cu, amdgpu_disable_cu, charp, 0444);

MODULE_PARM_DESC(virtual_display,
		 "Enable virtual display feature (the virtual_display will be set like xxxx:xx:xx.x,x;xxxx:xx:xx.x,x)");
module_param_named(virtual_display, amdgpu_virtual_display, charp, 0444);

MODULE_PARM_DESC(ngg, "Next Generation Graphics (1 = enable, 0 = disable(default depending on gfx))");
module_param_named(ngg, amdgpu_ngg, int, 0444);

MODULE_PARM_DESC(prim_buf_per_se, "the size of Primitive Buffer per Shader Engine (default depending on gfx)");
module_param_named(prim_buf_per_se, amdgpu_prim_buf_per_se, int, 0444);

MODULE_PARM_DESC(pos_buf_per_se, "the size of Position Buffer per Shader Engine (default depending on gfx)");
module_param_named(pos_buf_per_se, amdgpu_pos_buf_per_se, int, 0444);

MODULE_PARM_DESC(cntl_sb_buf_per_se, "the size of Control Sideband per Shader Engine (default depending on gfx)");
module_param_named(cntl_sb_buf_per_se, amdgpu_cntl_sb_buf_per_se, int, 0444);

MODULE_PARM_DESC(param_buf_per_se, "the size of Off-Chip Pramater Cache per Shader Engine (default depending on gfx)");
module_param_named(param_buf_per_se, amdgpu_param_buf_per_se, int, 0444);

MODULE_PARM_DESC(job_hang_limit, "how much time allow a job hang and not drop it (default 0)");
module_param_named(job_hang_limit, amdgpu_job_hang_limit, int ,0444);

MODULE_PARM_DESC(lbpw, "Load Balancing Per Watt (LBPW) support (1 = enable, 0 = disable, -1 = auto)");
module_param_named(lbpw, amdgpu_lbpw, int, 0444);

MODULE_PARM_DESC(compute_multipipe, "Force compute queues to be spread across pipes (1 = enable, 0 = disable, -1 = auto)");
module_param_named(compute_multipipe, amdgpu_compute_multipipe, int, 0444);

<<<<<<< HEAD
=======
MODULE_PARM_DESC(gpu_recovery, "Enable GPU recovery mechanism, (1 = enable, 0 = disable, -1 = auto");
module_param_named(gpu_recovery, amdgpu_gpu_recovery, int, 0444);

>>>>>>> 661e50bc
#ifdef CONFIG_DRM_AMDGPU_SI

#if defined(CONFIG_DRM_RADEON) || defined(CONFIG_DRM_RADEON_MODULE)
int amdgpu_si_support = 0;
MODULE_PARM_DESC(si_support, "SI support (1 = enabled, 0 = disabled (default))");
#else
int amdgpu_si_support = 1;
MODULE_PARM_DESC(si_support, "SI support (1 = enabled (default), 0 = disabled)");
#endif

module_param_named(si_support, amdgpu_si_support, int, 0444);
#endif

#ifdef CONFIG_DRM_AMDGPU_CIK

#if defined(CONFIG_DRM_RADEON) || defined(CONFIG_DRM_RADEON_MODULE)
int amdgpu_cik_support = 0;
MODULE_PARM_DESC(cik_support, "CIK support (1 = enabled, 0 = disabled (default))");
#else
int amdgpu_cik_support = 1;
MODULE_PARM_DESC(cik_support, "CIK support (1 = enabled (default), 0 = disabled)");
#endif

module_param_named(cik_support, amdgpu_cik_support, int, 0444);
#endif

static const struct pci_device_id pciidlist[] = {
#ifdef  CONFIG_DRM_AMDGPU_SI
	{0x1002, 0x6780, PCI_ANY_ID, PCI_ANY_ID, 0, 0, CHIP_TAHITI},
	{0x1002, 0x6784, PCI_ANY_ID, PCI_ANY_ID, 0, 0, CHIP_TAHITI},
	{0x1002, 0x6788, PCI_ANY_ID, PCI_ANY_ID, 0, 0, CHIP_TAHITI},
	{0x1002, 0x678A, PCI_ANY_ID, PCI_ANY_ID, 0, 0, CHIP_TAHITI},
	{0x1002, 0x6790, PCI_ANY_ID, PCI_ANY_ID, 0, 0, CHIP_TAHITI},
	{0x1002, 0x6791, PCI_ANY_ID, PCI_ANY_ID, 0, 0, CHIP_TAHITI},
	{0x1002, 0x6792, PCI_ANY_ID, PCI_ANY_ID, 0, 0, CHIP_TAHITI},
	{0x1002, 0x6798, PCI_ANY_ID, PCI_ANY_ID, 0, 0, CHIP_TAHITI},
	{0x1002, 0x6799, PCI_ANY_ID, PCI_ANY_ID, 0, 0, CHIP_TAHITI},
	{0x1002, 0x679A, PCI_ANY_ID, PCI_ANY_ID, 0, 0, CHIP_TAHITI},
	{0x1002, 0x679B, PCI_ANY_ID, PCI_ANY_ID, 0, 0, CHIP_TAHITI},
	{0x1002, 0x679E, PCI_ANY_ID, PCI_ANY_ID, 0, 0, CHIP_TAHITI},
	{0x1002, 0x679F, PCI_ANY_ID, PCI_ANY_ID, 0, 0, CHIP_TAHITI},
	{0x1002, 0x6800, PCI_ANY_ID, PCI_ANY_ID, 0, 0, CHIP_PITCAIRN|AMD_IS_MOBILITY},
	{0x1002, 0x6801, PCI_ANY_ID, PCI_ANY_ID, 0, 0, CHIP_PITCAIRN|AMD_IS_MOBILITY},
	{0x1002, 0x6802, PCI_ANY_ID, PCI_ANY_ID, 0, 0, CHIP_PITCAIRN|AMD_IS_MOBILITY},
	{0x1002, 0x6806, PCI_ANY_ID, PCI_ANY_ID, 0, 0, CHIP_PITCAIRN},
	{0x1002, 0x6808, PCI_ANY_ID, PCI_ANY_ID, 0, 0, CHIP_PITCAIRN},
	{0x1002, 0x6809, PCI_ANY_ID, PCI_ANY_ID, 0, 0, CHIP_PITCAIRN},
	{0x1002, 0x6810, PCI_ANY_ID, PCI_ANY_ID, 0, 0, CHIP_PITCAIRN},
	{0x1002, 0x6811, PCI_ANY_ID, PCI_ANY_ID, 0, 0, CHIP_PITCAIRN},
	{0x1002, 0x6816, PCI_ANY_ID, PCI_ANY_ID, 0, 0, CHIP_PITCAIRN},
	{0x1002, 0x6817, PCI_ANY_ID, PCI_ANY_ID, 0, 0, CHIP_PITCAIRN},
	{0x1002, 0x6818, PCI_ANY_ID, PCI_ANY_ID, 0, 0, CHIP_PITCAIRN},
	{0x1002, 0x6819, PCI_ANY_ID, PCI_ANY_ID, 0, 0, CHIP_PITCAIRN},
	{0x1002, 0x6600, PCI_ANY_ID, PCI_ANY_ID, 0, 0, CHIP_OLAND|AMD_IS_MOBILITY},
	{0x1002, 0x6601, PCI_ANY_ID, PCI_ANY_ID, 0, 0, CHIP_OLAND|AMD_IS_MOBILITY},
	{0x1002, 0x6602, PCI_ANY_ID, PCI_ANY_ID, 0, 0, CHIP_OLAND|AMD_IS_MOBILITY},
	{0x1002, 0x6603, PCI_ANY_ID, PCI_ANY_ID, 0, 0, CHIP_OLAND|AMD_IS_MOBILITY},
	{0x1002, 0x6604, PCI_ANY_ID, PCI_ANY_ID, 0, 0, CHIP_OLAND|AMD_IS_MOBILITY},
	{0x1002, 0x6605, PCI_ANY_ID, PCI_ANY_ID, 0, 0, CHIP_OLAND|AMD_IS_MOBILITY},
	{0x1002, 0x6606, PCI_ANY_ID, PCI_ANY_ID, 0, 0, CHIP_OLAND|AMD_IS_MOBILITY},
	{0x1002, 0x6607, PCI_ANY_ID, PCI_ANY_ID, 0, 0, CHIP_OLAND|AMD_IS_MOBILITY},
	{0x1002, 0x6608, PCI_ANY_ID, PCI_ANY_ID, 0, 0, CHIP_OLAND},
	{0x1002, 0x6610, PCI_ANY_ID, PCI_ANY_ID, 0, 0, CHIP_OLAND},
	{0x1002, 0x6611, PCI_ANY_ID, PCI_ANY_ID, 0, 0, CHIP_OLAND},
	{0x1002, 0x6613, PCI_ANY_ID, PCI_ANY_ID, 0, 0, CHIP_OLAND},
	{0x1002, 0x6617, PCI_ANY_ID, PCI_ANY_ID, 0, 0, CHIP_OLAND|AMD_IS_MOBILITY},
	{0x1002, 0x6620, PCI_ANY_ID, PCI_ANY_ID, 0, 0, CHIP_OLAND|AMD_IS_MOBILITY},
	{0x1002, 0x6621, PCI_ANY_ID, PCI_ANY_ID, 0, 0, CHIP_OLAND|AMD_IS_MOBILITY},
	{0x1002, 0x6623, PCI_ANY_ID, PCI_ANY_ID, 0, 0, CHIP_OLAND|AMD_IS_MOBILITY},
	{0x1002, 0x6631, PCI_ANY_ID, PCI_ANY_ID, 0, 0, CHIP_OLAND},
	{0x1002, 0x6820, PCI_ANY_ID, PCI_ANY_ID, 0, 0, CHIP_VERDE|AMD_IS_MOBILITY},
	{0x1002, 0x6821, PCI_ANY_ID, PCI_ANY_ID, 0, 0, CHIP_VERDE|AMD_IS_MOBILITY},
	{0x1002, 0x6822, PCI_ANY_ID, PCI_ANY_ID, 0, 0, CHIP_VERDE|AMD_IS_MOBILITY},
	{0x1002, 0x6823, PCI_ANY_ID, PCI_ANY_ID, 0, 0, CHIP_VERDE|AMD_IS_MOBILITY},
	{0x1002, 0x6824, PCI_ANY_ID, PCI_ANY_ID, 0, 0, CHIP_VERDE|AMD_IS_MOBILITY},
	{0x1002, 0x6825, PCI_ANY_ID, PCI_ANY_ID, 0, 0, CHIP_VERDE|AMD_IS_MOBILITY},
	{0x1002, 0x6826, PCI_ANY_ID, PCI_ANY_ID, 0, 0, CHIP_VERDE|AMD_IS_MOBILITY},
	{0x1002, 0x6827, PCI_ANY_ID, PCI_ANY_ID, 0, 0, CHIP_VERDE|AMD_IS_MOBILITY},
	{0x1002, 0x6828, PCI_ANY_ID, PCI_ANY_ID, 0, 0, CHIP_VERDE},
	{0x1002, 0x6829, PCI_ANY_ID, PCI_ANY_ID, 0, 0, CHIP_VERDE},
	{0x1002, 0x682A, PCI_ANY_ID, PCI_ANY_ID, 0, 0, CHIP_VERDE|AMD_IS_MOBILITY},
	{0x1002, 0x682B, PCI_ANY_ID, PCI_ANY_ID, 0, 0, CHIP_VERDE|AMD_IS_MOBILITY},
	{0x1002, 0x682C, PCI_ANY_ID, PCI_ANY_ID, 0, 0, CHIP_VERDE},
	{0x1002, 0x682D, PCI_ANY_ID, PCI_ANY_ID, 0, 0, CHIP_VERDE|AMD_IS_MOBILITY},
	{0x1002, 0x682F, PCI_ANY_ID, PCI_ANY_ID, 0, 0, CHIP_VERDE|AMD_IS_MOBILITY},
	{0x1002, 0x6830, PCI_ANY_ID, PCI_ANY_ID, 0, 0, CHIP_VERDE|AMD_IS_MOBILITY},
	{0x1002, 0x6831, PCI_ANY_ID, PCI_ANY_ID, 0, 0, CHIP_VERDE|AMD_IS_MOBILITY},
	{0x1002, 0x6835, PCI_ANY_ID, PCI_ANY_ID, 0, 0, CHIP_VERDE},
	{0x1002, 0x6837, PCI_ANY_ID, PCI_ANY_ID, 0, 0, CHIP_VERDE},
	{0x1002, 0x6838, PCI_ANY_ID, PCI_ANY_ID, 0, 0, CHIP_VERDE},
	{0x1002, 0x6839, PCI_ANY_ID, PCI_ANY_ID, 0, 0, CHIP_VERDE},
	{0x1002, 0x683B, PCI_ANY_ID, PCI_ANY_ID, 0, 0, CHIP_VERDE},
	{0x1002, 0x683D, PCI_ANY_ID, PCI_ANY_ID, 0, 0, CHIP_VERDE},
	{0x1002, 0x683F, PCI_ANY_ID, PCI_ANY_ID, 0, 0, CHIP_VERDE},
	{0x1002, 0x6660, PCI_ANY_ID, PCI_ANY_ID, 0, 0, CHIP_HAINAN|AMD_IS_MOBILITY},
	{0x1002, 0x6663, PCI_ANY_ID, PCI_ANY_ID, 0, 0, CHIP_HAINAN|AMD_IS_MOBILITY},
	{0x1002, 0x6664, PCI_ANY_ID, PCI_ANY_ID, 0, 0, CHIP_HAINAN|AMD_IS_MOBILITY},
	{0x1002, 0x6665, PCI_ANY_ID, PCI_ANY_ID, 0, 0, CHIP_HAINAN|AMD_IS_MOBILITY},
	{0x1002, 0x6667, PCI_ANY_ID, PCI_ANY_ID, 0, 0, CHIP_HAINAN|AMD_IS_MOBILITY},
	{0x1002, 0x666F, PCI_ANY_ID, PCI_ANY_ID, 0, 0, CHIP_HAINAN|AMD_IS_MOBILITY},
#endif
#ifdef CONFIG_DRM_AMDGPU_CIK
	/* Kaveri */
	{0x1002, 0x1304, PCI_ANY_ID, PCI_ANY_ID, 0, 0, CHIP_KAVERI|AMD_IS_MOBILITY|AMD_IS_APU},
	{0x1002, 0x1305, PCI_ANY_ID, PCI_ANY_ID, 0, 0, CHIP_KAVERI|AMD_IS_APU},
	{0x1002, 0x1306, PCI_ANY_ID, PCI_ANY_ID, 0, 0, CHIP_KAVERI|AMD_IS_MOBILITY|AMD_IS_APU},
	{0x1002, 0x1307, PCI_ANY_ID, PCI_ANY_ID, 0, 0, CHIP_KAVERI|AMD_IS_APU},
	{0x1002, 0x1309, PCI_ANY_ID, PCI_ANY_ID, 0, 0, CHIP_KAVERI|AMD_IS_MOBILITY|AMD_IS_APU},
	{0x1002, 0x130A, PCI_ANY_ID, PCI_ANY_ID, 0, 0, CHIP_KAVERI|AMD_IS_MOBILITY|AMD_IS_APU},
	{0x1002, 0x130B, PCI_ANY_ID, PCI_ANY_ID, 0, 0, CHIP_KAVERI|AMD_IS_MOBILITY|AMD_IS_APU},
	{0x1002, 0x130C, PCI_ANY_ID, PCI_ANY_ID, 0, 0, CHIP_KAVERI|AMD_IS_MOBILITY|AMD_IS_APU},
	{0x1002, 0x130D, PCI_ANY_ID, PCI_ANY_ID, 0, 0, CHIP_KAVERI|AMD_IS_MOBILITY|AMD_IS_APU},
	{0x1002, 0x130E, PCI_ANY_ID, PCI_ANY_ID, 0, 0, CHIP_KAVERI|AMD_IS_MOBILITY|AMD_IS_APU},
	{0x1002, 0x130F, PCI_ANY_ID, PCI_ANY_ID, 0, 0, CHIP_KAVERI|AMD_IS_APU},
	{0x1002, 0x1310, PCI_ANY_ID, PCI_ANY_ID, 0, 0, CHIP_KAVERI|AMD_IS_APU},
	{0x1002, 0x1311, PCI_ANY_ID, PCI_ANY_ID, 0, 0, CHIP_KAVERI|AMD_IS_APU},
	{0x1002, 0x1312, PCI_ANY_ID, PCI_ANY_ID, 0, 0, CHIP_KAVERI|AMD_IS_APU},
	{0x1002, 0x1313, PCI_ANY_ID, PCI_ANY_ID, 0, 0, CHIP_KAVERI|AMD_IS_APU},
	{0x1002, 0x1315, PCI_ANY_ID, PCI_ANY_ID, 0, 0, CHIP_KAVERI|AMD_IS_APU},
	{0x1002, 0x1316, PCI_ANY_ID, PCI_ANY_ID, 0, 0, CHIP_KAVERI|AMD_IS_APU},
	{0x1002, 0x1317, PCI_ANY_ID, PCI_ANY_ID, 0, 0, CHIP_KAVERI|AMD_IS_MOBILITY|AMD_IS_APU},
	{0x1002, 0x1318, PCI_ANY_ID, PCI_ANY_ID, 0, 0, CHIP_KAVERI|AMD_IS_MOBILITY|AMD_IS_APU},
	{0x1002, 0x131B, PCI_ANY_ID, PCI_ANY_ID, 0, 0, CHIP_KAVERI|AMD_IS_APU},
	{0x1002, 0x131C, PCI_ANY_ID, PCI_ANY_ID, 0, 0, CHIP_KAVERI|AMD_IS_APU},
	{0x1002, 0x131D, PCI_ANY_ID, PCI_ANY_ID, 0, 0, CHIP_KAVERI|AMD_IS_APU},
	/* Bonaire */
	{0x1002, 0x6640, PCI_ANY_ID, PCI_ANY_ID, 0, 0, CHIP_BONAIRE|AMD_IS_MOBILITY},
	{0x1002, 0x6641, PCI_ANY_ID, PCI_ANY_ID, 0, 0, CHIP_BONAIRE|AMD_IS_MOBILITY},
	{0x1002, 0x6646, PCI_ANY_ID, PCI_ANY_ID, 0, 0, CHIP_BONAIRE|AMD_IS_MOBILITY},
	{0x1002, 0x6647, PCI_ANY_ID, PCI_ANY_ID, 0, 0, CHIP_BONAIRE|AMD_IS_MOBILITY},
	{0x1002, 0x6649, PCI_ANY_ID, PCI_ANY_ID, 0, 0, CHIP_BONAIRE},
	{0x1002, 0x6650, PCI_ANY_ID, PCI_ANY_ID, 0, 0, CHIP_BONAIRE},
	{0x1002, 0x6651, PCI_ANY_ID, PCI_ANY_ID, 0, 0, CHIP_BONAIRE},
	{0x1002, 0x6658, PCI_ANY_ID, PCI_ANY_ID, 0, 0, CHIP_BONAIRE},
	{0x1002, 0x665c, PCI_ANY_ID, PCI_ANY_ID, 0, 0, CHIP_BONAIRE},
	{0x1002, 0x665d, PCI_ANY_ID, PCI_ANY_ID, 0, 0, CHIP_BONAIRE},
	{0x1002, 0x665f, PCI_ANY_ID, PCI_ANY_ID, 0, 0, CHIP_BONAIRE},
	/* Hawaii */
	{0x1002, 0x67A0, PCI_ANY_ID, PCI_ANY_ID, 0, 0, CHIP_HAWAII},
	{0x1002, 0x67A1, PCI_ANY_ID, PCI_ANY_ID, 0, 0, CHIP_HAWAII},
	{0x1002, 0x67A2, PCI_ANY_ID, PCI_ANY_ID, 0, 0, CHIP_HAWAII},
	{0x1002, 0x67A8, PCI_ANY_ID, PCI_ANY_ID, 0, 0, CHIP_HAWAII},
	{0x1002, 0x67A9, PCI_ANY_ID, PCI_ANY_ID, 0, 0, CHIP_HAWAII},
	{0x1002, 0x67AA, PCI_ANY_ID, PCI_ANY_ID, 0, 0, CHIP_HAWAII},
	{0x1002, 0x67B0, PCI_ANY_ID, PCI_ANY_ID, 0, 0, CHIP_HAWAII},
	{0x1002, 0x67B1, PCI_ANY_ID, PCI_ANY_ID, 0, 0, CHIP_HAWAII},
	{0x1002, 0x67B8, PCI_ANY_ID, PCI_ANY_ID, 0, 0, CHIP_HAWAII},
	{0x1002, 0x67B9, PCI_ANY_ID, PCI_ANY_ID, 0, 0, CHIP_HAWAII},
	{0x1002, 0x67BA, PCI_ANY_ID, PCI_ANY_ID, 0, 0, CHIP_HAWAII},
	{0x1002, 0x67BE, PCI_ANY_ID, PCI_ANY_ID, 0, 0, CHIP_HAWAII},
	/* Kabini */
	{0x1002, 0x9830, PCI_ANY_ID, PCI_ANY_ID, 0, 0, CHIP_KABINI|AMD_IS_MOBILITY|AMD_IS_APU},
	{0x1002, 0x9831, PCI_ANY_ID, PCI_ANY_ID, 0, 0, CHIP_KABINI|AMD_IS_APU},
	{0x1002, 0x9832, PCI_ANY_ID, PCI_ANY_ID, 0, 0, CHIP_KABINI|AMD_IS_MOBILITY|AMD_IS_APU},
	{0x1002, 0x9833, PCI_ANY_ID, PCI_ANY_ID, 0, 0, CHIP_KABINI|AMD_IS_APU},
	{0x1002, 0x9834, PCI_ANY_ID, PCI_ANY_ID, 0, 0, CHIP_KABINI|AMD_IS_MOBILITY|AMD_IS_APU},
	{0x1002, 0x9835, PCI_ANY_ID, PCI_ANY_ID, 0, 0, CHIP_KABINI|AMD_IS_APU},
	{0x1002, 0x9836, PCI_ANY_ID, PCI_ANY_ID, 0, 0, CHIP_KABINI|AMD_IS_MOBILITY|AMD_IS_APU},
	{0x1002, 0x9837, PCI_ANY_ID, PCI_ANY_ID, 0, 0, CHIP_KABINI|AMD_IS_APU},
	{0x1002, 0x9838, PCI_ANY_ID, PCI_ANY_ID, 0, 0, CHIP_KABINI|AMD_IS_MOBILITY|AMD_IS_APU},
	{0x1002, 0x9839, PCI_ANY_ID, PCI_ANY_ID, 0, 0, CHIP_KABINI|AMD_IS_MOBILITY|AMD_IS_APU},
	{0x1002, 0x983a, PCI_ANY_ID, PCI_ANY_ID, 0, 0, CHIP_KABINI|AMD_IS_APU},
	{0x1002, 0x983b, PCI_ANY_ID, PCI_ANY_ID, 0, 0, CHIP_KABINI|AMD_IS_MOBILITY|AMD_IS_APU},
	{0x1002, 0x983c, PCI_ANY_ID, PCI_ANY_ID, 0, 0, CHIP_KABINI|AMD_IS_APU},
	{0x1002, 0x983d, PCI_ANY_ID, PCI_ANY_ID, 0, 0, CHIP_KABINI|AMD_IS_APU},
	{0x1002, 0x983e, PCI_ANY_ID, PCI_ANY_ID, 0, 0, CHIP_KABINI|AMD_IS_APU},
	{0x1002, 0x983f, PCI_ANY_ID, PCI_ANY_ID, 0, 0, CHIP_KABINI|AMD_IS_APU},
	/* mullins */
	{0x1002, 0x9850, PCI_ANY_ID, PCI_ANY_ID, 0, 0, CHIP_MULLINS|AMD_IS_MOBILITY|AMD_IS_APU},
	{0x1002, 0x9851, PCI_ANY_ID, PCI_ANY_ID, 0, 0, CHIP_MULLINS|AMD_IS_MOBILITY|AMD_IS_APU},
	{0x1002, 0x9852, PCI_ANY_ID, PCI_ANY_ID, 0, 0, CHIP_MULLINS|AMD_IS_MOBILITY|AMD_IS_APU},
	{0x1002, 0x9853, PCI_ANY_ID, PCI_ANY_ID, 0, 0, CHIP_MULLINS|AMD_IS_MOBILITY|AMD_IS_APU},
	{0x1002, 0x9854, PCI_ANY_ID, PCI_ANY_ID, 0, 0, CHIP_MULLINS|AMD_IS_MOBILITY|AMD_IS_APU},
	{0x1002, 0x9855, PCI_ANY_ID, PCI_ANY_ID, 0, 0, CHIP_MULLINS|AMD_IS_MOBILITY|AMD_IS_APU},
	{0x1002, 0x9856, PCI_ANY_ID, PCI_ANY_ID, 0, 0, CHIP_MULLINS|AMD_IS_MOBILITY|AMD_IS_APU},
	{0x1002, 0x9857, PCI_ANY_ID, PCI_ANY_ID, 0, 0, CHIP_MULLINS|AMD_IS_MOBILITY|AMD_IS_APU},
	{0x1002, 0x9858, PCI_ANY_ID, PCI_ANY_ID, 0, 0, CHIP_MULLINS|AMD_IS_MOBILITY|AMD_IS_APU},
	{0x1002, 0x9859, PCI_ANY_ID, PCI_ANY_ID, 0, 0, CHIP_MULLINS|AMD_IS_MOBILITY|AMD_IS_APU},
	{0x1002, 0x985A, PCI_ANY_ID, PCI_ANY_ID, 0, 0, CHIP_MULLINS|AMD_IS_MOBILITY|AMD_IS_APU},
	{0x1002, 0x985B, PCI_ANY_ID, PCI_ANY_ID, 0, 0, CHIP_MULLINS|AMD_IS_MOBILITY|AMD_IS_APU},
	{0x1002, 0x985C, PCI_ANY_ID, PCI_ANY_ID, 0, 0, CHIP_MULLINS|AMD_IS_MOBILITY|AMD_IS_APU},
	{0x1002, 0x985D, PCI_ANY_ID, PCI_ANY_ID, 0, 0, CHIP_MULLINS|AMD_IS_MOBILITY|AMD_IS_APU},
	{0x1002, 0x985E, PCI_ANY_ID, PCI_ANY_ID, 0, 0, CHIP_MULLINS|AMD_IS_MOBILITY|AMD_IS_APU},
	{0x1002, 0x985F, PCI_ANY_ID, PCI_ANY_ID, 0, 0, CHIP_MULLINS|AMD_IS_MOBILITY|AMD_IS_APU},
#endif
	/* topaz */
	{0x1002, 0x6900, PCI_ANY_ID, PCI_ANY_ID, 0, 0, CHIP_TOPAZ},
	{0x1002, 0x6901, PCI_ANY_ID, PCI_ANY_ID, 0, 0, CHIP_TOPAZ},
	{0x1002, 0x6902, PCI_ANY_ID, PCI_ANY_ID, 0, 0, CHIP_TOPAZ},
	{0x1002, 0x6903, PCI_ANY_ID, PCI_ANY_ID, 0, 0, CHIP_TOPAZ},
	{0x1002, 0x6907, PCI_ANY_ID, PCI_ANY_ID, 0, 0, CHIP_TOPAZ},
	/* tonga */
	{0x1002, 0x6920, PCI_ANY_ID, PCI_ANY_ID, 0, 0, CHIP_TONGA},
	{0x1002, 0x6921, PCI_ANY_ID, PCI_ANY_ID, 0, 0, CHIP_TONGA},
	{0x1002, 0x6928, PCI_ANY_ID, PCI_ANY_ID, 0, 0, CHIP_TONGA},
	{0x1002, 0x6929, PCI_ANY_ID, PCI_ANY_ID, 0, 0, CHIP_TONGA},
	{0x1002, 0x692B, PCI_ANY_ID, PCI_ANY_ID, 0, 0, CHIP_TONGA},
	{0x1002, 0x692F, PCI_ANY_ID, PCI_ANY_ID, 0, 0, CHIP_TONGA},
	{0x1002, 0x6930, PCI_ANY_ID, PCI_ANY_ID, 0, 0, CHIP_TONGA},
	{0x1002, 0x6938, PCI_ANY_ID, PCI_ANY_ID, 0, 0, CHIP_TONGA},
	{0x1002, 0x6939, PCI_ANY_ID, PCI_ANY_ID, 0, 0, CHIP_TONGA},
	/* fiji */
	{0x1002, 0x7300, PCI_ANY_ID, PCI_ANY_ID, 0, 0, CHIP_FIJI},
	{0x1002, 0x730F, PCI_ANY_ID, PCI_ANY_ID, 0, 0, CHIP_FIJI},
	/* carrizo */
	{0x1002, 0x9870, PCI_ANY_ID, PCI_ANY_ID, 0, 0, CHIP_CARRIZO|AMD_IS_APU},
	{0x1002, 0x9874, PCI_ANY_ID, PCI_ANY_ID, 0, 0, CHIP_CARRIZO|AMD_IS_APU},
	{0x1002, 0x9875, PCI_ANY_ID, PCI_ANY_ID, 0, 0, CHIP_CARRIZO|AMD_IS_APU},
	{0x1002, 0x9876, PCI_ANY_ID, PCI_ANY_ID, 0, 0, CHIP_CARRIZO|AMD_IS_APU},
	{0x1002, 0x9877, PCI_ANY_ID, PCI_ANY_ID, 0, 0, CHIP_CARRIZO|AMD_IS_APU},
	/* stoney */
	{0x1002, 0x98E4, PCI_ANY_ID, PCI_ANY_ID, 0, 0, CHIP_STONEY|AMD_IS_APU},
	/* Polaris11 */
	{0x1002, 0x67E0, PCI_ANY_ID, PCI_ANY_ID, 0, 0, CHIP_POLARIS11},
	{0x1002, 0x67E3, PCI_ANY_ID, PCI_ANY_ID, 0, 0, CHIP_POLARIS11},
	{0x1002, 0x67E8, PCI_ANY_ID, PCI_ANY_ID, 0, 0, CHIP_POLARIS11},
	{0x1002, 0x67EB, PCI_ANY_ID, PCI_ANY_ID, 0, 0, CHIP_POLARIS11},
	{0x1002, 0x67EF, PCI_ANY_ID, PCI_ANY_ID, 0, 0, CHIP_POLARIS11},
	{0x1002, 0x67FF, PCI_ANY_ID, PCI_ANY_ID, 0, 0, CHIP_POLARIS11},
	{0x1002, 0x67E1, PCI_ANY_ID, PCI_ANY_ID, 0, 0, CHIP_POLARIS11},
	{0x1002, 0x67E7, PCI_ANY_ID, PCI_ANY_ID, 0, 0, CHIP_POLARIS11},
	{0x1002, 0x67E9, PCI_ANY_ID, PCI_ANY_ID, 0, 0, CHIP_POLARIS11},
	/* Polaris10 */
	{0x1002, 0x67C0, PCI_ANY_ID, PCI_ANY_ID, 0, 0, CHIP_POLARIS10},
	{0x1002, 0x67C1, PCI_ANY_ID, PCI_ANY_ID, 0, 0, CHIP_POLARIS10},
	{0x1002, 0x67C2, PCI_ANY_ID, PCI_ANY_ID, 0, 0, CHIP_POLARIS10},
	{0x1002, 0x67C4, PCI_ANY_ID, PCI_ANY_ID, 0, 0, CHIP_POLARIS10},
	{0x1002, 0x67C7, PCI_ANY_ID, PCI_ANY_ID, 0, 0, CHIP_POLARIS10},
	{0x1002, 0x67D0, PCI_ANY_ID, PCI_ANY_ID, 0, 0, CHIP_POLARIS10},
	{0x1002, 0x67DF, PCI_ANY_ID, PCI_ANY_ID, 0, 0, CHIP_POLARIS10},
	{0x1002, 0x67C8, PCI_ANY_ID, PCI_ANY_ID, 0, 0, CHIP_POLARIS10},
	{0x1002, 0x67C9, PCI_ANY_ID, PCI_ANY_ID, 0, 0, CHIP_POLARIS10},
	{0x1002, 0x67CA, PCI_ANY_ID, PCI_ANY_ID, 0, 0, CHIP_POLARIS10},
	{0x1002, 0x67CC, PCI_ANY_ID, PCI_ANY_ID, 0, 0, CHIP_POLARIS10},
	{0x1002, 0x67CF, PCI_ANY_ID, PCI_ANY_ID, 0, 0, CHIP_POLARIS10},
	/* Polaris12 */
	{0x1002, 0x6980, PCI_ANY_ID, PCI_ANY_ID, 0, 0, CHIP_POLARIS12},
	{0x1002, 0x6981, PCI_ANY_ID, PCI_ANY_ID, 0, 0, CHIP_POLARIS12},
	{0x1002, 0x6985, PCI_ANY_ID, PCI_ANY_ID, 0, 0, CHIP_POLARIS12},
	{0x1002, 0x6986, PCI_ANY_ID, PCI_ANY_ID, 0, 0, CHIP_POLARIS12},
	{0x1002, 0x6987, PCI_ANY_ID, PCI_ANY_ID, 0, 0, CHIP_POLARIS12},
	{0x1002, 0x6995, PCI_ANY_ID, PCI_ANY_ID, 0, 0, CHIP_POLARIS12},
	{0x1002, 0x6997, PCI_ANY_ID, PCI_ANY_ID, 0, 0, CHIP_POLARIS12},
	{0x1002, 0x699F, PCI_ANY_ID, PCI_ANY_ID, 0, 0, CHIP_POLARIS12},
	/* Vega 10 */
	{0x1002, 0x6860, PCI_ANY_ID, PCI_ANY_ID, 0, 0, CHIP_VEGA10},
	{0x1002, 0x6861, PCI_ANY_ID, PCI_ANY_ID, 0, 0, CHIP_VEGA10},
	{0x1002, 0x6862, PCI_ANY_ID, PCI_ANY_ID, 0, 0, CHIP_VEGA10},
	{0x1002, 0x6863, PCI_ANY_ID, PCI_ANY_ID, 0, 0, CHIP_VEGA10},
	{0x1002, 0x6864, PCI_ANY_ID, PCI_ANY_ID, 0, 0, CHIP_VEGA10},
	{0x1002, 0x6867, PCI_ANY_ID, PCI_ANY_ID, 0, 0, CHIP_VEGA10},
	{0x1002, 0x6868, PCI_ANY_ID, PCI_ANY_ID, 0, 0, CHIP_VEGA10},
	{0x1002, 0x686c, PCI_ANY_ID, PCI_ANY_ID, 0, 0, CHIP_VEGA10},
	{0x1002, 0x687f, PCI_ANY_ID, PCI_ANY_ID, 0, 0, CHIP_VEGA10},
	/* Raven */
	{0x1002, 0x15dd, PCI_ANY_ID, PCI_ANY_ID, 0, 0, CHIP_RAVEN|AMD_IS_APU},

	{0, 0, 0}
};

MODULE_DEVICE_TABLE(pci, pciidlist);

static struct drm_driver kms_driver;

static int amdgpu_kick_out_firmware_fb(struct pci_dev *pdev)
{
	struct apertures_struct *ap;
	bool primary = false;

	ap = alloc_apertures(1);
	if (!ap)
		return -ENOMEM;

	ap->ranges[0].base = pci_resource_start(pdev, 0);
	ap->ranges[0].size = pci_resource_len(pdev, 0);

#ifdef CONFIG_X86
	primary = pdev->resource[PCI_ROM_RESOURCE].flags & IORESOURCE_ROM_SHADOW;
#endif
	drm_fb_helper_remove_conflicting_framebuffers(ap, "amdgpudrmfb", primary);
	kfree(ap);

	return 0;
}


static int amdgpu_pci_probe(struct pci_dev *pdev,
			    const struct pci_device_id *ent)
{
	struct drm_device *dev;
	unsigned long flags = ent->driver_data;
	int ret, retry = 0;

	if ((flags & AMD_EXP_HW_SUPPORT) && !amdgpu_exp_hw_support) {
		DRM_INFO("This hardware requires experimental hardware support.\n"
			 "See modparam exp_hw_support\n");
		return -ENODEV;
	}

	/*
	 * Initialize amdkfd before starting radeon. If it was not loaded yet,
	 * defer radeon probing
	 */
	ret = amdgpu_amdkfd_init();
	if (ret == -EPROBE_DEFER)
		return ret;

	/* Get rid of things like offb */
	ret = amdgpu_kick_out_firmware_fb(pdev);
	if (ret)
		return ret;

	dev = drm_dev_alloc(&kms_driver, &pdev->dev);
	if (IS_ERR(dev))
		return PTR_ERR(dev);

	ret = pci_enable_device(pdev);
	if (ret)
		goto err_free;

	dev->pdev = pdev;

	pci_set_drvdata(pdev, dev);

retry_init:
	ret = drm_dev_register(dev, ent->driver_data);
	if (ret == -EAGAIN && ++retry <= 3) {
		DRM_INFO("retry init %d\n", retry);
		/* Don't request EX mode too frequently which is attacking */
		msleep(5000);
		goto retry_init;
	} else if (ret)
		goto err_pci;

	return 0;

err_pci:
	pci_disable_device(pdev);
err_free:
	drm_dev_unref(dev);
	return ret;
}

static void
amdgpu_pci_remove(struct pci_dev *pdev)
{
	struct drm_device *dev = pci_get_drvdata(pdev);

	drm_dev_unregister(dev);
	drm_dev_unref(dev);
	pci_disable_device(pdev);
	pci_set_drvdata(pdev, NULL);
}

static void
amdgpu_pci_shutdown(struct pci_dev *pdev)
{
	struct drm_device *dev = pci_get_drvdata(pdev);
	struct amdgpu_device *adev = dev->dev_private;

	/* if we are running in a VM, make sure the device
	 * torn down properly on reboot/shutdown.
	 * unfortunately we can't detect certain
	 * hypervisors so just do this all the time.
	 */
	amdgpu_device_ip_suspend(adev);
}

static int amdgpu_pmops_suspend(struct device *dev)
{
	struct pci_dev *pdev = to_pci_dev(dev);

	struct drm_device *drm_dev = pci_get_drvdata(pdev);
	return amdgpu_device_suspend(drm_dev, true, true);
}

static int amdgpu_pmops_resume(struct device *dev)
{
	struct pci_dev *pdev = to_pci_dev(dev);
	struct drm_device *drm_dev = pci_get_drvdata(pdev);

	/* GPU comes up enabled by the bios on resume */
	if (amdgpu_device_is_px(drm_dev)) {
		pm_runtime_disable(dev);
		pm_runtime_set_active(dev);
		pm_runtime_enable(dev);
	}

	return amdgpu_device_resume(drm_dev, true, true);
}

static int amdgpu_pmops_freeze(struct device *dev)
{
	struct pci_dev *pdev = to_pci_dev(dev);

	struct drm_device *drm_dev = pci_get_drvdata(pdev);
	return amdgpu_device_suspend(drm_dev, false, true);
}

static int amdgpu_pmops_thaw(struct device *dev)
{
	struct pci_dev *pdev = to_pci_dev(dev);

	struct drm_device *drm_dev = pci_get_drvdata(pdev);
	return amdgpu_device_resume(drm_dev, false, true);
}

static int amdgpu_pmops_poweroff(struct device *dev)
{
	struct pci_dev *pdev = to_pci_dev(dev);

	struct drm_device *drm_dev = pci_get_drvdata(pdev);
	return amdgpu_device_suspend(drm_dev, true, true);
}

static int amdgpu_pmops_restore(struct device *dev)
{
	struct pci_dev *pdev = to_pci_dev(dev);

	struct drm_device *drm_dev = pci_get_drvdata(pdev);
	return amdgpu_device_resume(drm_dev, false, true);
}

static int amdgpu_pmops_runtime_suspend(struct device *dev)
{
	struct pci_dev *pdev = to_pci_dev(dev);
	struct drm_device *drm_dev = pci_get_drvdata(pdev);
	int ret;

	if (!amdgpu_device_is_px(drm_dev)) {
		pm_runtime_forbid(dev);
		return -EBUSY;
	}

	drm_dev->switch_power_state = DRM_SWITCH_POWER_CHANGING;
	drm_kms_helper_poll_disable(drm_dev);
	vga_switcheroo_set_dynamic_switch(pdev, VGA_SWITCHEROO_OFF);

	ret = amdgpu_device_suspend(drm_dev, false, false);
	pci_save_state(pdev);
	pci_disable_device(pdev);
	pci_ignore_hotplug(pdev);
	if (amdgpu_is_atpx_hybrid())
		pci_set_power_state(pdev, PCI_D3cold);
	else if (!amdgpu_has_atpx_dgpu_power_cntl())
		pci_set_power_state(pdev, PCI_D3hot);
	drm_dev->switch_power_state = DRM_SWITCH_POWER_DYNAMIC_OFF;

	return 0;
}

static int amdgpu_pmops_runtime_resume(struct device *dev)
{
	struct pci_dev *pdev = to_pci_dev(dev);
	struct drm_device *drm_dev = pci_get_drvdata(pdev);
	int ret;

	if (!amdgpu_device_is_px(drm_dev))
		return -EINVAL;

	drm_dev->switch_power_state = DRM_SWITCH_POWER_CHANGING;

	if (amdgpu_is_atpx_hybrid() ||
	    !amdgpu_has_atpx_dgpu_power_cntl())
		pci_set_power_state(pdev, PCI_D0);
	pci_restore_state(pdev);
	ret = pci_enable_device(pdev);
	if (ret)
		return ret;
	pci_set_master(pdev);

	ret = amdgpu_device_resume(drm_dev, false, false);
	drm_kms_helper_poll_enable(drm_dev);
	vga_switcheroo_set_dynamic_switch(pdev, VGA_SWITCHEROO_ON);
	drm_dev->switch_power_state = DRM_SWITCH_POWER_ON;
	return 0;
}

static int amdgpu_pmops_runtime_idle(struct device *dev)
{
	struct pci_dev *pdev = to_pci_dev(dev);
	struct drm_device *drm_dev = pci_get_drvdata(pdev);
	struct drm_crtc *crtc;

	if (!amdgpu_device_is_px(drm_dev)) {
		pm_runtime_forbid(dev);
		return -EBUSY;
	}

	list_for_each_entry(crtc, &drm_dev->mode_config.crtc_list, head) {
		if (crtc->enabled) {
			DRM_DEBUG_DRIVER("failing to power off - crtc active\n");
			return -EBUSY;
		}
	}

	pm_runtime_mark_last_busy(dev);
	pm_runtime_autosuspend(dev);
	/* we don't want the main rpm_idle to call suspend - we want to autosuspend */
	return 1;
}

long amdgpu_drm_ioctl(struct file *filp,
		      unsigned int cmd, unsigned long arg)
{
	struct drm_file *file_priv = filp->private_data;
	struct drm_device *dev;
	long ret;
	dev = file_priv->minor->dev;
	ret = pm_runtime_get_sync(dev->dev);
	if (ret < 0)
		return ret;

	ret = drm_ioctl(filp, cmd, arg);

	pm_runtime_mark_last_busy(dev->dev);
	pm_runtime_put_autosuspend(dev->dev);
	return ret;
}

static const struct dev_pm_ops amdgpu_pm_ops = {
	.suspend = amdgpu_pmops_suspend,
	.resume = amdgpu_pmops_resume,
	.freeze = amdgpu_pmops_freeze,
	.thaw = amdgpu_pmops_thaw,
	.poweroff = amdgpu_pmops_poweroff,
	.restore = amdgpu_pmops_restore,
	.runtime_suspend = amdgpu_pmops_runtime_suspend,
	.runtime_resume = amdgpu_pmops_runtime_resume,
	.runtime_idle = amdgpu_pmops_runtime_idle,
};

static const struct file_operations amdgpu_driver_kms_fops = {
	.owner = THIS_MODULE,
	.open = drm_open,
	.release = drm_release,
	.unlocked_ioctl = amdgpu_drm_ioctl,
	.mmap = amdgpu_mmap,
	.poll = drm_poll,
	.read = drm_read,
#ifdef CONFIG_COMPAT
	.compat_ioctl = amdgpu_kms_compat_ioctl,
#endif
};

static bool
amdgpu_get_crtc_scanout_position(struct drm_device *dev, unsigned int pipe,
				 bool in_vblank_irq, int *vpos, int *hpos,
				 ktime_t *stime, ktime_t *etime,
				 const struct drm_display_mode *mode)
{
	return amdgpu_get_crtc_scanoutpos(dev, pipe, 0, vpos, hpos,
					  stime, etime, mode);
}

static struct drm_driver kms_driver = {
	.driver_features =
	    DRIVER_USE_AGP |
	    DRIVER_HAVE_IRQ | DRIVER_IRQ_SHARED | DRIVER_GEM |
	    DRIVER_PRIME | DRIVER_RENDER | DRIVER_MODESET | DRIVER_SYNCOBJ,
	.load = amdgpu_driver_load_kms,
	.open = amdgpu_driver_open_kms,
	.postclose = amdgpu_driver_postclose_kms,
	.lastclose = amdgpu_driver_lastclose_kms,
	.unload = amdgpu_driver_unload_kms,
	.get_vblank_counter = amdgpu_get_vblank_counter_kms,
	.enable_vblank = amdgpu_enable_vblank_kms,
	.disable_vblank = amdgpu_disable_vblank_kms,
	.get_vblank_timestamp = drm_calc_vbltimestamp_from_scanoutpos,
	.get_scanout_position = amdgpu_get_crtc_scanout_position,
	.irq_preinstall = amdgpu_irq_preinstall,
	.irq_postinstall = amdgpu_irq_postinstall,
	.irq_uninstall = amdgpu_irq_uninstall,
	.irq_handler = amdgpu_irq_handler,
	.ioctls = amdgpu_ioctls_kms,
	.gem_free_object_unlocked = amdgpu_gem_object_free,
	.gem_open_object = amdgpu_gem_object_open,
	.gem_close_object = amdgpu_gem_object_close,
	.dumb_create = amdgpu_mode_dumb_create,
	.dumb_map_offset = amdgpu_mode_dumb_mmap,
	.fops = &amdgpu_driver_kms_fops,

	.prime_handle_to_fd = drm_gem_prime_handle_to_fd,
	.prime_fd_to_handle = drm_gem_prime_fd_to_handle,
	.gem_prime_export = amdgpu_gem_prime_export,
	.gem_prime_import = drm_gem_prime_import,
	.gem_prime_pin = amdgpu_gem_prime_pin,
	.gem_prime_unpin = amdgpu_gem_prime_unpin,
	.gem_prime_res_obj = amdgpu_gem_prime_res_obj,
	.gem_prime_get_sg_table = amdgpu_gem_prime_get_sg_table,
	.gem_prime_import_sg_table = amdgpu_gem_prime_import_sg_table,
	.gem_prime_vmap = amdgpu_gem_prime_vmap,
	.gem_prime_vunmap = amdgpu_gem_prime_vunmap,
	.gem_prime_mmap = amdgpu_gem_prime_mmap,

	.name = DRIVER_NAME,
	.desc = DRIVER_DESC,
	.date = DRIVER_DATE,
	.major = KMS_DRIVER_MAJOR,
	.minor = KMS_DRIVER_MINOR,
	.patchlevel = KMS_DRIVER_PATCHLEVEL,
};

static struct drm_driver *driver;
static struct pci_driver *pdriver;

static struct pci_driver amdgpu_kms_pci_driver = {
	.name = DRIVER_NAME,
	.id_table = pciidlist,
	.probe = amdgpu_pci_probe,
	.remove = amdgpu_pci_remove,
	.shutdown = amdgpu_pci_shutdown,
	.driver.pm = &amdgpu_pm_ops,
};



static int __init amdgpu_init(void)
{
	int r;

	r = amdgpu_sync_init();
	if (r)
		goto error_sync;

	r = amdgpu_fence_slab_init();
	if (r)
		goto error_fence;

	if (vgacon_text_force()) {
		DRM_ERROR("VGACON disables amdgpu kernel modesetting.\n");
		return -EINVAL;
	}
	DRM_INFO("amdgpu kernel modesetting enabled.\n");
	driver = &kms_driver;
	pdriver = &amdgpu_kms_pci_driver;
	driver->num_ioctls = amdgpu_max_kms_ioctl;
	amdgpu_register_atpx_handler();
	/* let modprobe override vga console setting */
	return pci_register_driver(pdriver);

error_fence:
	amdgpu_sync_fini();

error_sync:
	return r;
}

static void __exit amdgpu_exit(void)
{
	amdgpu_amdkfd_fini();
	pci_unregister_driver(pdriver);
	amdgpu_unregister_atpx_handler();
	amdgpu_sync_fini();
	amdgpu_fence_slab_fini();
}

module_init(amdgpu_init);
module_exit(amdgpu_exit);

MODULE_AUTHOR(DRIVER_AUTHOR);
MODULE_DESCRIPTION(DRIVER_DESC);
MODULE_LICENSE("GPL and additional rights");<|MERGE_RESOLUTION|>--- conflicted
+++ resolved
@@ -128,10 +128,7 @@
 int amdgpu_job_hang_limit = 0;
 int amdgpu_lbpw = -1;
 int amdgpu_compute_multipipe = -1;
-<<<<<<< HEAD
-=======
 int amdgpu_gpu_recovery = -1; /* auto */
->>>>>>> 661e50bc
 
 MODULE_PARM_DESC(vramlimit, "Restrict VRAM for testing, in megabytes");
 module_param_named(vramlimit, amdgpu_vram_limit, int, 0600);
@@ -220,11 +217,7 @@
 MODULE_PARM_DESC(dc, "Display Core driver (1 = enable, 0 = disable, -1 = auto (default))");
 module_param_named(dc, amdgpu_dc, int, 0444);
 
-<<<<<<< HEAD
-MODULE_PARM_DESC(dc, "Display Core Log Level (0 = minimal (default), 1 = chatty");
-=======
 MODULE_PARM_DESC(dc_log, "Display Core Log Level (0 = minimal (default), 1 = chatty");
->>>>>>> 661e50bc
 module_param_named(dc_log, amdgpu_dc_log, int, 0444);
 
 MODULE_PARM_DESC(sched_jobs, "the max number of jobs supported in the sw queue (default 32)");
@@ -288,12 +281,9 @@
 MODULE_PARM_DESC(compute_multipipe, "Force compute queues to be spread across pipes (1 = enable, 0 = disable, -1 = auto)");
 module_param_named(compute_multipipe, amdgpu_compute_multipipe, int, 0444);
 
-<<<<<<< HEAD
-=======
 MODULE_PARM_DESC(gpu_recovery, "Enable GPU recovery mechanism, (1 = enable, 0 = disable, -1 = auto");
 module_param_named(gpu_recovery, amdgpu_gpu_recovery, int, 0444);
 
->>>>>>> 661e50bc
 #ifdef CONFIG_DRM_AMDGPU_SI
 
 #if defined(CONFIG_DRM_RADEON) || defined(CONFIG_DRM_RADEON_MODULE)
