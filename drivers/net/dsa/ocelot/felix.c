// SPDX-License-Identifier: GPL-2.0
/* Copyright 2019 NXP Semiconductors
 */
#include <uapi/linux/if_bridge.h>
<<<<<<< HEAD
=======
#include <soc/mscc/ocelot_vcap.h>
>>>>>>> 04d5ce62
#include <soc/mscc/ocelot_qsys.h>
#include <soc/mscc/ocelot_sys.h>
#include <soc/mscc/ocelot_dev.h>
#include <soc/mscc/ocelot_ana.h>
#include <soc/mscc/ocelot.h>
#include <linux/packing.h>
#include <linux/module.h>
#include <linux/of_net.h>
#include <linux/pci.h>
#include <linux/of.h>
#include <net/pkt_sched.h>
#include <net/dsa.h>
#include "felix.h"

static enum dsa_tag_protocol felix_get_tag_protocol(struct dsa_switch *ds,
						    int port,
						    enum dsa_tag_protocol mp)
{
	return DSA_TAG_PROTO_OCELOT;
}

static int felix_set_ageing_time(struct dsa_switch *ds,
				 unsigned int ageing_time)
{
	struct ocelot *ocelot = ds->priv;

	ocelot_set_ageing_time(ocelot, ageing_time);

	return 0;
}

static int felix_fdb_dump(struct dsa_switch *ds, int port,
			  dsa_fdb_dump_cb_t *cb, void *data)
{
	struct ocelot *ocelot = ds->priv;

	return ocelot_fdb_dump(ocelot, port, cb, data);
}

static int felix_fdb_add(struct dsa_switch *ds, int port,
			 const unsigned char *addr, u16 vid)
{
	struct ocelot *ocelot = ds->priv;

	return ocelot_fdb_add(ocelot, port, addr, vid);
}

static int felix_fdb_del(struct dsa_switch *ds, int port,
			 const unsigned char *addr, u16 vid)
{
	struct ocelot *ocelot = ds->priv;

	return ocelot_fdb_del(ocelot, port, addr, vid);
}

static void felix_bridge_stp_state_set(struct dsa_switch *ds, int port,
				       u8 state)
{
	struct ocelot *ocelot = ds->priv;

	return ocelot_bridge_stp_state_set(ocelot, port, state);
}

static int felix_bridge_join(struct dsa_switch *ds, int port,
			     struct net_device *br)
{
	struct ocelot *ocelot = ds->priv;

	return ocelot_port_bridge_join(ocelot, port, br);
}

static void felix_bridge_leave(struct dsa_switch *ds, int port,
			       struct net_device *br)
{
	struct ocelot *ocelot = ds->priv;

	ocelot_port_bridge_leave(ocelot, port, br);
}

/* This callback needs to be present */
static int felix_vlan_prepare(struct dsa_switch *ds, int port,
			      const struct switchdev_obj_port_vlan *vlan)
{
	return 0;
}

static int felix_vlan_filtering(struct dsa_switch *ds, int port, bool enabled)
{
	struct ocelot *ocelot = ds->priv;

	ocelot_port_vlan_filtering(ocelot, port, enabled);

	return 0;
}

static void felix_vlan_add(struct dsa_switch *ds, int port,
			   const struct switchdev_obj_port_vlan *vlan)
{
	struct ocelot *ocelot = ds->priv;
	u16 flags = vlan->flags;
	u16 vid;
	int err;

	if (dsa_is_cpu_port(ds, port))
		flags &= ~BRIDGE_VLAN_INFO_UNTAGGED;

	for (vid = vlan->vid_begin; vid <= vlan->vid_end; vid++) {
		err = ocelot_vlan_add(ocelot, port, vid,
				      flags & BRIDGE_VLAN_INFO_PVID,
				      flags & BRIDGE_VLAN_INFO_UNTAGGED);
		if (err) {
			dev_err(ds->dev, "Failed to add VLAN %d to port %d: %d\n",
				vid, port, err);
			return;
		}
	}
}

static int felix_vlan_del(struct dsa_switch *ds, int port,
			  const struct switchdev_obj_port_vlan *vlan)
{
	struct ocelot *ocelot = ds->priv;
	u16 vid;
	int err;

	for (vid = vlan->vid_begin; vid <= vlan->vid_end; vid++) {
		err = ocelot_vlan_del(ocelot, port, vid);
		if (err) {
			dev_err(ds->dev, "Failed to remove VLAN %d from port %d: %d\n",
				vid, port, err);
			return err;
		}
	}
	return 0;
}

static int felix_port_enable(struct dsa_switch *ds, int port,
			     struct phy_device *phy)
{
	struct ocelot *ocelot = ds->priv;

	ocelot_port_enable(ocelot, port, phy);

	return 0;
}

static void felix_port_disable(struct dsa_switch *ds, int port)
{
	struct ocelot *ocelot = ds->priv;

	return ocelot_port_disable(ocelot, port);
}

static void felix_phylink_validate(struct dsa_switch *ds, int port,
				   unsigned long *supported,
				   struct phylink_link_state *state)
{
	struct ocelot *ocelot = ds->priv;
	struct ocelot_port *ocelot_port = ocelot->ports[port];
	__ETHTOOL_DECLARE_LINK_MODE_MASK(mask) = { 0, };

	if (state->interface != PHY_INTERFACE_MODE_NA &&
	    state->interface != ocelot_port->phy_mode) {
		bitmap_zero(supported, __ETHTOOL_LINK_MODE_MASK_NBITS);
		return;
	}

	/* No half-duplex. */
	phylink_set_port_modes(mask);
	phylink_set(mask, Autoneg);
	phylink_set(mask, Pause);
	phylink_set(mask, Asym_Pause);
	phylink_set(mask, 10baseT_Full);
	phylink_set(mask, 100baseT_Full);
	phylink_set(mask, 1000baseT_Full);

<<<<<<< HEAD
	/* The internal ports that run at 2.5G are overclocked GMII */
	if (state->interface == PHY_INTERFACE_MODE_GMII ||
=======
	if (state->interface == PHY_INTERFACE_MODE_INTERNAL ||
>>>>>>> 04d5ce62
	    state->interface == PHY_INTERFACE_MODE_2500BASEX ||
	    state->interface == PHY_INTERFACE_MODE_USXGMII) {
		phylink_set(mask, 2500baseT_Full);
		phylink_set(mask, 2500baseX_Full);
	}

	bitmap_and(supported, supported, mask,
		   __ETHTOOL_LINK_MODE_MASK_NBITS);
	bitmap_and(state->advertising, state->advertising, mask,
		   __ETHTOOL_LINK_MODE_MASK_NBITS);
}

static int felix_phylink_mac_pcs_get_state(struct dsa_switch *ds, int port,
					   struct phylink_link_state *state)
{
	struct ocelot *ocelot = ds->priv;
	struct felix *felix = ocelot_to_felix(ocelot);

	if (felix->info->pcs_link_state)
		felix->info->pcs_link_state(ocelot, port, state);

	return 0;
}

static void felix_phylink_mac_config(struct dsa_switch *ds, int port,
				     unsigned int link_an_mode,
				     const struct phylink_link_state *state)
{
	struct ocelot *ocelot = ds->priv;
	struct ocelot_port *ocelot_port = ocelot->ports[port];
	struct felix *felix = ocelot_to_felix(ocelot);
	u32 mac_fc_cfg;

	/* Take port out of reset by clearing the MAC_TX_RST, MAC_RX_RST and
	 * PORT_RST bits in CLOCK_CFG
	 */
	ocelot_port_writel(ocelot_port, DEV_CLOCK_CFG_LINK_SPEED(state->speed),
			   DEV_CLOCK_CFG);

	/* Flow control. Link speed is only used here to evaluate the time
	 * specification in incoming pause frames.
	 */
	mac_fc_cfg = SYS_MAC_FC_CFG_FC_LINK_SPEED(state->speed);

	/* handle Rx pause in all cases, with 2500base-X this is used for rate
	 * adaptation.
	 */
	mac_fc_cfg |= SYS_MAC_FC_CFG_RX_FC_ENA;

	if (state->pause & MLO_PAUSE_TX)
		mac_fc_cfg |= SYS_MAC_FC_CFG_TX_FC_ENA |
			      SYS_MAC_FC_CFG_PAUSE_VAL_CFG(0xffff) |
			      SYS_MAC_FC_CFG_FC_LATENCY_CFG(0x7) |
			      SYS_MAC_FC_CFG_ZERO_PAUSE_ENA;
	ocelot_write_rix(ocelot, mac_fc_cfg, SYS_MAC_FC_CFG, port);

	ocelot_write_rix(ocelot, 0, ANA_POL_FLOWC, port);

	if (felix->info->pcs_init)
		felix->info->pcs_init(ocelot, port, link_an_mode, state);
}

static void felix_phylink_mac_an_restart(struct dsa_switch *ds, int port)
{
	struct ocelot *ocelot = ds->priv;
	struct felix *felix = ocelot_to_felix(ocelot);

	if (felix->info->pcs_an_restart)
		felix->info->pcs_an_restart(ocelot, port);
}

static void felix_phylink_mac_link_down(struct dsa_switch *ds, int port,
					unsigned int link_an_mode,
					phy_interface_t interface)
{
	struct ocelot *ocelot = ds->priv;
	struct ocelot_port *ocelot_port = ocelot->ports[port];

	ocelot_port_writel(ocelot_port, 0, DEV_MAC_ENA_CFG);
	ocelot_rmw_rix(ocelot, 0, QSYS_SWITCH_PORT_MODE_PORT_ENA,
		       QSYS_SWITCH_PORT_MODE, port);
}

static void felix_phylink_mac_link_up(struct dsa_switch *ds, int port,
				      unsigned int link_an_mode,
				      phy_interface_t interface,
<<<<<<< HEAD
				      struct phy_device *phydev)
=======
				      struct phy_device *phydev,
				      int speed, int duplex,
				      bool tx_pause, bool rx_pause)
>>>>>>> 04d5ce62
{
	struct ocelot *ocelot = ds->priv;
	struct ocelot_port *ocelot_port = ocelot->ports[port];

	/* Enable MAC module */
	ocelot_port_writel(ocelot_port, DEV_MAC_ENA_CFG_RX_ENA |
			   DEV_MAC_ENA_CFG_TX_ENA, DEV_MAC_ENA_CFG);

	/* Enable receiving frames on the port, and activate auto-learning of
	 * MAC addresses.
	 */
	ocelot_write_gix(ocelot, ANA_PORT_PORT_CFG_LEARNAUTO |
			 ANA_PORT_PORT_CFG_RECV_ENA |
			 ANA_PORT_PORT_CFG_PORTID_VAL(port),
			 ANA_PORT_PORT_CFG, port);

	/* Core: Enable port for frame transfer */
	ocelot_write_rix(ocelot, QSYS_SWITCH_PORT_MODE_INGRESS_DROP_MODE |
			 QSYS_SWITCH_PORT_MODE_SCH_NEXT_CFG(1) |
			 QSYS_SWITCH_PORT_MODE_PORT_ENA,
			 QSYS_SWITCH_PORT_MODE, port);
}

static void felix_get_strings(struct dsa_switch *ds, int port,
			      u32 stringset, u8 *data)
{
	struct ocelot *ocelot = ds->priv;

	return ocelot_get_strings(ocelot, port, stringset, data);
}

static void felix_get_ethtool_stats(struct dsa_switch *ds, int port, u64 *data)
{
	struct ocelot *ocelot = ds->priv;

	ocelot_get_ethtool_stats(ocelot, port, data);
}

static int felix_get_sset_count(struct dsa_switch *ds, int port, int sset)
{
	struct ocelot *ocelot = ds->priv;

	return ocelot_get_sset_count(ocelot, port, sset);
}

static int felix_get_ts_info(struct dsa_switch *ds, int port,
			     struct ethtool_ts_info *info)
{
	struct ocelot *ocelot = ds->priv;

	return ocelot_get_ts_info(ocelot, port, info);
}

static int felix_parse_ports_node(struct felix *felix,
				  struct device_node *ports_node,
				  phy_interface_t *port_phy_modes)
{
	struct ocelot *ocelot = &felix->ocelot;
	struct device *dev = felix->ocelot.dev;
	struct device_node *child;

	for_each_available_child_of_node(ports_node, child) {
		phy_interface_t phy_mode;
		u32 port;
		int err;

		/* Get switch port number from DT */
		if (of_property_read_u32(child, "reg", &port) < 0) {
			dev_err(dev, "Port number not defined in device tree "
				"(property \"reg\")\n");
			of_node_put(child);
			return -ENODEV;
		}

		/* Get PHY mode from DT */
		err = of_get_phy_mode(child, &phy_mode);
		if (err) {
			dev_err(dev, "Failed to read phy-mode or "
				"phy-interface-type property for port %d\n",
				port);
			of_node_put(child);
			return -ENODEV;
		}

		err = felix->info->prevalidate_phy_mode(ocelot, port, phy_mode);
		if (err < 0) {
			dev_err(dev, "Unsupported PHY mode %s on port %d\n",
				phy_modes(phy_mode), port);
			return err;
		}

		port_phy_modes[port] = phy_mode;
	}

	return 0;
}

static int felix_parse_dt(struct felix *felix, phy_interface_t *port_phy_modes)
{
	struct device *dev = felix->ocelot.dev;
	struct device_node *switch_node;
	struct device_node *ports_node;
	int err;

	switch_node = dev->of_node;

	ports_node = of_get_child_by_name(switch_node, "ports");
	if (!ports_node) {
		dev_err(dev, "Incorrect bindings: absent \"ports\" node\n");
		return -ENODEV;
	}

	err = felix_parse_ports_node(felix, ports_node, port_phy_modes);
	of_node_put(ports_node);

	return err;
}

static int felix_init_structs(struct felix *felix, int num_phys_ports)
{
	struct ocelot *ocelot = &felix->ocelot;
	phy_interface_t *port_phy_modes;
	resource_size_t switch_base;
<<<<<<< HEAD
=======
	struct resource res;
>>>>>>> 04d5ce62
	int port, i, err;

	ocelot->num_phys_ports = num_phys_ports;
	ocelot->ports = devm_kcalloc(ocelot->dev, num_phys_ports,
				     sizeof(struct ocelot_port *), GFP_KERNEL);
	if (!ocelot->ports)
		return -ENOMEM;

	ocelot->map		= felix->info->map;
	ocelot->stats_layout	= felix->info->stats_layout;
	ocelot->num_stats	= felix->info->num_stats;
	ocelot->shared_queue_sz	= felix->info->shared_queue_sz;
	ocelot->num_mact_rows	= felix->info->num_mact_rows;
	ocelot->vcap_is2_keys	= felix->info->vcap_is2_keys;
	ocelot->vcap_is2_actions= felix->info->vcap_is2_actions;
	ocelot->vcap		= felix->info->vcap;
	ocelot->ops		= felix->info->ops;

	port_phy_modes = kcalloc(num_phys_ports, sizeof(phy_interface_t),
				 GFP_KERNEL);
	if (!port_phy_modes)
		return -ENOMEM;

	err = felix_parse_dt(felix, port_phy_modes);
	if (err) {
		kfree(port_phy_modes);
		return err;
	}

	switch_base = pci_resource_start(felix->pdev,
					 felix->info->switch_pci_bar);

	for (i = 0; i < TARGET_MAX; i++) {
		struct regmap *target;

		if (!felix->info->target_io_res[i].name)
			continue;

<<<<<<< HEAD
		res = &felix->info->target_io_res[i];
		res->flags = IORESOURCE_MEM;
		res->start += switch_base;
		res->end += switch_base;
=======
		memcpy(&res, &felix->info->target_io_res[i], sizeof(res));
		res.flags = IORESOURCE_MEM;
		res.start += switch_base;
		res.end += switch_base;
>>>>>>> 04d5ce62

		target = ocelot_regmap_init(ocelot, &res);
		if (IS_ERR(target)) {
			dev_err(ocelot->dev,
				"Failed to map device memory space\n");
			kfree(port_phy_modes);
			return PTR_ERR(target);
		}

		ocelot->targets[i] = target;
	}

	err = ocelot_regfields_init(ocelot, felix->info->regfields);
	if (err) {
		dev_err(ocelot->dev, "failed to init reg fields map\n");
		kfree(port_phy_modes);
		return err;
	}

	for (port = 0; port < num_phys_ports; port++) {
		struct ocelot_port *ocelot_port;
		void __iomem *port_regs;

		ocelot_port = devm_kzalloc(ocelot->dev,
					   sizeof(struct ocelot_port),
					   GFP_KERNEL);
		if (!ocelot_port) {
			dev_err(ocelot->dev,
				"failed to allocate port memory\n");
			kfree(port_phy_modes);
			return -ENOMEM;
		}

<<<<<<< HEAD
		res = &felix->info->port_io_res[port];
		res->flags = IORESOURCE_MEM;
		res->start += switch_base;
		res->end += switch_base;
=======
		memcpy(&res, &felix->info->port_io_res[port], sizeof(res));
		res.flags = IORESOURCE_MEM;
		res.start += switch_base;
		res.end += switch_base;
>>>>>>> 04d5ce62

		port_regs = devm_ioremap_resource(ocelot->dev, &res);
		if (IS_ERR(port_regs)) {
			dev_err(ocelot->dev,
				"failed to map registers for port %d\n", port);
			kfree(port_phy_modes);
			return PTR_ERR(port_regs);
		}

		ocelot_port->phy_mode = port_phy_modes[port];
		ocelot_port->ocelot = ocelot;
		ocelot_port->regs = port_regs;
		ocelot->ports[port] = ocelot_port;
	}

	kfree(port_phy_modes);

	if (felix->info->mdio_bus_alloc) {
		err = felix->info->mdio_bus_alloc(ocelot);
		if (err < 0)
			return err;
	}

	return 0;
}

/* Hardware initialization done here so that we can allocate structures with
 * devm without fear of dsa_register_switch returning -EPROBE_DEFER and causing
 * us to allocate structures twice (leak memory) and map PCI memory twice
 * (which will not work).
 */
static int felix_setup(struct dsa_switch *ds)
{
	struct ocelot *ocelot = ds->priv;
	struct felix *felix = ocelot_to_felix(ocelot);
	int port, err;

	err = felix_init_structs(felix, ds->num_ports);
	if (err)
		return err;

	ocelot_init(ocelot);

	for (port = 0; port < ds->num_ports; port++) {
		ocelot_init_port(ocelot, port);

		/* Bring up the CPU port module and configure the NPI port */
		if (dsa_is_cpu_port(ds, port))
			ocelot_configure_cpu(ocelot, port,
					     OCELOT_TAG_PREFIX_NONE,
					     OCELOT_TAG_PREFIX_LONG);
	}

<<<<<<< HEAD
=======
	/* Include the CPU port module in the forwarding mask for unknown
	 * unicast - the hardware default value for ANA_FLOODING_FLD_UNICAST
	 * excludes BIT(ocelot->num_phys_ports), and so does ocelot_init, since
	 * Ocelot relies on whitelisting MAC addresses towards PGID_CPU.
	 */
	ocelot_write_rix(ocelot,
			 ANA_PGID_PGID_PGID(GENMASK(ocelot->num_phys_ports, 0)),
			 ANA_PGID_PGID, PGID_UC);

	ds->mtu_enforcement_ingress = true;
>>>>>>> 04d5ce62
	/* It looks like the MAC/PCS interrupt register - PM0_IEVENT (0x8040)
	 * isn't instantiated for the Felix PF.
	 * In-band AN may take a few ms to complete, so we need to poll.
	 */
	ds->pcs_poll = true;

	return 0;
}

static void felix_teardown(struct dsa_switch *ds)
{
	struct ocelot *ocelot = ds->priv;
	struct felix *felix = ocelot_to_felix(ocelot);

	if (felix->info->mdio_bus_free)
		felix->info->mdio_bus_free(ocelot);

	/* stop workqueue thread */
	ocelot_deinit(ocelot);
}

static int felix_hwtstamp_get(struct dsa_switch *ds, int port,
			      struct ifreq *ifr)
{
	struct ocelot *ocelot = ds->priv;

	return ocelot_hwstamp_get(ocelot, port, ifr);
}

static int felix_hwtstamp_set(struct dsa_switch *ds, int port,
			      struct ifreq *ifr)
{
	struct ocelot *ocelot = ds->priv;

	return ocelot_hwstamp_set(ocelot, port, ifr);
}

static bool felix_rxtstamp(struct dsa_switch *ds, int port,
			   struct sk_buff *skb, unsigned int type)
{
	struct skb_shared_hwtstamps *shhwtstamps;
	struct ocelot *ocelot = ds->priv;
	u8 *extraction = skb->data - ETH_HLEN - OCELOT_TAG_LEN;
	u32 tstamp_lo, tstamp_hi;
	struct timespec64 ts;
	u64 tstamp, val;

	ocelot_ptp_gettime64(&ocelot->ptp_info, &ts);
	tstamp = ktime_set(ts.tv_sec, ts.tv_nsec);

	packing(extraction, &val,  116, 85, OCELOT_TAG_LEN, UNPACK, 0);
	tstamp_lo = (u32)val;

	tstamp_hi = tstamp >> 32;
	if ((tstamp & 0xffffffff) < tstamp_lo)
		tstamp_hi--;

	tstamp = ((u64)tstamp_hi << 32) | tstamp_lo;

	shhwtstamps = skb_hwtstamps(skb);
	memset(shhwtstamps, 0, sizeof(struct skb_shared_hwtstamps));
	shhwtstamps->hwtstamp = tstamp;
	return false;
}

static bool felix_txtstamp(struct dsa_switch *ds, int port,
			   struct sk_buff *clone, unsigned int type)
{
	struct ocelot *ocelot = ds->priv;
	struct ocelot_port *ocelot_port = ocelot->ports[port];

	if (!ocelot_port_add_txtstamp_skb(ocelot_port, clone))
		return true;

	return false;
}

static int felix_change_mtu(struct dsa_switch *ds, int port, int new_mtu)
{
	struct ocelot *ocelot = ds->priv;

	ocelot_port_set_maxlen(ocelot, port, new_mtu);

	return 0;
}

static int felix_get_max_mtu(struct dsa_switch *ds, int port)
{
	struct ocelot *ocelot = ds->priv;

	return ocelot_get_max_mtu(ocelot, port);
}

static int felix_cls_flower_add(struct dsa_switch *ds, int port,
				struct flow_cls_offload *cls, bool ingress)
{
	struct ocelot *ocelot = ds->priv;

	return ocelot_cls_flower_replace(ocelot, port, cls, ingress);
}

static int felix_cls_flower_del(struct dsa_switch *ds, int port,
				struct flow_cls_offload *cls, bool ingress)
{
	struct ocelot *ocelot = ds->priv;

	return ocelot_cls_flower_destroy(ocelot, port, cls, ingress);
}

static int felix_cls_flower_stats(struct dsa_switch *ds, int port,
				  struct flow_cls_offload *cls, bool ingress)
{
	struct ocelot *ocelot = ds->priv;

	return ocelot_cls_flower_stats(ocelot, port, cls, ingress);
}

static int felix_port_policer_add(struct dsa_switch *ds, int port,
				  struct dsa_mall_policer_tc_entry *policer)
{
	struct ocelot *ocelot = ds->priv;
	struct ocelot_policer pol = {
		.rate = div_u64(policer->rate_bytes_per_sec, 1000) * 8,
		.burst = div_u64(policer->rate_bytes_per_sec *
				 PSCHED_NS2TICKS(policer->burst),
				 PSCHED_TICKS_PER_SEC),
	};

	return ocelot_port_policer_add(ocelot, port, &pol);
}

static void felix_port_policer_del(struct dsa_switch *ds, int port)
{
	struct ocelot *ocelot = ds->priv;

	ocelot_port_policer_del(ocelot, port);
}

static const struct dsa_switch_ops felix_switch_ops = {
	.get_tag_protocol	= felix_get_tag_protocol,
	.setup			= felix_setup,
	.teardown		= felix_teardown,
	.set_ageing_time	= felix_set_ageing_time,
	.get_strings		= felix_get_strings,
	.get_ethtool_stats	= felix_get_ethtool_stats,
	.get_sset_count		= felix_get_sset_count,
	.get_ts_info		= felix_get_ts_info,
	.phylink_validate	= felix_phylink_validate,
	.phylink_mac_link_state	= felix_phylink_mac_pcs_get_state,
	.phylink_mac_config	= felix_phylink_mac_config,
	.phylink_mac_an_restart	= felix_phylink_mac_an_restart,
	.phylink_mac_link_down	= felix_phylink_mac_link_down,
	.phylink_mac_link_up	= felix_phylink_mac_link_up,
	.port_enable		= felix_port_enable,
	.port_disable		= felix_port_disable,
	.port_fdb_dump		= felix_fdb_dump,
	.port_fdb_add		= felix_fdb_add,
	.port_fdb_del		= felix_fdb_del,
	.port_bridge_join	= felix_bridge_join,
	.port_bridge_leave	= felix_bridge_leave,
	.port_stp_state_set	= felix_bridge_stp_state_set,
	.port_vlan_prepare	= felix_vlan_prepare,
	.port_vlan_filtering	= felix_vlan_filtering,
	.port_vlan_add		= felix_vlan_add,
	.port_vlan_del		= felix_vlan_del,
	.port_hwtstamp_get	= felix_hwtstamp_get,
	.port_hwtstamp_set	= felix_hwtstamp_set,
	.port_rxtstamp		= felix_rxtstamp,
	.port_txtstamp		= felix_txtstamp,
	.port_change_mtu	= felix_change_mtu,
	.port_max_mtu		= felix_get_max_mtu,
	.port_policer_add	= felix_port_policer_add,
	.port_policer_del	= felix_port_policer_del,
	.cls_flower_add		= felix_cls_flower_add,
	.cls_flower_del		= felix_cls_flower_del,
	.cls_flower_stats	= felix_cls_flower_stats,
};

static struct felix_info *felix_instance_tbl[] = {
	[FELIX_INSTANCE_VSC9959] = &felix_info_vsc9959,
};

static irqreturn_t felix_irq_handler(int irq, void *data)
{
	struct ocelot *ocelot = (struct ocelot *)data;

	/* The INTB interrupt is used for both PTP TX timestamp interrupt
	 * and preemption status change interrupt on each port.
	 *
	 * - Get txtstamp if have
	 * - TODO: handle preemption. Without handling it, driver may get
	 *   interrupt storm.
	 */

	ocelot_get_txtstamp(ocelot);

	return IRQ_HANDLED;
}

static int felix_pci_probe(struct pci_dev *pdev,
			   const struct pci_device_id *id)
{
	enum felix_instance instance = id->driver_data;
	struct dsa_switch *ds;
	struct ocelot *ocelot;
	struct felix *felix;
	int err;

	err = pci_enable_device(pdev);
	if (err) {
		dev_err(&pdev->dev, "device enable failed\n");
		goto err_pci_enable;
	}

	/* set up for high or low dma */
	err = dma_set_mask_and_coherent(&pdev->dev, DMA_BIT_MASK(64));
	if (err) {
		err = dma_set_mask_and_coherent(&pdev->dev, DMA_BIT_MASK(32));
		if (err) {
			dev_err(&pdev->dev,
				"DMA configuration failed: 0x%x\n", err);
			goto err_dma;
		}
	}

	felix = kzalloc(sizeof(struct felix), GFP_KERNEL);
	if (!felix) {
		err = -ENOMEM;
		dev_err(&pdev->dev, "Failed to allocate driver memory\n");
		goto err_alloc_felix;
	}

	pci_set_drvdata(pdev, felix);
	ocelot = &felix->ocelot;
	ocelot->dev = &pdev->dev;
	felix->pdev = pdev;
	felix->info = felix_instance_tbl[instance];

	pci_set_master(pdev);

	err = devm_request_threaded_irq(&pdev->dev, pdev->irq, NULL,
					&felix_irq_handler, IRQF_ONESHOT,
					"felix-intb", ocelot);
	if (err) {
		dev_err(&pdev->dev, "Failed to request irq\n");
		goto err_alloc_irq;
	}

	ocelot->ptp = 1;

	ds = kzalloc(sizeof(struct dsa_switch), GFP_KERNEL);
	if (!ds) {
		err = -ENOMEM;
		dev_err(&pdev->dev, "Failed to allocate DSA switch\n");
		goto err_alloc_ds;
	}

	ds->dev = &pdev->dev;
	ds->num_ports = felix->info->num_ports;
	ds->ops = &felix_switch_ops;
	ds->priv = ocelot;
	felix->ds = ds;

	err = dsa_register_switch(ds);
	if (err) {
		dev_err(&pdev->dev, "Failed to register DSA switch: %d\n", err);
		goto err_register_ds;
	}

	return 0;

err_register_ds:
	kfree(ds);
err_alloc_ds:
err_alloc_irq:
err_alloc_felix:
	kfree(felix);
err_dma:
	pci_disable_device(pdev);
err_pci_enable:
	return err;
}

static void felix_pci_remove(struct pci_dev *pdev)
{
	struct felix *felix;

	felix = pci_get_drvdata(pdev);

	dsa_unregister_switch(felix->ds);

	kfree(felix->ds);
	kfree(felix);

	pci_disable_device(pdev);
}

static struct pci_device_id felix_ids[] = {
	{
		/* NXP LS1028A */
		PCI_DEVICE(PCI_VENDOR_ID_FREESCALE, 0xEEF0),
		.driver_data = FELIX_INSTANCE_VSC9959,
	},
	{ 0, }
};
MODULE_DEVICE_TABLE(pci, felix_ids);

static struct pci_driver felix_pci_driver = {
	.name		= KBUILD_MODNAME,
	.id_table	= felix_ids,
	.probe		= felix_pci_probe,
	.remove		= felix_pci_remove,
};

module_pci_driver(felix_pci_driver);

MODULE_DESCRIPTION("Felix Switch driver");
MODULE_LICENSE("GPL v2");<|MERGE_RESOLUTION|>--- conflicted
+++ resolved
@@ -2,10 +2,7 @@
 /* Copyright 2019 NXP Semiconductors
  */
 #include <uapi/linux/if_bridge.h>
-<<<<<<< HEAD
-=======
 #include <soc/mscc/ocelot_vcap.h>
->>>>>>> 04d5ce62
 #include <soc/mscc/ocelot_qsys.h>
 #include <soc/mscc/ocelot_sys.h>
 #include <soc/mscc/ocelot_dev.h>
@@ -182,12 +179,7 @@
 	phylink_set(mask, 100baseT_Full);
 	phylink_set(mask, 1000baseT_Full);
 
-<<<<<<< HEAD
-	/* The internal ports that run at 2.5G are overclocked GMII */
-	if (state->interface == PHY_INTERFACE_MODE_GMII ||
-=======
 	if (state->interface == PHY_INTERFACE_MODE_INTERNAL ||
->>>>>>> 04d5ce62
 	    state->interface == PHY_INTERFACE_MODE_2500BASEX ||
 	    state->interface == PHY_INTERFACE_MODE_USXGMII) {
 		phylink_set(mask, 2500baseT_Full);
@@ -274,13 +266,9 @@
 static void felix_phylink_mac_link_up(struct dsa_switch *ds, int port,
 				      unsigned int link_an_mode,
 				      phy_interface_t interface,
-<<<<<<< HEAD
-				      struct phy_device *phydev)
-=======
 				      struct phy_device *phydev,
 				      int speed, int duplex,
 				      bool tx_pause, bool rx_pause)
->>>>>>> 04d5ce62
 {
 	struct ocelot *ocelot = ds->priv;
 	struct ocelot_port *ocelot_port = ocelot->ports[port];
@@ -404,10 +392,7 @@
 	struct ocelot *ocelot = &felix->ocelot;
 	phy_interface_t *port_phy_modes;
 	resource_size_t switch_base;
-<<<<<<< HEAD
-=======
 	struct resource res;
->>>>>>> 04d5ce62
 	int port, i, err;
 
 	ocelot->num_phys_ports = num_phys_ports;
@@ -446,17 +431,10 @@
 		if (!felix->info->target_io_res[i].name)
 			continue;
 
-<<<<<<< HEAD
-		res = &felix->info->target_io_res[i];
-		res->flags = IORESOURCE_MEM;
-		res->start += switch_base;
-		res->end += switch_base;
-=======
 		memcpy(&res, &felix->info->target_io_res[i], sizeof(res));
 		res.flags = IORESOURCE_MEM;
 		res.start += switch_base;
 		res.end += switch_base;
->>>>>>> 04d5ce62
 
 		target = ocelot_regmap_init(ocelot, &res);
 		if (IS_ERR(target)) {
@@ -490,17 +468,10 @@
 			return -ENOMEM;
 		}
 
-<<<<<<< HEAD
-		res = &felix->info->port_io_res[port];
-		res->flags = IORESOURCE_MEM;
-		res->start += switch_base;
-		res->end += switch_base;
-=======
 		memcpy(&res, &felix->info->port_io_res[port], sizeof(res));
 		res.flags = IORESOURCE_MEM;
 		res.start += switch_base;
 		res.end += switch_base;
->>>>>>> 04d5ce62
 
 		port_regs = devm_ioremap_resource(ocelot->dev, &res);
 		if (IS_ERR(port_regs)) {
@@ -554,8 +525,6 @@
 					     OCELOT_TAG_PREFIX_LONG);
 	}
 
-<<<<<<< HEAD
-=======
 	/* Include the CPU port module in the forwarding mask for unknown
 	 * unicast - the hardware default value for ANA_FLOODING_FLD_UNICAST
 	 * excludes BIT(ocelot->num_phys_ports), and so does ocelot_init, since
@@ -566,7 +535,6 @@
 			 ANA_PGID_PGID, PGID_UC);
 
 	ds->mtu_enforcement_ingress = true;
->>>>>>> 04d5ce62
 	/* It looks like the MAC/PCS interrupt register - PM0_IEVENT (0x8040)
 	 * isn't instantiated for the Felix PF.
 	 * In-band AN may take a few ms to complete, so we need to poll.
