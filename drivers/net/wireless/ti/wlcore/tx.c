/*
 * This file is part of wl1271
 *
 * Copyright (C) 2009 Nokia Corporation
 *
 * Contact: Luciano Coelho <luciano.coelho@nokia.com>
 *
 * This program is free software; you can redistribute it and/or
 * modify it under the terms of the GNU General Public License
 * version 2 as published by the Free Software Foundation.
 *
 * This program is distributed in the hope that it will be useful, but
 * WITHOUT ANY WARRANTY; without even the implied warranty of
 * MERCHANTABILITY or FITNESS FOR A PARTICULAR PURPOSE.  See the GNU
 * General Public License for more details.
 *
 * You should have received a copy of the GNU General Public License
 * along with this program; if not, write to the Free Software
 * Foundation, Inc., 51 Franklin St, Fifth Floor, Boston, MA
 * 02110-1301 USA
 *
 */

#include <linux/kernel.h>
#include <linux/module.h>
#include <linux/etherdevice.h>

#include "wlcore.h"
#include "debug.h"
#include "io.h"
#include "ps.h"
#include "tx.h"
#include "event.h"
#include "hw_ops.h"

/*
 * TODO: this is here just for now, it must be removed when the data
 * operations are in place.
 */
#include "../wl12xx/reg.h"

static int wl1271_set_default_wep_key(struct wl1271 *wl,
				      struct wl12xx_vif *wlvif, u8 id)
{
	int ret;
	bool is_ap = (wlvif->bss_type == BSS_TYPE_AP_BSS);

	if (is_ap)
		ret = wl12xx_cmd_set_default_wep_key(wl, id,
						     wlvif->ap.bcast_hlid);
	else
		ret = wl12xx_cmd_set_default_wep_key(wl, id, wlvif->sta.hlid);

	if (ret < 0)
		return ret;

	wl1271_debug(DEBUG_CRYPT, "default wep key idx: %d", (int)id);
	return 0;
}

static int wl1271_alloc_tx_id(struct wl1271 *wl, struct sk_buff *skb)
{
	int id;

	id = find_first_zero_bit(wl->tx_frames_map, wl->num_tx_desc);
	if (id >= wl->num_tx_desc)
		return -EBUSY;

	__set_bit(id, wl->tx_frames_map);
	wl->tx_frames[id] = skb;
	wl->tx_frames_cnt++;
	return id;
}

void wl1271_free_tx_id(struct wl1271 *wl, int id)
{
	if (__test_and_clear_bit(id, wl->tx_frames_map)) {
		if (unlikely(wl->tx_frames_cnt == wl->num_tx_desc))
			clear_bit(WL1271_FLAG_FW_TX_BUSY, &wl->flags);

		wl->tx_frames[id] = NULL;
		wl->tx_frames_cnt--;
	}
}
EXPORT_SYMBOL(wl1271_free_tx_id);

static void wl1271_tx_ap_update_inconnection_sta(struct wl1271 *wl,
						 struct sk_buff *skb)
{
	struct ieee80211_hdr *hdr;

	/*
	 * add the station to the known list before transmitting the
	 * authentication response. this way it won't get de-authed by FW
	 * when transmitting too soon.
	 */
	hdr = (struct ieee80211_hdr *)(skb->data +
				       sizeof(struct wl1271_tx_hw_descr));
	if (ieee80211_is_auth(hdr->frame_control))
		wl1271_acx_set_inconnection_sta(wl, hdr->addr1);
}

static void wl1271_tx_regulate_link(struct wl1271 *wl,
				    struct wl12xx_vif *wlvif,
				    u8 hlid)
{
	bool fw_ps, single_sta;
	u8 tx_pkts;

	if (WARN_ON(!test_bit(hlid, wlvif->links_map)))
		return;

	fw_ps = test_bit(hlid, (unsigned long *)&wl->ap_fw_ps_map);
	tx_pkts = wl->links[hlid].allocated_pkts;
	single_sta = (wl->active_sta_count == 1);

	/*
	 * if in FW PS and there is enough data in FW we can put the link
	 * into high-level PS and clean out its TX queues.
	 * Make an exception if this is the only connected station. In this
	 * case FW-memory congestion is not a problem.
	 */
	if (!single_sta && fw_ps && tx_pkts >= WL1271_PS_STA_MAX_PACKETS)
		wl12xx_ps_link_start(wl, wlvif, hlid, true);
}

bool wl12xx_is_dummy_packet(struct wl1271 *wl, struct sk_buff *skb)
{
	return wl->dummy_packet == skb;
}
EXPORT_SYMBOL(wl12xx_is_dummy_packet);

u8 wl12xx_tx_get_hlid_ap(struct wl1271 *wl, struct wl12xx_vif *wlvif,
			 struct sk_buff *skb)
{
	struct ieee80211_tx_info *control = IEEE80211_SKB_CB(skb);

	if (control->control.sta) {
		struct wl1271_station *wl_sta;

		wl_sta = (struct wl1271_station *)
				control->control.sta->drv_priv;
		return wl_sta->hlid;
	} else {
		struct ieee80211_hdr *hdr;

		if (!test_bit(WLVIF_FLAG_AP_STARTED, &wlvif->flags))
			return wl->system_hlid;

		hdr = (struct ieee80211_hdr *)skb->data;
		if (is_multicast_ether_addr(ieee80211_get_DA(hdr)))
			return wlvif->ap.bcast_hlid;
		else
			return wlvif->ap.global_hlid;
	}
}

u8 wl12xx_tx_get_hlid(struct wl1271 *wl, struct wl12xx_vif *wlvif,
		      struct sk_buff *skb)
{
	struct ieee80211_hdr *hdr = (struct ieee80211_hdr *)skb->data;

	if (!wlvif || wl12xx_is_dummy_packet(wl, skb))
		return wl->system_hlid;

	if (wlvif->bss_type == BSS_TYPE_AP_BSS)
		return wl12xx_tx_get_hlid_ap(wl, wlvif, skb);

	if ((test_bit(WLVIF_FLAG_STA_ASSOCIATED, &wlvif->flags) ||
	     test_bit(WLVIF_FLAG_IBSS_JOINED, &wlvif->flags)) &&
	    !ieee80211_is_auth(hdr->frame_control) &&
	    !ieee80211_is_assoc_req(hdr->frame_control))
		return wlvif->sta.hlid;
	else
		return wlvif->dev_hlid;
}

unsigned int wlcore_calc_packet_alignment(struct wl1271 *wl,
					  unsigned int packet_length)
{
	if ((wl->quirks & WLCORE_QUIRK_TX_PAD_LAST_FRAME) ||
	    !(wl->quirks & WLCORE_QUIRK_TX_BLOCKSIZE_ALIGN))
		return ALIGN(packet_length, WL1271_TX_ALIGN_TO);
	else
		return ALIGN(packet_length, WL12XX_BUS_BLOCK_SIZE);
}
EXPORT_SYMBOL(wlcore_calc_packet_alignment);

static int wl1271_tx_allocate(struct wl1271 *wl, struct wl12xx_vif *wlvif,
			      struct sk_buff *skb, u32 extra, u32 buf_offset,
			      u8 hlid, bool is_gem)
{
	struct wl1271_tx_hw_descr *desc;
	u32 total_len = skb->len + sizeof(struct wl1271_tx_hw_descr) + extra;
	u32 total_blocks;
	int id, ret = -EBUSY, ac;
	u32 spare_blocks;

	if (buf_offset + total_len > WL1271_AGGR_BUFFER_SIZE)
		return -EAGAIN;

	spare_blocks = wlcore_hw_get_spare_blocks(wl, is_gem);

	/* allocate free identifier for the packet */
	id = wl1271_alloc_tx_id(wl, skb);
	if (id < 0)
		return id;

	total_blocks = wlcore_hw_calc_tx_blocks(wl, total_len, spare_blocks);

	if (total_blocks <= wl->tx_blocks_available) {
		desc = (struct wl1271_tx_hw_descr *)skb_push(
			skb, total_len - skb->len);

		wlcore_hw_set_tx_desc_blocks(wl, desc, total_blocks,
					     spare_blocks);

		desc->id = id;

		wl->tx_blocks_available -= total_blocks;
		wl->tx_allocated_blocks += total_blocks;

		/* If the FW was empty before, arm the Tx watchdog */
		if (wl->tx_allocated_blocks == total_blocks)
			wl12xx_rearm_tx_watchdog_locked(wl);

		ac = wl1271_tx_get_queue(skb_get_queue_mapping(skb));
		wl->tx_allocated_pkts[ac]++;

		if (!wl12xx_is_dummy_packet(wl, skb) && wlvif &&
		    wlvif->bss_type == BSS_TYPE_AP_BSS &&
		    test_bit(hlid, wlvif->ap.sta_hlid_map))
			wl->links[hlid].allocated_pkts++;

		ret = 0;

		wl1271_debug(DEBUG_TX,
			     "tx_allocate: size: %d, blocks: %d, id: %d",
			     total_len, total_blocks, id);
	} else {
		wl1271_free_tx_id(wl, id);
	}

	return ret;
}

static void wl1271_tx_fill_hdr(struct wl1271 *wl, struct wl12xx_vif *wlvif,
			       struct sk_buff *skb, u32 extra,
			       struct ieee80211_tx_info *control, u8 hlid)
{
	struct timespec ts;
	struct wl1271_tx_hw_descr *desc;
	int ac, rate_idx;
	s64 hosttime;
	u16 tx_attr = 0;
	__le16 frame_control;
	struct ieee80211_hdr *hdr;
	u8 *frame_start;
	bool is_dummy;

	desc = (struct wl1271_tx_hw_descr *) skb->data;
	frame_start = (u8 *)(desc + 1);
	hdr = (struct ieee80211_hdr *)(frame_start + extra);
	frame_control = hdr->frame_control;

	/* relocate space for security header */
	if (extra) {
		int hdrlen = ieee80211_hdrlen(frame_control);
		memmove(frame_start, hdr, hdrlen);
		skb_set_network_header(skb, skb_network_offset(skb) + extra);
	}

	/* configure packet life time */
	getnstimeofday(&ts);
	hosttime = (timespec_to_ns(&ts) >> 10);
	desc->start_time = cpu_to_le32(hosttime - wl->time_offset);

	is_dummy = wl12xx_is_dummy_packet(wl, skb);
	if (is_dummy || !wlvif || wlvif->bss_type != BSS_TYPE_AP_BSS)
		desc->life_time = cpu_to_le16(TX_HW_MGMT_PKT_LIFETIME_TU);
	else
		desc->life_time = cpu_to_le16(TX_HW_AP_MODE_PKT_LIFETIME_TU);

	/* queue */
	ac = wl1271_tx_get_queue(skb_get_queue_mapping(skb));
	desc->tid = skb->priority;

	if (is_dummy) {
		/*
		 * FW expects the dummy packet to have an invalid session id -
		 * any session id that is different than the one set in the join
		 */
		tx_attr = (SESSION_COUNTER_INVALID <<
			   TX_HW_ATTR_OFST_SESSION_COUNTER) &
			   TX_HW_ATTR_SESSION_COUNTER;

		tx_attr |= TX_HW_ATTR_TX_DUMMY_REQ;
	} else if (wlvif) {
		/* configure the tx attributes */
		tx_attr = wlvif->session_counter <<
			  TX_HW_ATTR_OFST_SESSION_COUNTER;
	}

	desc->hlid = hlid;
	if (is_dummy || !wlvif)
		rate_idx = 0;
	else if (wlvif->bss_type != BSS_TYPE_AP_BSS) {
		/*
		 * if the packets are destined for AP (have a STA entry)
		 * send them with AP rate policies (EAPOLs are an exception),
		 * otherwise use default basic rates
		 */
		if (control->flags & IEEE80211_TX_CTL_NO_CCK_RATE)
			rate_idx = wlvif->sta.p2p_rate_idx;
		else if (skb->protocol == cpu_to_be16(ETH_P_PAE))
			rate_idx = wlvif->sta.basic_rate_idx;
		else if (control->control.sta)
			rate_idx = wlvif->sta.ap_rate_idx;
		else
			rate_idx = wlvif->sta.basic_rate_idx;
	} else {
		if (hlid == wlvif->ap.global_hlid)
			rate_idx = wlvif->ap.mgmt_rate_idx;
		else if (hlid == wlvif->ap.bcast_hlid)
			rate_idx = wlvif->ap.bcast_rate_idx;
		else
			rate_idx = wlvif->ap.ucast_rate_idx[ac];
	}

	tx_attr |= rate_idx << TX_HW_ATTR_OFST_RATE_POLICY;

	/* for WEP shared auth - no fw encryption is needed */
	if (ieee80211_is_auth(frame_control) &&
	    ieee80211_has_protected(frame_control))
		tx_attr |= TX_HW_ATTR_HOST_ENCRYPT;

	desc->tx_attr = cpu_to_le16(tx_attr);

	wlcore_hw_set_tx_desc_csum(wl, desc, skb);
	wlcore_hw_set_tx_desc_data_len(wl, desc, skb);
}

/* caller must hold wl->mutex */
static int wl1271_prepare_tx_frame(struct wl1271 *wl, struct wl12xx_vif *wlvif,
				   struct sk_buff *skb, u32 buf_offset)
{
	struct ieee80211_tx_info *info;
	u32 extra = 0;
	int ret = 0;
	u32 total_len;
	u8 hlid;
	bool is_dummy;
	bool is_gem = false;

	if (!skb) {
		wl1271_error("discarding null skb");
		return -EINVAL;
	}

	info = IEEE80211_SKB_CB(skb);

	/* TODO: handle dummy packets on multi-vifs */
	is_dummy = wl12xx_is_dummy_packet(wl, skb);

	if ((wl->quirks & WLCORE_QUIRK_TKIP_HEADER_SPACE) &&
	    info->control.hw_key &&
	    info->control.hw_key->cipher == WLAN_CIPHER_SUITE_TKIP)
		extra = WL1271_EXTRA_SPACE_TKIP;

	if (info->control.hw_key) {
		bool is_wep;
		u8 idx = info->control.hw_key->hw_key_idx;
		u32 cipher = info->control.hw_key->cipher;

		is_wep = (cipher == WLAN_CIPHER_SUITE_WEP40) ||
			 (cipher == WLAN_CIPHER_SUITE_WEP104);

		if (unlikely(is_wep && wlvif->default_key != idx)) {
			ret = wl1271_set_default_wep_key(wl, wlvif, idx);
			if (ret < 0)
				return ret;
			wlvif->default_key = idx;
		}

		is_gem = (cipher == WL1271_CIPHER_SUITE_GEM);
	}
	hlid = wl12xx_tx_get_hlid(wl, wlvif, skb);
	if (hlid == WL12XX_INVALID_LINK_ID) {
		wl1271_error("invalid hlid. dropping skb 0x%p", skb);
		return -EINVAL;
	}

	ret = wl1271_tx_allocate(wl, wlvif, skb, extra, buf_offset, hlid,
				 is_gem);
	if (ret < 0)
		return ret;

	wl1271_tx_fill_hdr(wl, wlvif, skb, extra, info, hlid);

	if (!is_dummy && wlvif && wlvif->bss_type == BSS_TYPE_AP_BSS) {
		wl1271_tx_ap_update_inconnection_sta(wl, skb);
		wl1271_tx_regulate_link(wl, wlvif, hlid);
	}

	/*
	 * The length of each packet is stored in terms of
	 * words. Thus, we must pad the skb data to make sure its
	 * length is aligned.  The number of padding bytes is computed
	 * and set in wl1271_tx_fill_hdr.
	 * In special cases, we want to align to a specific block size
	 * (eg. for wl128x with SDIO we align to 256).
	 */
	total_len = wlcore_calc_packet_alignment(wl, skb->len);

	memcpy(wl->aggr_buf + buf_offset, skb->data, skb->len);
	memset(wl->aggr_buf + buf_offset + skb->len, 0, total_len - skb->len);

	/* Revert side effects in the dummy packet skb, so it can be reused */
	if (is_dummy)
		skb_pull(skb, sizeof(struct wl1271_tx_hw_descr));

	return total_len;
}

u32 wl1271_tx_enabled_rates_get(struct wl1271 *wl, u32 rate_set,
				enum ieee80211_band rate_band)
{
	struct ieee80211_supported_band *band;
	u32 enabled_rates = 0;
	int bit;

	band = wl->hw->wiphy->bands[rate_band];
	for (bit = 0; bit < band->n_bitrates; bit++) {
		if (rate_set & 0x1)
			enabled_rates |= band->bitrates[bit].hw_value;
		rate_set >>= 1;
	}

	/* MCS rates indication are on bits 16 - 31 */
	rate_set >>= HW_HT_RATES_OFFSET - band->n_bitrates;

	for (bit = 0; bit < 16; bit++) {
		if (rate_set & 0x1)
			enabled_rates |= (CONF_HW_BIT_RATE_MCS_0 << bit);
		rate_set >>= 1;
	}

	return enabled_rates;
}

void wl1271_handle_tx_low_watermark(struct wl1271 *wl)
{
	int i;

	for (i = 0; i < NUM_TX_QUEUES; i++) {
		if (wlcore_is_queue_stopped_by_reason(wl, i,
			WLCORE_QUEUE_STOP_REASON_WATERMARK) &&
		    wl->tx_queue_count[i] <= WL1271_TX_QUEUE_LOW_WATERMARK) {
			/* firmware buffer has space, restart queues */
			wlcore_wake_queue(wl, i,
					  WLCORE_QUEUE_STOP_REASON_WATERMARK);
		}
	}
}

static struct sk_buff_head *wl1271_select_queue(struct wl1271 *wl,
						struct sk_buff_head *queues)
{
	int i, q = -1, ac;
	u32 min_pkts = 0xffffffff;

	/*
	 * Find a non-empty ac where:
	 * 1. There are packets to transmit
	 * 2. The FW has the least allocated blocks
	 *
	 * We prioritize the ACs according to VO>VI>BE>BK
	 */
	for (i = 0; i < NUM_TX_QUEUES; i++) {
		ac = wl1271_tx_get_queue(i);
		if (!skb_queue_empty(&queues[ac]) &&
		    (wl->tx_allocated_pkts[ac] < min_pkts)) {
			q = ac;
			min_pkts = wl->tx_allocated_pkts[q];
		}
	}

	if (q == -1)
		return NULL;

	return &queues[q];
}

static struct sk_buff *wl12xx_lnk_skb_dequeue(struct wl1271 *wl,
					      struct wl1271_link *lnk)
{
	struct sk_buff *skb;
	unsigned long flags;
	struct sk_buff_head *queue;

	queue = wl1271_select_queue(wl, lnk->tx_queue);
	if (!queue)
		return NULL;

	skb = skb_dequeue(queue);
	if (skb) {
		int q = wl1271_tx_get_queue(skb_get_queue_mapping(skb));
		spin_lock_irqsave(&wl->wl_lock, flags);
		WARN_ON_ONCE(wl->tx_queue_count[q] <= 0);
		wl->tx_queue_count[q]--;
		spin_unlock_irqrestore(&wl->wl_lock, flags);
	}

	return skb;
}

static struct sk_buff *wl12xx_vif_skb_dequeue(struct wl1271 *wl,
					      struct wl12xx_vif *wlvif)
{
	struct sk_buff *skb = NULL;
	int i, h, start_hlid;

	/* start from the link after the last one */
	start_hlid = (wlvif->last_tx_hlid + 1) % WL12XX_MAX_LINKS;

	/* dequeue according to AC, round robin on each link */
	for (i = 0; i < WL12XX_MAX_LINKS; i++) {
		h = (start_hlid + i) % WL12XX_MAX_LINKS;

		/* only consider connected stations */
		if (!test_bit(h, wlvif->links_map))
			continue;

		skb = wl12xx_lnk_skb_dequeue(wl, &wl->links[h]);
		if (!skb)
			continue;

		wlvif->last_tx_hlid = h;
		break;
	}

	if (!skb)
		wlvif->last_tx_hlid = 0;

	return skb;
}

static struct sk_buff *wl1271_skb_dequeue(struct wl1271 *wl)
{
	unsigned long flags;
	struct wl12xx_vif *wlvif = wl->last_wlvif;
	struct sk_buff *skb = NULL;

	/* continue from last wlvif (round robin) */
	if (wlvif) {
		wl12xx_for_each_wlvif_continue(wl, wlvif) {
			skb = wl12xx_vif_skb_dequeue(wl, wlvif);
			if (skb) {
				wl->last_wlvif = wlvif;
				break;
			}
		}
	}

	/* dequeue from the system HLID before the restarting wlvif list */
	if (!skb)
		skb = wl12xx_lnk_skb_dequeue(wl, &wl->links[wl->system_hlid]);

	/* do a new pass over the wlvif list */
	if (!skb) {
		wl12xx_for_each_wlvif(wl, wlvif) {
			skb = wl12xx_vif_skb_dequeue(wl, wlvif);
			if (skb) {
				wl->last_wlvif = wlvif;
				break;
			}

			/*
			 * No need to continue after last_wlvif. The previous
			 * pass should have found it.
			 */
			if (wlvif == wl->last_wlvif)
				break;
		}
	}

	if (!skb &&
	    test_and_clear_bit(WL1271_FLAG_DUMMY_PACKET_PENDING, &wl->flags)) {
		int q;

		skb = wl->dummy_packet;
		q = wl1271_tx_get_queue(skb_get_queue_mapping(skb));
		spin_lock_irqsave(&wl->wl_lock, flags);
		WARN_ON_ONCE(wl->tx_queue_count[q] <= 0);
		wl->tx_queue_count[q]--;
		spin_unlock_irqrestore(&wl->wl_lock, flags);
	}

	return skb;
}

static void wl1271_skb_queue_head(struct wl1271 *wl, struct wl12xx_vif *wlvif,
				  struct sk_buff *skb)
{
	unsigned long flags;
	int q = wl1271_tx_get_queue(skb_get_queue_mapping(skb));

	if (wl12xx_is_dummy_packet(wl, skb)) {
		set_bit(WL1271_FLAG_DUMMY_PACKET_PENDING, &wl->flags);
	} else {
		u8 hlid = wl12xx_tx_get_hlid(wl, wlvif, skb);
		skb_queue_head(&wl->links[hlid].tx_queue[q], skb);

		/* make sure we dequeue the same packet next time */
		wlvif->last_tx_hlid = (hlid + WL12XX_MAX_LINKS - 1) %
				      WL12XX_MAX_LINKS;
	}

	spin_lock_irqsave(&wl->wl_lock, flags);
	wl->tx_queue_count[q]++;
	spin_unlock_irqrestore(&wl->wl_lock, flags);
}

static bool wl1271_tx_is_data_present(struct sk_buff *skb)
{
	struct ieee80211_hdr *hdr = (struct ieee80211_hdr *)(skb->data);

	return ieee80211_is_data_present(hdr->frame_control);
}

void wl12xx_rearm_rx_streaming(struct wl1271 *wl, unsigned long *active_hlids)
{
	struct wl12xx_vif *wlvif;
	u32 timeout;
	u8 hlid;

	if (!wl->conf.rx_streaming.interval)
		return;

	if (!wl->conf.rx_streaming.always &&
	    !test_bit(WL1271_FLAG_SOFT_GEMINI, &wl->flags))
		return;

	timeout = wl->conf.rx_streaming.duration;
	wl12xx_for_each_wlvif_sta(wl, wlvif) {
		bool found = false;
		for_each_set_bit(hlid, active_hlids, WL12XX_MAX_LINKS) {
			if (test_bit(hlid, wlvif->links_map)) {
				found  = true;
				break;
			}
		}

		if (!found)
			continue;

		/* enable rx streaming */
		if (!test_bit(WLVIF_FLAG_RX_STREAMING_STARTED, &wlvif->flags))
			ieee80211_queue_work(wl->hw,
					     &wlvif->rx_streaming_enable_work);

		mod_timer(&wlvif->rx_streaming_timer,
			  jiffies + msecs_to_jiffies(timeout));
	}
}

/*
 * Returns failure values only in case of failed bus ops within this function.
 * wl1271_prepare_tx_frame retvals won't be returned in order to avoid
 * triggering recovery by higher layers when not necessary.
 * In case a FW command fails within wl1271_prepare_tx_frame fails a recovery
 * will be queued in wl1271_cmd_send. -EAGAIN/-EBUSY from prepare_tx_frame
 * can occur and are legitimate so don't propagate. -EINVAL will emit a WARNING
 * within prepare_tx_frame code but there's nothing we should do about those
 * as well.
 */
int wlcore_tx_work_locked(struct wl1271 *wl)
{
	struct wl12xx_vif *wlvif;
	struct sk_buff *skb;
	struct wl1271_tx_hw_descr *desc;
	u32 buf_offset = 0, last_len = 0;
	bool sent_packets = false;
	unsigned long active_hlids[BITS_TO_LONGS(WL12XX_MAX_LINKS)] = {0};
	int ret = 0;
	int bus_ret = 0;

	if (unlikely(wl->state == WL1271_STATE_OFF))
		return 0;

	while ((skb = wl1271_skb_dequeue(wl))) {
		struct ieee80211_tx_info *info = IEEE80211_SKB_CB(skb);
		bool has_data = false;

		wlvif = NULL;
		if (!wl12xx_is_dummy_packet(wl, skb) && info->control.vif)
			wlvif = wl12xx_vif_to_data(info->control.vif);

		has_data = wlvif && wl1271_tx_is_data_present(skb);
		ret = wl1271_prepare_tx_frame(wl, wlvif, skb, buf_offset);
		if (ret == -EAGAIN) {
			/*
			 * Aggregation buffer is full.
			 * Flush buffer and try again.
			 */
			wl1271_skb_queue_head(wl, wlvif, skb);

			buf_offset = wlcore_hw_pre_pkt_send(wl, buf_offset,
							    last_len);
<<<<<<< HEAD
			wlcore_write_data(wl, REG_SLV_MEM_DATA, wl->aggr_buf,
					  buf_offset, true);
=======
			bus_ret = wlcore_write_data(wl, REG_SLV_MEM_DATA,
					     wl->aggr_buf, buf_offset, true);
			if (bus_ret < 0)
				goto out;

>>>>>>> 42fb0b02
			sent_packets = true;
			buf_offset = 0;
			continue;
		} else if (ret == -EBUSY) {
			/*
			 * Firmware buffer is full.
			 * Queue back last skb, and stop aggregating.
			 */
			wl1271_skb_queue_head(wl, wlvif, skb);
			/* No work left, avoid scheduling redundant tx work */
			set_bit(WL1271_FLAG_FW_TX_BUSY, &wl->flags);
			goto out_ack;
		} else if (ret < 0) {
			if (wl12xx_is_dummy_packet(wl, skb))
				/*
				 * fw still expects dummy packet,
				 * so re-enqueue it
				 */
				wl1271_skb_queue_head(wl, wlvif, skb);
			else
				ieee80211_free_txskb(wl->hw, skb);
			goto out_ack;
		}
		last_len = ret;
		buf_offset += last_len;
		wl->tx_packets_count++;
		if (has_data) {
			desc = (struct wl1271_tx_hw_descr *) skb->data;
			__set_bit(desc->hlid, active_hlids);
		}
	}

out_ack:
	if (buf_offset) {
		buf_offset = wlcore_hw_pre_pkt_send(wl, buf_offset, last_len);
<<<<<<< HEAD
		wlcore_write_data(wl, REG_SLV_MEM_DATA, wl->aggr_buf,
				  buf_offset, true);
=======
		bus_ret = wlcore_write_data(wl, REG_SLV_MEM_DATA, wl->aggr_buf,
					     buf_offset, true);
		if (bus_ret < 0)
			goto out;

>>>>>>> 42fb0b02
		sent_packets = true;
	}
	if (sent_packets) {
		/*
		 * Interrupt the firmware with the new packets. This is only
		 * required for older hardware revisions
		 */
		if (wl->quirks & WLCORE_QUIRK_END_OF_TRANSACTION) {
			bus_ret = wlcore_write32(wl, WL12XX_HOST_WR_ACCESS,
					     wl->tx_packets_count);
			if (bus_ret < 0)
				goto out;
		}

		wl1271_handle_tx_low_watermark(wl);
	}
	wl12xx_rearm_rx_streaming(wl, active_hlids);

out:
	return bus_ret;
}

void wl1271_tx_work(struct work_struct *work)
{
	struct wl1271 *wl = container_of(work, struct wl1271, tx_work);
	int ret;

	mutex_lock(&wl->mutex);
	ret = wl1271_ps_elp_wakeup(wl);
	if (ret < 0)
		goto out;

	ret = wlcore_tx_work_locked(wl);
	if (ret < 0) {
		wl12xx_queue_recovery_work(wl);
		goto out;
	}

	wl1271_ps_elp_sleep(wl);
out:
	mutex_unlock(&wl->mutex);
}

static u8 wl1271_tx_get_rate_flags(u8 rate_class_index)
{
	u8 flags = 0;

	/*
	 * TODO: use wl12xx constants when this code is moved to wl12xx, as
	 * only it uses Tx-completion.
	 */
	if (rate_class_index <= 8)
		flags |= IEEE80211_TX_RC_MCS;

	/*
	 * TODO: use wl12xx constants when this code is moved to wl12xx, as
	 * only it uses Tx-completion.
	 */
	if (rate_class_index == 0)
		flags |= IEEE80211_TX_RC_SHORT_GI;

	return flags;
}

static void wl1271_tx_complete_packet(struct wl1271 *wl,
				      struct wl1271_tx_hw_res_descr *result)
{
	struct ieee80211_tx_info *info;
	struct ieee80211_vif *vif;
	struct wl12xx_vif *wlvif;
	struct sk_buff *skb;
	int id = result->id;
	int rate = -1;
	u8 rate_flags = 0;
	u8 retries = 0;

	/* check for id legality */
	if (unlikely(id >= wl->num_tx_desc || wl->tx_frames[id] == NULL)) {
		wl1271_warning("TX result illegal id: %d", id);
		return;
	}

	skb = wl->tx_frames[id];
	info = IEEE80211_SKB_CB(skb);

	if (wl12xx_is_dummy_packet(wl, skb)) {
		wl1271_free_tx_id(wl, id);
		return;
	}

	/* info->control is valid as long as we don't update info->status */
	vif = info->control.vif;
	wlvif = wl12xx_vif_to_data(vif);

	/* update the TX status info */
	if (result->status == TX_SUCCESS) {
		if (!(info->flags & IEEE80211_TX_CTL_NO_ACK))
			info->flags |= IEEE80211_TX_STAT_ACK;
		rate = wlcore_rate_to_idx(wl, result->rate_class_index,
					  wlvif->band);
		rate_flags = wl1271_tx_get_rate_flags(result->rate_class_index);
		retries = result->ack_failures;
	} else if (result->status == TX_RETRY_EXCEEDED) {
		wl->stats.excessive_retries++;
		retries = result->ack_failures;
	}

	info->status.rates[0].idx = rate;
	info->status.rates[0].count = retries;
	info->status.rates[0].flags = rate_flags;
	info->status.ack_signal = -1;

	wl->stats.retry_count += result->ack_failures;

	/*
	 * update sequence number only when relevant, i.e. only in
	 * sessions of TKIP, AES and GEM (not in open or WEP sessions)
	 */
	if (info->control.hw_key &&
	    (info->control.hw_key->cipher == WLAN_CIPHER_SUITE_TKIP ||
	     info->control.hw_key->cipher == WLAN_CIPHER_SUITE_CCMP ||
	     info->control.hw_key->cipher == WL1271_CIPHER_SUITE_GEM)) {
		u8 fw_lsb = result->tx_security_sequence_number_lsb;
		u8 cur_lsb = wlvif->tx_security_last_seq_lsb;

		/*
		 * update security sequence number, taking care of potential
		 * wrap-around
		 */
		wlvif->tx_security_seq += (fw_lsb - cur_lsb) & 0xff;
		wlvif->tx_security_last_seq_lsb = fw_lsb;
	}

	/* remove private header from packet */
	skb_pull(skb, sizeof(struct wl1271_tx_hw_descr));

	/* remove TKIP header space if present */
	if ((wl->quirks & WLCORE_QUIRK_TKIP_HEADER_SPACE) &&
	    info->control.hw_key &&
	    info->control.hw_key->cipher == WLAN_CIPHER_SUITE_TKIP) {
		int hdrlen = ieee80211_get_hdrlen_from_skb(skb);
		memmove(skb->data + WL1271_EXTRA_SPACE_TKIP, skb->data,
			hdrlen);
		skb_pull(skb, WL1271_EXTRA_SPACE_TKIP);
	}

	wl1271_debug(DEBUG_TX, "tx status id %u skb 0x%p failures %u rate 0x%x"
		     " status 0x%x",
		     result->id, skb, result->ack_failures,
		     result->rate_class_index, result->status);

	/* return the packet to the stack */
	skb_queue_tail(&wl->deferred_tx_queue, skb);
	queue_work(wl->freezable_wq, &wl->netstack_work);
	wl1271_free_tx_id(wl, result->id);
}

/* Called upon reception of a TX complete interrupt */
int wlcore_tx_complete(struct wl1271 *wl)
{
	struct wl1271_acx_mem_map *memmap = wl->target_mem_map;
	u32 count, fw_counter;
	u32 i;
	int ret;

	/* read the tx results from the chipset */
	ret = wlcore_read(wl, le32_to_cpu(memmap->tx_result),
			  wl->tx_res_if, sizeof(*wl->tx_res_if), false);
	if (ret < 0)
		goto out;

	fw_counter = le32_to_cpu(wl->tx_res_if->tx_result_fw_counter);

	/* write host counter to chipset (to ack) */
	ret = wlcore_write32(wl, le32_to_cpu(memmap->tx_result) +
			     offsetof(struct wl1271_tx_hw_res_if,
				      tx_result_host_counter), fw_counter);
	if (ret < 0)
		goto out;

	count = fw_counter - wl->tx_results_count;
	wl1271_debug(DEBUG_TX, "tx_complete received, packets: %d", count);

	/* verify that the result buffer is not getting overrun */
	if (unlikely(count > TX_HW_RESULT_QUEUE_LEN))
		wl1271_warning("TX result overflow from chipset: %d", count);

	/* process the results */
	for (i = 0; i < count; i++) {
		struct wl1271_tx_hw_res_descr *result;
		u8 offset = wl->tx_results_count & TX_HW_RESULT_QUEUE_LEN_MASK;

		/* process the packet */
		result =  &(wl->tx_res_if->tx_results_queue[offset]);
		wl1271_tx_complete_packet(wl, result);

		wl->tx_results_count++;
	}

out:
	return ret;
}
EXPORT_SYMBOL(wlcore_tx_complete);

void wl1271_tx_reset_link_queues(struct wl1271 *wl, u8 hlid)
{
	struct sk_buff *skb;
	int i;
	unsigned long flags;
	struct ieee80211_tx_info *info;
	int total[NUM_TX_QUEUES];

	for (i = 0; i < NUM_TX_QUEUES; i++) {
		total[i] = 0;
		while ((skb = skb_dequeue(&wl->links[hlid].tx_queue[i]))) {
			wl1271_debug(DEBUG_TX, "link freeing skb 0x%p", skb);

			if (!wl12xx_is_dummy_packet(wl, skb)) {
				info = IEEE80211_SKB_CB(skb);
				info->status.rates[0].idx = -1;
				info->status.rates[0].count = 0;
				ieee80211_tx_status_ni(wl->hw, skb);
			}

			total[i]++;
		}
	}

	spin_lock_irqsave(&wl->wl_lock, flags);
	for (i = 0; i < NUM_TX_QUEUES; i++)
		wl->tx_queue_count[i] -= total[i];
	spin_unlock_irqrestore(&wl->wl_lock, flags);

	wl1271_handle_tx_low_watermark(wl);
}

/* caller must hold wl->mutex and TX must be stopped */
void wl12xx_tx_reset_wlvif(struct wl1271 *wl, struct wl12xx_vif *wlvif)
{
	int i;

	/* TX failure */
	for_each_set_bit(i, wlvif->links_map, WL12XX_MAX_LINKS) {
		if (wlvif->bss_type == BSS_TYPE_AP_BSS)
			wl1271_free_sta(wl, wlvif, i);
		else
			wlvif->sta.ba_rx_bitmap = 0;

		wl->links[i].allocated_pkts = 0;
		wl->links[i].prev_freed_pkts = 0;
	}
	wlvif->last_tx_hlid = 0;

}
/* caller must hold wl->mutex and TX must be stopped */
void wl12xx_tx_reset(struct wl1271 *wl)
{
	int i;
	struct sk_buff *skb;
	struct ieee80211_tx_info *info;

	/* only reset the queues if something bad happened */
	if (WARN_ON_ONCE(wl1271_tx_total_queue_count(wl) != 0)) {
		for (i = 0; i < WL12XX_MAX_LINKS; i++)
			wl1271_tx_reset_link_queues(wl, i);

		for (i = 0; i < NUM_TX_QUEUES; i++)
			wl->tx_queue_count[i] = 0;
	}

	/*
	 * Make sure the driver is at a consistent state, in case this
	 * function is called from a context other than interface removal.
	 * This call will always wake the TX queues.
	 */
	wl1271_handle_tx_low_watermark(wl);

	for (i = 0; i < wl->num_tx_desc; i++) {
		if (wl->tx_frames[i] == NULL)
			continue;

		skb = wl->tx_frames[i];
		wl1271_free_tx_id(wl, i);
		wl1271_debug(DEBUG_TX, "freeing skb 0x%p", skb);

		if (!wl12xx_is_dummy_packet(wl, skb)) {
			/*
			 * Remove private headers before passing the skb to
			 * mac80211
			 */
			info = IEEE80211_SKB_CB(skb);
			skb_pull(skb, sizeof(struct wl1271_tx_hw_descr));
			if ((wl->quirks & WLCORE_QUIRK_TKIP_HEADER_SPACE) &&
			    info->control.hw_key &&
			    info->control.hw_key->cipher ==
			    WLAN_CIPHER_SUITE_TKIP) {
				int hdrlen = ieee80211_get_hdrlen_from_skb(skb);
				memmove(skb->data + WL1271_EXTRA_SPACE_TKIP,
					skb->data, hdrlen);
				skb_pull(skb, WL1271_EXTRA_SPACE_TKIP);
			}

			info->status.rates[0].idx = -1;
			info->status.rates[0].count = 0;

			ieee80211_tx_status_ni(wl->hw, skb);
		}
	}
}

#define WL1271_TX_FLUSH_TIMEOUT 500000

/* caller must *NOT* hold wl->mutex */
void wl1271_tx_flush(struct wl1271 *wl)
{
	unsigned long timeout;
	int i;
	timeout = jiffies + usecs_to_jiffies(WL1271_TX_FLUSH_TIMEOUT);

	/* only one flush should be in progress, for consistent queue state */
	mutex_lock(&wl->flush_mutex);

	wlcore_stop_queues(wl, WLCORE_QUEUE_STOP_REASON_FLUSH);

	while (!time_after(jiffies, timeout)) {
		mutex_lock(&wl->mutex);
		wl1271_debug(DEBUG_TX, "flushing tx buffer: %d %d",
			     wl->tx_frames_cnt,
			     wl1271_tx_total_queue_count(wl));
		if ((wl->tx_frames_cnt == 0) &&
		    (wl1271_tx_total_queue_count(wl) == 0)) {
			mutex_unlock(&wl->mutex);
			goto out;
		}
		mutex_unlock(&wl->mutex);
		msleep(1);
	}

	wl1271_warning("Unable to flush all TX buffers, timed out.");

	/* forcibly flush all Tx buffers on our queues */
	mutex_lock(&wl->mutex);
	for (i = 0; i < WL12XX_MAX_LINKS; i++)
		wl1271_tx_reset_link_queues(wl, i);
	mutex_unlock(&wl->mutex);

out:
	wlcore_wake_queues(wl, WLCORE_QUEUE_STOP_REASON_FLUSH);
	mutex_unlock(&wl->flush_mutex);
}
EXPORT_SYMBOL_GPL(wl1271_tx_flush);

u32 wl1271_tx_min_rate_get(struct wl1271 *wl, u32 rate_set)
{
	if (WARN_ON(!rate_set))
		return 0;

	return BIT(__ffs(rate_set));
}

void wlcore_stop_queue_locked(struct wl1271 *wl, u8 queue,
			      enum wlcore_queue_stop_reason reason)
{
	bool stopped = !!wl->queue_stop_reasons[queue];

	/* queue should not be stopped for this reason */
	WARN_ON(test_and_set_bit(reason, &wl->queue_stop_reasons[queue]));

	if (stopped)
		return;

	ieee80211_stop_queue(wl->hw, wl1271_tx_get_mac80211_queue(queue));
}

void wlcore_stop_queue(struct wl1271 *wl, u8 queue,
		       enum wlcore_queue_stop_reason reason)
{
	unsigned long flags;

	spin_lock_irqsave(&wl->wl_lock, flags);
	wlcore_stop_queue_locked(wl, queue, reason);
	spin_unlock_irqrestore(&wl->wl_lock, flags);
}

void wlcore_wake_queue(struct wl1271 *wl, u8 queue,
		       enum wlcore_queue_stop_reason reason)
{
	unsigned long flags;

	spin_lock_irqsave(&wl->wl_lock, flags);

	/* queue should not be clear for this reason */
	WARN_ON(!test_and_clear_bit(reason, &wl->queue_stop_reasons[queue]));

	if (wl->queue_stop_reasons[queue])
		goto out;

	ieee80211_wake_queue(wl->hw, wl1271_tx_get_mac80211_queue(queue));

out:
	spin_unlock_irqrestore(&wl->wl_lock, flags);
}

void wlcore_stop_queues(struct wl1271 *wl,
			enum wlcore_queue_stop_reason reason)
{
	int i;

	for (i = 0; i < NUM_TX_QUEUES; i++)
		wlcore_stop_queue(wl, i, reason);
}
EXPORT_SYMBOL_GPL(wlcore_stop_queues);

void wlcore_wake_queues(struct wl1271 *wl,
			enum wlcore_queue_stop_reason reason)
{
	int i;

	for (i = 0; i < NUM_TX_QUEUES; i++)
		wlcore_wake_queue(wl, i, reason);
}
EXPORT_SYMBOL_GPL(wlcore_wake_queues);

void wlcore_reset_stopped_queues(struct wl1271 *wl)
{
	int i;
	unsigned long flags;

	spin_lock_irqsave(&wl->wl_lock, flags);

	for (i = 0; i < NUM_TX_QUEUES; i++) {
		if (!wl->queue_stop_reasons[i])
			continue;

		wl->queue_stop_reasons[i] = 0;
		ieee80211_wake_queue(wl->hw,
				     wl1271_tx_get_mac80211_queue(i));
	}

	spin_unlock_irqrestore(&wl->wl_lock, flags);
}

bool wlcore_is_queue_stopped_by_reason(struct wl1271 *wl, u8 queue,
			     enum wlcore_queue_stop_reason reason)
{
	return test_bit(reason, &wl->queue_stop_reasons[queue]);
}

bool wlcore_is_queue_stopped(struct wl1271 *wl, u8 queue)
{
	return !!wl->queue_stop_reasons[queue];
}<|MERGE_RESOLUTION|>--- conflicted
+++ resolved
@@ -707,16 +707,11 @@
 
 			buf_offset = wlcore_hw_pre_pkt_send(wl, buf_offset,
 							    last_len);
-<<<<<<< HEAD
-			wlcore_write_data(wl, REG_SLV_MEM_DATA, wl->aggr_buf,
-					  buf_offset, true);
-=======
 			bus_ret = wlcore_write_data(wl, REG_SLV_MEM_DATA,
 					     wl->aggr_buf, buf_offset, true);
 			if (bus_ret < 0)
 				goto out;
 
->>>>>>> 42fb0b02
 			sent_packets = true;
 			buf_offset = 0;
 			continue;
@@ -752,16 +747,11 @@
 out_ack:
 	if (buf_offset) {
 		buf_offset = wlcore_hw_pre_pkt_send(wl, buf_offset, last_len);
-<<<<<<< HEAD
-		wlcore_write_data(wl, REG_SLV_MEM_DATA, wl->aggr_buf,
-				  buf_offset, true);
-=======
 		bus_ret = wlcore_write_data(wl, REG_SLV_MEM_DATA, wl->aggr_buf,
 					     buf_offset, true);
 		if (bus_ret < 0)
 			goto out;
 
->>>>>>> 42fb0b02
 		sent_packets = true;
 	}
 	if (sent_packets) {
