/* SPDX-License-Identifier: (GPL-2.0 OR MIT) */
/*
 * Driver for Microsemi VSC85xx PHYs
 *
 * Copyright (c) 2016 Microsemi Corporation
 */

#ifndef _MSCC_PHY_H_
#define _MSCC_PHY_H_

#if IS_ENABLED(CONFIG_MACSEC)
#include "mscc_macsec.h"
#endif

enum rgmii_clock_delay {
	RGMII_CLK_DELAY_0_2_NS = 0,
	RGMII_CLK_DELAY_0_8_NS = 1,
	RGMII_CLK_DELAY_1_1_NS = 2,
	RGMII_CLK_DELAY_1_7_NS = 3,
	RGMII_CLK_DELAY_2_0_NS = 4,
	RGMII_CLK_DELAY_2_3_NS = 5,
	RGMII_CLK_DELAY_2_6_NS = 6,
	RGMII_CLK_DELAY_3_4_NS = 7
};

/* Microsemi VSC85xx PHY registers */
/* IEEE 802. Std Registers */
#define MSCC_PHY_BYPASS_CONTROL		  18
#define DISABLE_HP_AUTO_MDIX_MASK	  0x0080
#define DISABLE_PAIR_SWAP_CORR_MASK	  0x0020
#define DISABLE_POLARITY_CORR_MASK	  0x0010
#define PARALLEL_DET_IGNORE_ADVERTISED    0x0008

#define MSCC_PHY_EXT_CNTL_STATUS          22
#define SMI_BROADCAST_WR_EN		  0x0001

#define MSCC_PHY_ERR_RX_CNT		  19
#define MSCC_PHY_ERR_FALSE_CARRIER_CNT	  20
#define MSCC_PHY_ERR_LINK_DISCONNECT_CNT  21
#define ERR_CNT_MASK			  GENMASK(7, 0)

#define MSCC_PHY_EXT_PHY_CNTL_1           23
#define MAC_IF_SELECTION_MASK             0x1800
#define MAC_IF_SELECTION_GMII             0
#define MAC_IF_SELECTION_RMII             1
#define MAC_IF_SELECTION_RGMII            2
#define MAC_IF_SELECTION_POS              11
#define VSC8584_MAC_IF_SELECTION_MASK     0x1000
#define VSC8584_MAC_IF_SELECTION_SGMII    0
#define VSC8584_MAC_IF_SELECTION_1000BASEX 1
#define VSC8584_MAC_IF_SELECTION_POS      12
#define FAR_END_LOOPBACK_MODE_MASK        0x0008
#define MEDIA_OP_MODE_MASK		  0x0700
#define MEDIA_OP_MODE_COPPER		  0
#define MEDIA_OP_MODE_SERDES		  1
#define MEDIA_OP_MODE_1000BASEX		  2
#define MEDIA_OP_MODE_100BASEFX		  3
#define MEDIA_OP_MODE_AMS_COPPER_SERDES	  5
#define MEDIA_OP_MODE_AMS_COPPER_1000BASEX	6
#define MEDIA_OP_MODE_AMS_COPPER_100BASEFX	7
#define MEDIA_OP_MODE_POS		  8

#define MSCC_PHY_EXT_PHY_CNTL_2		  24

#define MII_VSC85XX_INT_MASK		  25
#define MII_VSC85XX_INT_MASK_MDINT	  BIT(15)
#define MII_VSC85XX_INT_MASK_LINK_CHG	  BIT(13)
#define MII_VSC85XX_INT_MASK_WOL	  BIT(6)
#define MII_VSC85XX_INT_MASK_EXT	  BIT(5)
#define MII_VSC85XX_INT_STATUS		  26

#define MII_VSC85XX_INT_MASK_MASK	  (MII_VSC85XX_INT_MASK_MDINT    | \
					   MII_VSC85XX_INT_MASK_LINK_CHG | \
					   MII_VSC85XX_INT_MASK_EXT)

#define MSCC_PHY_WOL_MAC_CONTROL          27
#define EDGE_RATE_CNTL_POS                5
#define EDGE_RATE_CNTL_MASK               0x00E0

#define MSCC_PHY_DEV_AUX_CNTL		  28
#define HP_AUTO_MDIX_X_OVER_IND_MASK	  0x2000

#define MSCC_PHY_LED_MODE_SEL		  29
#define LED_MODE_SEL_POS(x)		  ((x) * 4)
#define LED_MODE_SEL_MASK(x)		  (GENMASK(3, 0) << LED_MODE_SEL_POS(x))
#define LED_MODE_SEL(x, mode)		  (((mode) << LED_MODE_SEL_POS(x)) & LED_MODE_SEL_MASK(x))

#define MSCC_EXT_PAGE_CSR_CNTL_17	  17
#define MSCC_EXT_PAGE_CSR_CNTL_18	  18

#define MSCC_EXT_PAGE_CSR_CNTL_19	  19
#define MSCC_PHY_CSR_CNTL_19_REG_ADDR(x)  (x)
#define MSCC_PHY_CSR_CNTL_19_TARGET(x)	  ((x) << 12)
#define MSCC_PHY_CSR_CNTL_19_READ	  BIT(14)
#define MSCC_PHY_CSR_CNTL_19_CMD	  BIT(15)

#define MSCC_EXT_PAGE_CSR_CNTL_20	  20
#define MSCC_PHY_CSR_CNTL_20_TARGET(x)	  (x)

#define PHY_MCB_TARGET			  0x07
#define PHY_MCB_S6G_WRITE		  BIT(31)
#define PHY_MCB_S6G_READ		  BIT(30)

#define PHY_S6G_PLL5G_CFG0		  0x06
#define PHY_S6G_LCPLL_CFG		  0x11
#define PHY_S6G_PLL_CFG			  0x2b
#define PHY_S6G_COMMON_CFG		  0x2c
#define PHY_S6G_GPC_CFG			  0x2e
#define PHY_S6G_MISC_CFG		  0x3b
#define PHY_MCB_S6G_CFG			  0x3f
#define PHY_S6G_DFT_CFG2		  0x3e
#define PHY_S6G_PLL_STATUS		  0x31
#define PHY_S6G_IB_STATUS0		  0x2f

#define PHY_S6G_SYS_RST_POS		  31
#define PHY_S6G_ENA_LANE_POS		  18
#define PHY_S6G_ENA_LOOP_POS		  8
#define PHY_S6G_QRATE_POS		  6
#define PHY_S6G_IF_MODE_POS		  4
#define PHY_S6G_PLL_ENA_OFFS_POS	  21
#define PHY_S6G_PLL_FSM_CTRL_DATA_POS	  8
#define PHY_S6G_PLL_FSM_ENA_POS		  7

#define MSCC_EXT_PAGE_ACCESS		  31
#define MSCC_PHY_PAGE_STANDARD		  0x0000 /* Standard registers */
#define MSCC_PHY_PAGE_EXTENDED		  0x0001 /* Extended registers */
#define MSCC_PHY_PAGE_EXTENDED_2	  0x0002 /* Extended reg - page 2 */
#define MSCC_PHY_PAGE_EXTENDED_3	  0x0003 /* Extended reg - page 3 */
#define MSCC_PHY_PAGE_EXTENDED_4	  0x0004 /* Extended reg - page 4 */
#define MSCC_PHY_PAGE_CSR_CNTL		  MSCC_PHY_PAGE_EXTENDED_4
#define MSCC_PHY_PAGE_MACSEC		  MSCC_PHY_PAGE_EXTENDED_4
/* Extended reg - GPIO; this is a bank of registers that are shared for all PHYs
 * in the same package.
 */
#define MSCC_PHY_PAGE_EXTENDED_GPIO	  0x0010 /* Extended reg - GPIO */
#define MSCC_PHY_PAGE_TEST		  0x2a30 /* Test reg */
#define MSCC_PHY_PAGE_TR		  0x52b5 /* Token ring registers */

/* Extended Page 1 Registers */
#define MSCC_PHY_CU_MEDIA_CRC_VALID_CNT	  18
#define VALID_CRC_CNT_CRC_MASK		  GENMASK(13, 0)

#define MSCC_PHY_EXT_MODE_CNTL		  19
#define FORCE_MDI_CROSSOVER_MASK	  0x000C
#define FORCE_MDI_CROSSOVER_MDIX	  0x000C
#define FORCE_MDI_CROSSOVER_MDI		  0x0008

#define MSCC_PHY_ACTIPHY_CNTL		  20
#define PHY_ADDR_REVERSED		  0x0200
#define DOWNSHIFT_CNTL_MASK		  0x001C
#define DOWNSHIFT_EN			  0x0010
#define DOWNSHIFT_CNTL_POS		  2

#define MSCC_PHY_EXT_PHY_CNTL_4		  23
#define PHY_CNTL_4_ADDR_POS		  11

#define MSCC_PHY_VERIPHY_CNTL_2		  25

#define MSCC_PHY_VERIPHY_CNTL_3		  26

/* Extended Page 2 Registers */
#define MSCC_PHY_CU_PMD_TX_CNTL		  16

/* RGMII setting controls at address 18E2, for VSC8572 and similar */
#define VSC8572_RGMII_CNTL		  18
#define VSC8572_RGMII_RX_DELAY_MASK	  0x000E
#define VSC8572_RGMII_TX_DELAY_MASK	  0x0070

/* RGMII controls at address 20E2, for VSC8502 and similar */
#define VSC8502_RGMII_CNTL		  20
#define VSC8502_RGMII_RX_DELAY_MASK	  0x0070
#define VSC8502_RGMII_TX_DELAY_MASK	  0x0007

#define MSCC_PHY_WOL_LOWER_MAC_ADDR	  21
#define MSCC_PHY_WOL_MID_MAC_ADDR	  22
#define MSCC_PHY_WOL_UPPER_MAC_ADDR	  23
#define MSCC_PHY_WOL_LOWER_PASSWD	  24
#define MSCC_PHY_WOL_MID_PASSWD		  25
#define MSCC_PHY_WOL_UPPER_PASSWD	  26

#define MSCC_PHY_WOL_MAC_CONTROL	  27
#define SECURE_ON_ENABLE		  0x8000
#define SECURE_ON_PASSWD_LEN_4		  0x4000

#define MSCC_PHY_EXTENDED_INT		  28
#define MSCC_PHY_EXTENDED_INT_MS_EGR	  BIT(9)

/* Extended Page 3 Registers */
#define MSCC_PHY_SERDES_TX_VALID_CNT	  21
#define MSCC_PHY_SERDES_TX_CRC_ERR_CNT	  22
#define MSCC_PHY_SERDES_RX_VALID_CNT	  28
#define MSCC_PHY_SERDES_RX_CRC_ERR_CNT	  29

/* Extended page GPIO Registers */
#define MSCC_DW8051_CNTL_STATUS		  0
#define MICRO_NSOFT_RESET		  0x8000
#define RUN_FROM_INT_ROM		  0x4000
#define AUTOINC_ADDR			  0x2000
#define PATCH_RAM_CLK			  0x1000
#define MICRO_PATCH_EN			  0x0080
#define DW8051_CLK_EN			  0x0010
#define MICRO_CLK_EN			  0x0008
#define MICRO_CLK_DIVIDE(x)		  ((x) >> 1)
#define MSCC_DW8051_VLD_MASK		  0xf1ff

/* x Address in range 1-4 */
#define MSCC_TRAP_ROM_ADDR(x)		  ((x) * 2 + 1)
#define MSCC_PATCH_RAM_ADDR(x)		  (((x) + 1) * 2)
#define MSCC_INT_MEM_ADDR		  11

#define MSCC_INT_MEM_CNTL		  12
#define READ_SFR			  0x6000
#define READ_PRAM			  0x4000
#define READ_ROM			  0x2000
#define READ_RAM			  0x0000
#define INT_MEM_WRITE_EN		  0x1000
#define EN_PATCH_RAM_TRAP_ADDR(x)	  (0x0100 << ((x) - 1))
#define INT_MEM_DATA_M			  0x00ff
#define INT_MEM_DATA(x)			  (INT_MEM_DATA_M & (x))

#define MSCC_PHY_PROC_CMD		  18
#define PROC_CMD_NCOMPLETED		  0x8000
#define PROC_CMD_FAILED			  0x4000
#define PROC_CMD_SGMII_PORT(x)		  ((x) << 8)
#define PROC_CMD_FIBER_PORT(x)		  (0x0100 << (x) % 4)
#define PROC_CMD_QSGMII_PORT		  0x0c00
#define PROC_CMD_RST_CONF_PORT		  0x0080
#define PROC_CMD_RECONF_PORT		  0x0000
#define PROC_CMD_READ_MOD_WRITE_PORT	  0x0040
#define PROC_CMD_WRITE			  0x0040
#define PROC_CMD_READ			  0x0000
#define PROC_CMD_FIBER_DISABLE		  0x0020
#define PROC_CMD_FIBER_100BASE_FX	  0x0010
#define PROC_CMD_FIBER_1000BASE_X	  0x0000
#define PROC_CMD_SGMII_MAC		  0x0030
#define PROC_CMD_QSGMII_MAC		  0x0020
#define PROC_CMD_NO_MAC_CONF		  0x0000
#define PROC_CMD_1588_DEFAULT_INIT	  0x0010
#define PROC_CMD_NOP			  0x000f
#define PROC_CMD_PHY_INIT		  0x000a
#define PROC_CMD_CRC16			  0x0008
#define PROC_CMD_FIBER_MEDIA_CONF	  0x0001
#define PROC_CMD_MCB_ACCESS_MAC_CONF	  0x0000
#define PROC_CMD_NCOMPLETED_TIMEOUT_MS    500

#define MSCC_PHY_MAC_CFG_FASTLINK	  19
#define MAC_CFG_MASK			  0xc000
#define MAC_CFG_SGMII			  0x0000
#define MAC_CFG_QSGMII			  0x4000
#define MAC_CFG_RGMII			  0x8000

/* Test page Registers */
#define MSCC_PHY_TEST_PAGE_5		  5
#define MSCC_PHY_TEST_PAGE_8		  8
#define MSCC_PHY_TEST_PAGE_9		  9
#define MSCC_PHY_TEST_PAGE_20		  20
#define MSCC_PHY_TEST_PAGE_24		  24

/* Token ring page Registers */
#define MSCC_PHY_TR_CNTL		  16
#define TR_WRITE			  0x8000
#define TR_ADDR(x)			  (0x7fff & (x))
#define MSCC_PHY_TR_LSB			  17
#define MSCC_PHY_TR_MSB			  18

/* Microsemi PHY ID's
 *   Code assumes lowest nibble is 0
 */
#define PHY_ID_VSC8502			  0x00070630
#define PHY_ID_VSC8504			  0x000704c0
#define PHY_ID_VSC8514			  0x00070670
#define PHY_ID_VSC8530			  0x00070560
#define PHY_ID_VSC8531			  0x00070570
#define PHY_ID_VSC8540			  0x00070760
#define PHY_ID_VSC8541			  0x00070770
#define PHY_ID_VSC8552			  0x000704e0
#define PHY_ID_VSC856X			  0x000707e0
#define PHY_ID_VSC8572			  0x000704d0
#define PHY_ID_VSC8574			  0x000704a0
#define PHY_ID_VSC8575			  0x000707d0
#define PHY_ID_VSC8582			  0x000707b0
#define PHY_ID_VSC8584			  0x000707c0

#define MSCC_VDDMAC_1500		  1500
#define MSCC_VDDMAC_1800		  1800
#define MSCC_VDDMAC_2500		  2500
#define MSCC_VDDMAC_3300		  3300

#define DOWNSHIFT_COUNT_MAX		  5

#define MAX_LEDS			  4

#define VSC8584_SUPP_LED_MODES (BIT(VSC8531_LINK_ACTIVITY) | \
				BIT(VSC8531_LINK_1000_ACTIVITY) | \
				BIT(VSC8531_LINK_100_ACTIVITY) | \
				BIT(VSC8531_LINK_10_ACTIVITY) | \
				BIT(VSC8531_LINK_100_1000_ACTIVITY) | \
				BIT(VSC8531_LINK_10_1000_ACTIVITY) | \
				BIT(VSC8531_LINK_10_100_ACTIVITY) | \
				BIT(VSC8584_LINK_100FX_1000X_ACTIVITY) | \
				BIT(VSC8531_DUPLEX_COLLISION) | \
				BIT(VSC8531_COLLISION) | \
				BIT(VSC8531_ACTIVITY) | \
				BIT(VSC8584_100FX_1000X_ACTIVITY) | \
				BIT(VSC8531_AUTONEG_FAULT) | \
				BIT(VSC8531_SERIAL_MODE) | \
				BIT(VSC8531_FORCE_LED_OFF) | \
				BIT(VSC8531_FORCE_LED_ON))

#define VSC85XX_SUPP_LED_MODES (BIT(VSC8531_LINK_ACTIVITY) | \
				BIT(VSC8531_LINK_1000_ACTIVITY) | \
				BIT(VSC8531_LINK_100_ACTIVITY) | \
				BIT(VSC8531_LINK_10_ACTIVITY) | \
				BIT(VSC8531_LINK_100_1000_ACTIVITY) | \
				BIT(VSC8531_LINK_10_1000_ACTIVITY) | \
				BIT(VSC8531_LINK_10_100_ACTIVITY) | \
				BIT(VSC8531_DUPLEX_COLLISION) | \
				BIT(VSC8531_COLLISION) | \
				BIT(VSC8531_ACTIVITY) | \
				BIT(VSC8531_AUTONEG_FAULT) | \
				BIT(VSC8531_SERIAL_MODE) | \
				BIT(VSC8531_FORCE_LED_OFF) | \
				BIT(VSC8531_FORCE_LED_ON))

#define MSCC_VSC8584_REVB_INT8051_FW		"microchip/mscc_vsc8584_revb_int8051_fb48.bin"
#define MSCC_VSC8584_REVB_INT8051_FW_START_ADDR	0xe800
#define MSCC_VSC8584_REVB_INT8051_FW_CRC	0xfb48

#define MSCC_VSC8574_REVB_INT8051_FW		"microchip/mscc_vsc8574_revb_int8051_29e8.bin"
#define MSCC_VSC8574_REVB_INT8051_FW_START_ADDR	0x4000
#define MSCC_VSC8574_REVB_INT8051_FW_CRC	0x29e8

#define VSC8584_REVB				0x0001
#define MSCC_DEV_REV_MASK			GENMASK(3, 0)

struct reg_val {
	u16	reg;
	u32	val;
};

struct vsc85xx_hw_stat {
	const char *string;
	u8 reg;
	u16 page;
	u16 mask;
};

struct vsc8531_private {
	int rate_magic;
	u16 supp_led_modes;
	u32 leds_mode[MAX_LEDS];
	u8 nleds;
	const struct vsc85xx_hw_stat *hw_stats;
	u64 *stats;
	int nstats;
<<<<<<< HEAD
=======
	bool pkg_init;
	/* PHY address within the package. */
	u8 addr;
>>>>>>> 98790bba
	/* For multiple port PHYs; the MDIO address of the base PHY in the
	 * package.
	 */
	unsigned int base_addr;

#if IS_ENABLED(CONFIG_MACSEC)
	/* MACsec fields:
	 * - One SecY per device (enforced at the s/w implementation level)
	 * - macsec_flows: list of h/w flows
	 * - ingr_flows: bitmap of ingress flows
	 * - egr_flows: bitmap of egress flows
	 */
	struct macsec_secy *secy;
	struct list_head macsec_flows;
	unsigned long ingr_flows;
	unsigned long egr_flows;
#endif
};

#ifdef CONFIG_OF_MDIO
struct vsc8531_edge_rate_table {
	u32 vddmac;
	u32 slowdown[8];
};
#endif /* CONFIG_OF_MDIO */

#if IS_ENABLED(CONFIG_MACSEC)
int vsc8584_macsec_init(struct phy_device *phydev);
void vsc8584_handle_macsec_interrupt(struct phy_device *phydev);
void vsc8584_config_macsec_intr(struct phy_device *phydev);
#else
static inline int vsc8584_macsec_init(struct phy_device *phydev)
{
	return 0;
}
static inline void vsc8584_handle_macsec_interrupt(struct phy_device *phydev)
{
}
static inline void vsc8584_config_macsec_intr(struct phy_device *phydev)
{
}
#endif

#endif /* _MSCC_PHY_H_ */<|MERGE_RESOLUTION|>--- conflicted
+++ resolved
@@ -353,12 +353,8 @@
 	const struct vsc85xx_hw_stat *hw_stats;
 	u64 *stats;
 	int nstats;
-<<<<<<< HEAD
-=======
-	bool pkg_init;
 	/* PHY address within the package. */
 	u8 addr;
->>>>>>> 98790bba
 	/* For multiple port PHYs; the MDIO address of the base PHY in the
 	 * package.
 	 */
