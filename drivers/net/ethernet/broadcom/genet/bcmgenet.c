--- conflicted
+++ resolved
@@ -4085,17 +4085,12 @@
 		eth_hw_addr_set(dev, pd->mac_address);
 	else
 		if (device_get_ethdev_address(&pdev->dev, dev))
-<<<<<<< HEAD
-			if (has_acpi_companion(&pdev->dev))
-				bcmgenet_get_hw_addr(priv, dev->dev_addr);
-=======
 			if (has_acpi_companion(&pdev->dev)) {
 				u8 addr[ETH_ALEN];
 
 				bcmgenet_get_hw_addr(priv, addr);
 				eth_hw_addr_set(dev, addr);
 			}
->>>>>>> 24f7cf9b
 
 	if (!is_valid_ether_addr(dev->dev_addr)) {
 		dev_warn(&pdev->dev, "using random Ethernet MAC\n");
