// SPDX-License-Identifier: GPL-2.0
/*
 * Copyright (c) 2015, 2018-2021, The Linux Foundation. All rights reserved.
 * Copyright (c) 2021-2022, Qualcomm Innovation Center, Inc. All rights reserved.
 */

#include <linux/kernel.h>
#include <linux/export.h>
#include <linux/clk-provider.h>
#include <linux/regmap.h>
#include <linux/delay.h>

#include "clk-alpha-pll.h"
#include "clk-debug.h"
#include "common.h"

#define PLL_MODE(p)		((p)->offset + 0x0)
# define PLL_OUTCTRL		BIT(0)
# define PLL_BYPASSNL		BIT(1)
# define PLL_RESET_N		BIT(2)
# define PLL_OFFLINE_REQ	BIT(7)
# define PLL_LOCK_COUNT_SHIFT	8
# define PLL_LOCK_COUNT_MASK	0x3f
# define PLL_BIAS_COUNT_SHIFT	14
# define PLL_BIAS_COUNT_MASK	0x3f
# define PLL_VOTE_FSM_ENA	BIT(20)
# define PLL_FSM_ENA		BIT(20)
# define PLL_VOTE_FSM_RESET	BIT(21)
# define PLL_UPDATE		BIT(22)
# define PLL_UPDATE_BYPASS	BIT(23)
#define PLL_FSM_LEGACY_MODE	BIT(24)
# define PLL_OFFLINE_ACK	BIT(28)
# define ALPHA_PLL_ACK_LATCH	BIT(29)
# define PLL_ACTIVE_FLAG	BIT(30)
# define PLL_LOCK_DET		BIT(31)

#define PLL_L_VAL(p)		((p)->offset + (p)->regs[PLL_OFF_L_VAL])
#define PLL_CAL_L_VAL(p)	((p)->offset + (p)->regs[PLL_OFF_CAL_L_VAL])
#define PLL_ALPHA_VAL(p)	((p)->offset + (p)->regs[PLL_OFF_ALPHA_VAL])
#define PLL_ALPHA_VAL_U(p)	((p)->offset + (p)->regs[PLL_OFF_ALPHA_VAL_U])

#define PLL_USER_CTL(p)		((p)->offset + (p)->regs[PLL_OFF_USER_CTL])
# define PLL_POST_DIV_SHIFT	8
# define PLL_POST_DIV_MASK(p)	GENMASK((p)->width - 1, 0)
# define PLL_ALPHA_EN		BIT(24)
# define PLL_ALPHA_MODE		BIT(25)
# define PLL_VCO_SHIFT		20
# define PLL_VCO_MASK		0x3

#define PLL_USER_CTL_U(p)	((p)->offset + (p)->regs[PLL_OFF_USER_CTL_U])
#define PLL_USER_CTL_U1(p)	((p)->offset + (p)->regs[PLL_OFF_USER_CTL_U1])

#define PLL_CONFIG_CTL(p)	((p)->offset + (p)->regs[PLL_OFF_CONFIG_CTL])
#define PLL_CONFIG_CTL_U(p)	((p)->offset + (p)->regs[PLL_OFF_CONFIG_CTL_U])
#define PLL_CONFIG_CTL_U1(p)	((p)->offset + (p)->regs[PLL_OFF_CONFIG_CTL_U1])
#define PLL_TEST_CTL(p)		((p)->offset + (p)->regs[PLL_OFF_TEST_CTL])
#define PLL_TEST_CTL_U(p)	((p)->offset + (p)->regs[PLL_OFF_TEST_CTL_U])
#define PLL_TEST_CTL_U1(p)     ((p)->offset + (p)->regs[PLL_OFF_TEST_CTL_U1])
#define PLL_TEST_CTL_U2(p)     ((p)->offset + (p)->regs[PLL_OFF_TEST_CTL_U2])
#define PLL_STATUS(p)		((p)->offset + (p)->regs[PLL_OFF_STATUS])
#define PLL_OPMODE(p)		((p)->offset + (p)->regs[PLL_OFF_OPMODE])
#define PLL_FRAC(p)		((p)->offset + (p)->regs[PLL_OFF_FRAC])

const u8 clk_alpha_pll_regs[][PLL_OFF_MAX_REGS] = {
	[CLK_ALPHA_PLL_TYPE_DEFAULT] =  {
		[PLL_OFF_L_VAL] = 0x04,
		[PLL_OFF_ALPHA_VAL] = 0x08,
		[PLL_OFF_ALPHA_VAL_U] = 0x0c,
		[PLL_OFF_USER_CTL] = 0x10,
		[PLL_OFF_USER_CTL_U] = 0x14,
		[PLL_OFF_CONFIG_CTL] = 0x18,
		[PLL_OFF_TEST_CTL] = 0x1c,
		[PLL_OFF_TEST_CTL_U] = 0x20,
		[PLL_OFF_STATUS] = 0x24,
	},
	[CLK_ALPHA_PLL_TYPE_HUAYRA] =  {
		[PLL_OFF_L_VAL] = 0x04,
		[PLL_OFF_ALPHA_VAL] = 0x08,
		[PLL_OFF_USER_CTL] = 0x10,
		[PLL_OFF_CONFIG_CTL] = 0x14,
		[PLL_OFF_CONFIG_CTL_U] = 0x18,
		[PLL_OFF_TEST_CTL] = 0x1c,
		[PLL_OFF_TEST_CTL_U] = 0x20,
		[PLL_OFF_STATUS] = 0x24,
	},
	[CLK_ALPHA_PLL_TYPE_BRAMMO] =  {
		[PLL_OFF_L_VAL] = 0x04,
		[PLL_OFF_ALPHA_VAL] = 0x08,
		[PLL_OFF_ALPHA_VAL_U] = 0x0c,
		[PLL_OFF_USER_CTL] = 0x10,
		[PLL_OFF_CONFIG_CTL] = 0x18,
		[PLL_OFF_TEST_CTL] = 0x1c,
		[PLL_OFF_STATUS] = 0x24,
	},
	[CLK_ALPHA_PLL_TYPE_FABIA] =  {
		[PLL_OFF_L_VAL] = 0x04,
		[PLL_OFF_USER_CTL] = 0x0c,
		[PLL_OFF_USER_CTL_U] = 0x10,
		[PLL_OFF_CONFIG_CTL] = 0x14,
		[PLL_OFF_CONFIG_CTL_U] = 0x18,
		[PLL_OFF_TEST_CTL] = 0x1c,
		[PLL_OFF_TEST_CTL_U] = 0x20,
		[PLL_OFF_STATUS] = 0x24,
		[PLL_OFF_OPMODE] = 0x2c,
		[PLL_OFF_FRAC] = 0x38,
	},
	[CLK_ALPHA_PLL_TYPE_TRION] = {
		[PLL_OFF_L_VAL] = 0x04,
		[PLL_OFF_CAL_L_VAL] = 0x08,
		[PLL_OFF_USER_CTL] = 0x0c,
		[PLL_OFF_USER_CTL_U] = 0x10,
		[PLL_OFF_USER_CTL_U1] = 0x14,
		[PLL_OFF_CONFIG_CTL] = 0x18,
		[PLL_OFF_CONFIG_CTL_U] = 0x1c,
		[PLL_OFF_CONFIG_CTL_U1] = 0x20,
		[PLL_OFF_TEST_CTL] = 0x24,
		[PLL_OFF_TEST_CTL_U] = 0x28,
		[PLL_OFF_TEST_CTL_U1] = 0x2c,
		[PLL_OFF_STATUS] = 0x30,
		[PLL_OFF_OPMODE] = 0x38,
		[PLL_OFF_ALPHA_VAL] = 0x40,
		[PLL_OFF_SSC_DELTA_ALPHA] = 0x48,
		[PLL_OFF_SSC_NUM_STEPS] = 0x4C,
		[PLL_OFF_SSC_UPDATE_RATE] = 0x50,
	},
	[CLK_ALPHA_PLL_TYPE_AGERA] =  {
		[PLL_OFF_L_VAL] = 0x04,
		[PLL_OFF_ALPHA_VAL] = 0x08,
		[PLL_OFF_USER_CTL] = 0x0c,
		[PLL_OFF_CONFIG_CTL] = 0x10,
		[PLL_OFF_CONFIG_CTL_U] = 0x14,
		[PLL_OFF_TEST_CTL] = 0x18,
		[PLL_OFF_TEST_CTL_U] = 0x1c,
		[PLL_OFF_STATUS] = 0x2c,
	},
	[CLK_ALPHA_PLL_TYPE_ZONDA] =  {
		[PLL_OFF_L_VAL] = 0x04,
		[PLL_OFF_ALPHA_VAL] = 0x08,
		[PLL_OFF_USER_CTL] = 0x0c,
		[PLL_OFF_CONFIG_CTL] = 0x10,
		[PLL_OFF_CONFIG_CTL_U] = 0x14,
		[PLL_OFF_CONFIG_CTL_U1] = 0x18,
		[PLL_OFF_TEST_CTL] = 0x1c,
		[PLL_OFF_TEST_CTL_U] = 0x20,
		[PLL_OFF_TEST_CTL_U1] = 0x24,
		[PLL_OFF_OPMODE] = 0x28,
		[PLL_OFF_STATUS] = 0x38,
	},
	[CLK_ALPHA_PLL_TYPE_ZONDA_5LPE] = {
		[PLL_OFF_L_VAL] = 0x04,
		[PLL_OFF_ALPHA_VAL] = 0x08,
		[PLL_OFF_USER_CTL] = 0x0c,
		[PLL_OFF_CONFIG_CTL] = 0x10,
		[PLL_OFF_CONFIG_CTL_U] = 0x14,
		[PLL_OFF_CONFIG_CTL_U1] = 0x18,
		[PLL_OFF_TEST_CTL] = 0x1c,
		[PLL_OFF_TEST_CTL_U] = 0x20,
		[PLL_OFF_TEST_CTL_U1] = 0x24,
		[PLL_OFF_OPMODE] = 0x28,
		[PLL_OFF_STATUS] = 0x38,
	},
	[CLK_ALPHA_PLL_TYPE_REGERA] =  {
		[PLL_OFF_L_VAL] = 0x04,
		[PLL_OFF_ALPHA_VAL] = 0x08,
		[PLL_OFF_USER_CTL] = 0x0c,
		[PLL_OFF_CONFIG_CTL] = 0x10,
		[PLL_OFF_CONFIG_CTL_U] = 0x14,
		[PLL_OFF_CONFIG_CTL_U1] = 0x18,
		[PLL_OFF_TEST_CTL] = 0x1c,
		[PLL_OFF_TEST_CTL_U] = 0x20,
		[PLL_OFF_TEST_CTL_U1] = 0x24,
		[PLL_OFF_OPMODE] = 0x28,
		[PLL_OFF_STATUS] = 0x38,
	},
	[CLK_ALPHA_PLL_TYPE_LUCID_EVO] = {
		[PLL_OFF_OPMODE] = 0x04,
		[PLL_OFF_STATUS] = 0x0c,
		[PLL_OFF_L_VAL] = 0x10,
		[PLL_OFF_ALPHA_VAL] = 0x14,
		[PLL_OFF_USER_CTL] = 0x18,
		[PLL_OFF_USER_CTL_U] = 0x1c,
		[PLL_OFF_CONFIG_CTL] = 0x20,
		[PLL_OFF_CONFIG_CTL_U] = 0x24,
		[PLL_OFF_CONFIG_CTL_U1] = 0x28,
		[PLL_OFF_TEST_CTL] = 0x2c,
		[PLL_OFF_TEST_CTL_U] = 0x30,
		[PLL_OFF_TEST_CTL_U1] = 0x34,
	},
	[CLK_ALPHA_PLL_TYPE_RIVIAN_EVO] = {
		[PLL_OFF_OPMODE] = 0x04,
		[PLL_OFF_STATUS] = 0x0c,
		[PLL_OFF_L_VAL] = 0x10,
		[PLL_OFF_USER_CTL] = 0x14,
		[PLL_OFF_USER_CTL_U] = 0x18,
		[PLL_OFF_CONFIG_CTL] = 0x1c,
		[PLL_OFF_CONFIG_CTL_U] = 0x20,
		[PLL_OFF_CONFIG_CTL_U1] = 0x24,
		[PLL_OFF_TEST_CTL] = 0x28,
		[PLL_OFF_TEST_CTL_U] = 0x2c,
	},
<<<<<<< HEAD
	[CLK_ALPHA_PLL_TYPE_LUCID_OLE] = {
		[PLL_OFF_OPMODE] = 0x04,
		[PLL_OFF_STATE] = 0x08,
		[PLL_OFF_STATUS] = 0x0c,
		[PLL_OFF_L_VAL] = 0x10,
		[PLL_OFF_ALPHA_VAL] = 0x14,
		[PLL_OFF_USER_CTL] = 0x18,
		[PLL_OFF_USER_CTL_U] = 0x1c,
		[PLL_OFF_CONFIG_CTL] = 0x20,
		[PLL_OFF_CONFIG_CTL_U] = 0x24,
		[PLL_OFF_CONFIG_CTL_U1] = 0x28,
		[PLL_OFF_TEST_CTL] = 0x2c,
		[PLL_OFF_TEST_CTL_U] = 0x30,
		[PLL_OFF_TEST_CTL_U1] = 0x34,
		[PLL_OFF_TEST_CTL_U2] = 0x38,
	},
=======
>>>>>>> b996f9c3
};
EXPORT_SYMBOL_GPL(clk_alpha_pll_regs);

/*
 * Even though 40 bits are present, use only 32 for ease of calculation.
 */
#define ALPHA_REG_BITWIDTH	40
#define ALPHA_REG_16BIT_WIDTH	16
#define ALPHA_BITWIDTH		32U
#define ALPHA_SHIFT(w)		min(w, ALPHA_BITWIDTH)

#define PLL_HUAYRA_M_WIDTH		8
#define PLL_HUAYRA_M_SHIFT		8
#define PLL_HUAYRA_M_MASK		0xff
#define PLL_HUAYRA_N_SHIFT		0
#define PLL_HUAYRA_N_MASK		0xff
#define PLL_HUAYRA_ALPHA_WIDTH		16

#define PLL_STANDBY		0x0
#define PLL_RUN			0x1
#define PLL_OUT_MASK		0x7
#define PLL_RATE_MARGIN		500

/* TRION PLL specific settings and offsets */
#define TRION_PLL_CAL_VAL	0x44
#define TRION_PCAL_DONE		BIT(26)

/* LUCID PLL specific settings and offsets */
#define LUCID_PCAL_DONE		BIT(27)

/* LUCID 5LPE PLL specific settings and offsets */
#define LUCID_5LPE_PCAL_DONE		BIT(11)
#define LUCID_5LPE_ALPHA_PLL_ACK_LATCH	BIT(13)
#define LUCID_5LPE_PLL_LATCH_INPUT	BIT(14)
#define LUCID_5LPE_ENABLE_VOTE_RUN	BIT(21)
#define LUCID_EVO_PCAL_NOT_DONE		BIT(8)
#define LUCID_EVO_ENABLE_VOTE_RUN	BIT(25)
#define LUCID_EVO_PLL_L_VAL_MASK	GENMASK(15, 0)
#define LUCID_EVO_PLL_CAL_L_VAL_MASK	GENMASK(31, 16)
#define LUCID_EVO_PLL_CAL_L_VAL_SHIFT	16
#define LUCID_OLE_PROCESS_CAL_L_VAL_MASK	GENMASK(23, 16)
#define LUCID_OLE_PROCESS_CAL_L_VAL_SHIFT	16
#define LUCID_OLE_RINGOSC_CAL_L_VAL_MASK	GENMASK(31, 24)
#define LUCID_OLE_RINGOSC_CAL_L_VAL_SHIFT	24

/* LUCID EVO PLL specific settings and offsets */
#define LUCID_EVO_PCAL_NOT_DONE		BIT(8)
#define LUCID_EVO_ENABLE_VOTE_RUN       BIT(25)
#define LUCID_EVO_PLL_L_VAL_MASK        GENMASK(15, 0)
#define LUCID_EVO_PLL_CAL_L_VAL_SHIFT	16

/* ZONDA PLL specific */
#define ZONDA_PLL_OUT_MASK	0xf
#define ZONDA_STAY_IN_CFA	BIT(16)
#define ZONDA_PLL_FREQ_LOCK_DET	BIT(29)
#define ZONDA_5LPE_ENABLE_VOTE_RUN	BIT(21)

#define pll_alpha_width(p)					\
		((PLL_ALPHA_VAL_U(p) - PLL_ALPHA_VAL(p) == 4) ?	\
				 ALPHA_REG_BITWIDTH : ALPHA_REG_16BIT_WIDTH)

#define pll_has_64bit_config(p)	((PLL_CONFIG_CTL_U(p) - PLL_CONFIG_CTL(p)) == 4)

#define to_clk_alpha_pll(_hw) container_of(to_clk_regmap(_hw), \
					   struct clk_alpha_pll, clkr)

#define to_clk_alpha_pll_postdiv(_hw) container_of(to_clk_regmap(_hw), \
					   struct clk_alpha_pll_postdiv, clkr)

static int wait_for_pll(struct clk_alpha_pll *pll, u32 mask, bool inverse,
			const char *action)
{
	u32 val;
	int count;
	int ret;

	ret = regmap_read(pll->clkr.regmap, PLL_MODE(pll), &val);
	if (ret)
		return ret;

	for (count = 200; count > 0; count--) {
		ret = regmap_read(pll->clkr.regmap, PLL_MODE(pll), &val);
		if (ret)
			return ret;
		if (inverse && !(val & mask))
			return 0;
		else if ((val & mask) == mask)
			return 0;

		udelay(1);
	}

	WARN_CLK(&pll->clkr.hw, 1, "%s failed to %s!\n", action);
	return -ETIMEDOUT;
}

#define wait_for_pll_enable_active(pll) \
	wait_for_pll(pll, PLL_ACTIVE_FLAG, 0, "enable")

#define wait_for_pll_enable_lock(pll) \
	wait_for_pll(pll, PLL_LOCK_DET, 0, "enable")

#define wait_for_zonda_pll_freq_lock(pll) \
	wait_for_pll(pll, ZONDA_PLL_FREQ_LOCK_DET, 0, "freq enable")

#define wait_for_pll_disable(pll) \
	wait_for_pll(pll, PLL_ACTIVE_FLAG, 1, "disable")

#define wait_for_pll_offline(pll) \
	wait_for_pll(pll, PLL_OFFLINE_ACK, 0, "offline")

#define wait_for_pll_update(pll) \
	wait_for_pll(pll, PLL_UPDATE, 1, "update")

#define wait_for_pll_update_ack_set(pll) \
	wait_for_pll(pll, ALPHA_PLL_ACK_LATCH, 0, "update_ack_set")

#define wait_for_pll_update_ack_clear(pll) \
	wait_for_pll(pll, ALPHA_PLL_ACK_LATCH, 1, "update_ack_clear")

static void clk_alpha_pll_write_config(struct regmap *regmap, unsigned int reg,
					unsigned int val)
{
	if (val)
		regmap_write(regmap, reg, val);
}

void clk_alpha_pll_configure(struct clk_alpha_pll *pll, struct regmap *regmap,
			     const struct alpha_pll_config *config)
{
	u32 val, mask;

	regmap_write(regmap, PLL_L_VAL(pll), config->l);
	regmap_write(regmap, PLL_ALPHA_VAL(pll), config->alpha);
	regmap_write(regmap, PLL_CONFIG_CTL(pll), config->config_ctl_val);

	if (pll_has_64bit_config(pll))
		regmap_write(regmap, PLL_CONFIG_CTL_U(pll),
			     config->config_ctl_hi_val);

	if (pll_alpha_width(pll) > 32)
		regmap_write(regmap, PLL_ALPHA_VAL_U(pll), config->alpha_hi);

	val = config->main_output_mask;
	val |= config->aux_output_mask;
	val |= config->aux2_output_mask;
	val |= config->early_output_mask;
	val |= config->pre_div_val;
	val |= config->post_div_val;
	val |= config->vco_val;
	val |= config->alpha_en_mask;
	val |= config->alpha_mode_mask;

	mask = config->main_output_mask;
	mask |= config->aux_output_mask;
	mask |= config->aux2_output_mask;
	mask |= config->early_output_mask;
	mask |= config->pre_div_mask;
	mask |= config->post_div_mask;
	mask |= config->vco_mask;

	regmap_update_bits(regmap, PLL_USER_CTL(pll), mask, val);

	if (pll->flags & SUPPORTS_FSM_MODE)
		qcom_pll_set_fsm_mode(regmap, PLL_MODE(pll), 6, 0);
}
EXPORT_SYMBOL_GPL(clk_alpha_pll_configure);

static int clk_alpha_pll_hwfsm_enable(struct clk_hw *hw)
{
	int ret;
	struct clk_alpha_pll *pll = to_clk_alpha_pll(hw);
	u32 val;

	ret = regmap_read(pll->clkr.regmap, PLL_MODE(pll), &val);
	if (ret)
		return ret;

	val |= PLL_FSM_ENA;

	if (pll->flags & SUPPORTS_OFFLINE_REQ)
		val &= ~PLL_OFFLINE_REQ;

	ret = regmap_write(pll->clkr.regmap, PLL_MODE(pll), val);
	if (ret)
		return ret;

	/* Make sure enable request goes through before waiting for update */
	mb();

	return wait_for_pll_enable_active(pll);
}

static void clk_alpha_pll_hwfsm_disable(struct clk_hw *hw)
{
	int ret;
	struct clk_alpha_pll *pll = to_clk_alpha_pll(hw);
	u32 val;

	ret = regmap_read(pll->clkr.regmap, PLL_MODE(pll), &val);
	if (ret)
		return;

	if (pll->flags & SUPPORTS_OFFLINE_REQ) {
		ret = regmap_update_bits(pll->clkr.regmap, PLL_MODE(pll),
					 PLL_OFFLINE_REQ, PLL_OFFLINE_REQ);
		if (ret)
			return;

		ret = wait_for_pll_offline(pll);
		if (ret)
			return;
	}

	/* Disable hwfsm */
	ret = regmap_update_bits(pll->clkr.regmap, PLL_MODE(pll),
				 PLL_FSM_ENA, 0);
	if (ret)
		return;

	wait_for_pll_disable(pll);
}

static int pll_is_enabled(struct clk_hw *hw, u32 mask)
{
	int ret;
	struct clk_alpha_pll *pll = to_clk_alpha_pll(hw);
	u32 val;

	ret = regmap_read(pll->clkr.regmap, PLL_MODE(pll), &val);
	if (ret)
		return ret;

	return !!(val & mask);
}

static int clk_alpha_pll_hwfsm_is_enabled(struct clk_hw *hw)
{
	return pll_is_enabled(hw, PLL_ACTIVE_FLAG);
}

static int clk_alpha_pll_is_enabled(struct clk_hw *hw)
{
	return pll_is_enabled(hw, PLL_LOCK_DET);
}

static int clk_alpha_pll_enable(struct clk_hw *hw)
{
	int ret;
	struct clk_alpha_pll *pll = to_clk_alpha_pll(hw);
	u32 val, mask;

	mask = PLL_OUTCTRL | PLL_RESET_N | PLL_BYPASSNL;
	ret = regmap_read(pll->clkr.regmap, PLL_MODE(pll), &val);
	if (ret)
		return ret;

	/* If in FSM mode, just vote for it */
	if (val & PLL_VOTE_FSM_ENA) {
		ret = clk_enable_regmap(hw);
		if (ret)
			return ret;
		return wait_for_pll_enable_active(pll);
	}

	/* Skip if already enabled */
	if ((val & mask) == mask)
		return 0;

	ret = regmap_update_bits(pll->clkr.regmap, PLL_MODE(pll),
				 PLL_BYPASSNL, PLL_BYPASSNL);
	if (ret)
		return ret;

	/*
	 * H/W requires a 5us delay between disabling the bypass and
	 * de-asserting the reset.
	 */
	mb();
	udelay(5);

	ret = regmap_update_bits(pll->clkr.regmap, PLL_MODE(pll),
				 PLL_RESET_N, PLL_RESET_N);
	if (ret)
		return ret;

	ret = wait_for_pll_enable_lock(pll);
	if (ret)
		return ret;

	ret = regmap_update_bits(pll->clkr.regmap, PLL_MODE(pll),
				 PLL_OUTCTRL, PLL_OUTCTRL);

	/* Ensure that the write above goes through before returning. */
	mb();
	return ret;
}

static void clk_alpha_pll_disable(struct clk_hw *hw)
{
	int ret;
	struct clk_alpha_pll *pll = to_clk_alpha_pll(hw);
	u32 val, mask;

	ret = regmap_read(pll->clkr.regmap, PLL_MODE(pll), &val);
	if (ret)
		return;

	/* If in FSM mode, just unvote it */
	if (val & PLL_VOTE_FSM_ENA) {
		clk_disable_regmap(hw);
		return;
	}

	mask = PLL_OUTCTRL;
	regmap_update_bits(pll->clkr.regmap, PLL_MODE(pll), mask, 0);

	/* Delay of 2 output clock ticks required until output is disabled */
	mb();
	udelay(1);

	mask = PLL_RESET_N | PLL_BYPASSNL;
	regmap_update_bits(pll->clkr.regmap, PLL_MODE(pll), mask, 0);
}

static unsigned long
alpha_pll_calc_rate(u64 prate, u32 l, u32 a, u32 alpha_width)
{
	return (prate * l) + ((prate * a) >> ALPHA_SHIFT(alpha_width));
}

static unsigned long
alpha_pll_round_rate(unsigned long rate, unsigned long prate, u32 *l, u64 *a,
		     u32 alpha_width)
{
	u64 remainder;
	u64 quotient;

	quotient = rate;
	remainder = do_div(quotient, prate);
	*l = quotient;

	if (!remainder) {
		*a = 0;
		return rate;
	}

	/* Upper ALPHA_BITWIDTH bits of Alpha */
	quotient = remainder << ALPHA_SHIFT(alpha_width);

	remainder = do_div(quotient, prate);

	if (remainder)
		quotient++;

	*a = quotient;
	return alpha_pll_calc_rate(prate, *l, *a, alpha_width);
}

static const struct pll_vco *
alpha_pll_find_vco(const struct clk_alpha_pll *pll, unsigned long rate)
{
	const struct pll_vco *v = pll->vco_table;
	const struct pll_vco *end = v + pll->num_vco;

	for (; v < end; v++)
		if (rate >= v->min_freq && rate <= v->max_freq)
			return v;

	return NULL;
}

static unsigned long
clk_alpha_pll_recalc_rate(struct clk_hw *hw, unsigned long parent_rate)
{
	u32 l, low, high, ctl;
	u64 a = 0, prate = parent_rate;
	struct clk_alpha_pll *pll = to_clk_alpha_pll(hw);
	u32 alpha_width = pll_alpha_width(pll);

	regmap_read(pll->clkr.regmap, PLL_L_VAL(pll), &l);

	regmap_read(pll->clkr.regmap, PLL_USER_CTL(pll), &ctl);
	if (ctl & PLL_ALPHA_EN) {
		regmap_read(pll->clkr.regmap, PLL_ALPHA_VAL(pll), &low);
		if (alpha_width > 32) {
			regmap_read(pll->clkr.regmap, PLL_ALPHA_VAL_U(pll),
				    &high);
			a = (u64)high << 32 | low;
		} else {
			a = low & GENMASK(alpha_width - 1, 0);
		}

		if (alpha_width > ALPHA_BITWIDTH)
			a >>= alpha_width - ALPHA_BITWIDTH;
	}

	return alpha_pll_calc_rate(prate, l, a, alpha_width);
}


static int __clk_alpha_pll_update_latch(struct clk_alpha_pll *pll)
{
	int ret;
	u32 mode;

	regmap_read(pll->clkr.regmap, PLL_MODE(pll), &mode);

	/* Latch the input to the PLL */
	regmap_update_bits(pll->clkr.regmap, PLL_MODE(pll), PLL_UPDATE,
			   PLL_UPDATE);

	/* Wait for 2 reference cycle before checking ACK bit */
	udelay(1);

	/*
	 * PLL will latch the new L, Alpha and freq control word.
	 * PLL will respond by raising PLL_ACK_LATCH output when new programming
	 * has been latched in and PLL is being updated. When
	 * UPDATE_LOGIC_BYPASS bit is not set, PLL_UPDATE will be cleared
	 * automatically by hardware when PLL_ACK_LATCH is asserted by PLL.
	 */
	if (mode & PLL_UPDATE_BYPASS) {
		ret = wait_for_pll_update_ack_set(pll);
		if (ret)
			return ret;

		regmap_update_bits(pll->clkr.regmap, PLL_MODE(pll), PLL_UPDATE, 0);
	} else {
		ret = wait_for_pll_update(pll);
		if (ret)
			return ret;
	}

	ret = wait_for_pll_update_ack_clear(pll);
	if (ret)
		return ret;

	/* Wait for PLL output to stabilize */
	udelay(10);

	return 0;
}

static int clk_alpha_pll_update_latch(struct clk_alpha_pll *pll,
				      int (*is_enabled)(struct clk_hw *))
{
	if (!is_enabled(&pll->clkr.hw) ||
	    !(pll->flags & SUPPORTS_DYNAMIC_UPDATE))
		return 0;

	return __clk_alpha_pll_update_latch(pll);
}

static int __clk_alpha_pll_set_rate(struct clk_hw *hw, unsigned long rate,
				    unsigned long prate,
				    int (*is_enabled)(struct clk_hw *))
{
	struct clk_alpha_pll *pll = to_clk_alpha_pll(hw);
	const struct pll_vco *vco;
	u32 l, alpha_width = pll_alpha_width(pll);
	u64 a;

	rate = alpha_pll_round_rate(rate, prate, &l, &a, alpha_width);
	vco = alpha_pll_find_vco(pll, rate);
	if (pll->vco_table && !vco) {
		pr_err("%s: alpha pll not in a valid vco range\n",
		       clk_hw_get_name(hw));
		return -EINVAL;
	}

	regmap_write(pll->clkr.regmap, PLL_L_VAL(pll), l);

	if (alpha_width > ALPHA_BITWIDTH)
		a <<= alpha_width - ALPHA_BITWIDTH;

	if (alpha_width > 32)
		regmap_write(pll->clkr.regmap, PLL_ALPHA_VAL_U(pll), a >> 32);

	regmap_write(pll->clkr.regmap, PLL_ALPHA_VAL(pll), a);

	if (vco) {
		regmap_update_bits(pll->clkr.regmap, PLL_USER_CTL(pll),
				   PLL_VCO_MASK << PLL_VCO_SHIFT,
				   vco->val << PLL_VCO_SHIFT);
	}

	regmap_update_bits(pll->clkr.regmap, PLL_USER_CTL(pll),
			   PLL_ALPHA_EN, PLL_ALPHA_EN);

	return clk_alpha_pll_update_latch(pll, is_enabled);
}

static int clk_alpha_pll_set_rate(struct clk_hw *hw, unsigned long rate,
				  unsigned long prate)
{
	return __clk_alpha_pll_set_rate(hw, rate, prate,
					clk_alpha_pll_is_enabled);
}

static int clk_alpha_pll_hwfsm_set_rate(struct clk_hw *hw, unsigned long rate,
					unsigned long prate)
{
	return __clk_alpha_pll_set_rate(hw, rate, prate,
					clk_alpha_pll_hwfsm_is_enabled);
}

static long clk_alpha_pll_round_rate(struct clk_hw *hw, unsigned long rate,
				     unsigned long *prate)
{
	struct clk_alpha_pll *pll = to_clk_alpha_pll(hw);
	u32 l, alpha_width = pll_alpha_width(pll);
	u64 a;
	unsigned long min_freq, max_freq;

	rate = alpha_pll_round_rate(rate, *prate, &l, &a, alpha_width);
	if (!pll->vco_table || alpha_pll_find_vco(pll, rate))
		return rate;

	min_freq = pll->vco_table[0].min_freq;
	max_freq = pll->vco_table[pll->num_vco - 1].max_freq;

	return clamp(rate, min_freq, max_freq);
}

static unsigned long
alpha_huayra_pll_calc_rate(u64 prate, u32 l, u32 a)
{
	/*
	 * a contains 16 bit alpha_val in two’s complement number in the range
	 * of [-0.5, 0.5).
	 */
	if (a >= BIT(PLL_HUAYRA_ALPHA_WIDTH - 1))
		l -= 1;

	return (prate * l) + (prate * a >> PLL_HUAYRA_ALPHA_WIDTH);
}

static unsigned long
alpha_huayra_pll_round_rate(unsigned long rate, unsigned long prate,
			    u32 *l, u32 *a)
{
	u64 remainder;
	u64 quotient;

	quotient = rate;
	remainder = do_div(quotient, prate);
	*l = quotient;

	if (!remainder) {
		*a = 0;
		return rate;
	}

	quotient = remainder << PLL_HUAYRA_ALPHA_WIDTH;
	remainder = do_div(quotient, prate);

	if (remainder)
		quotient++;

	/*
	 * alpha_val should be in two’s complement number in the range
	 * of [-0.5, 0.5) so if quotient >= 0.5 then increment the l value
	 * since alpha value will be subtracted in this case.
	 */
	if (quotient >= BIT(PLL_HUAYRA_ALPHA_WIDTH - 1))
		*l += 1;

	*a = quotient;
	return alpha_huayra_pll_calc_rate(prate, *l, *a);
}

static unsigned long
alpha_pll_huayra_recalc_rate(struct clk_hw *hw, unsigned long parent_rate)
{
	u64 rate = parent_rate, tmp;
	struct clk_alpha_pll *pll = to_clk_alpha_pll(hw);
	u32 l, alpha = 0, ctl, alpha_m, alpha_n;

	regmap_read(pll->clkr.regmap, PLL_L_VAL(pll), &l);
	regmap_read(pll->clkr.regmap, PLL_USER_CTL(pll), &ctl);

	if (ctl & PLL_ALPHA_EN) {
		regmap_read(pll->clkr.regmap, PLL_ALPHA_VAL(pll), &alpha);
		/*
		 * Depending upon alpha_mode, it can be treated as M/N value or
		 * as a two’s complement number. When alpha_mode=1,
		 * pll_alpha_val<15:8>=M and pll_apla_val<7:0>=N
		 *
		 *		Fout=FIN*(L+(M/N))
		 *
		 * M is a signed number (-128 to 127) and N is unsigned
		 * (0 to 255). M/N has to be within +/-0.5.
		 *
		 * When alpha_mode=0, it is a two’s complement number in the
		 * range [-0.5, 0.5).
		 *
		 *		Fout=FIN*(L+(alpha_val)/2^16)
		 *
		 * where alpha_val is two’s complement number.
		 */
		if (!(ctl & PLL_ALPHA_MODE))
			return alpha_huayra_pll_calc_rate(rate, l, alpha);

		alpha_m = alpha >> PLL_HUAYRA_M_SHIFT & PLL_HUAYRA_M_MASK;
		alpha_n = alpha >> PLL_HUAYRA_N_SHIFT & PLL_HUAYRA_N_MASK;

		rate *= l;
		tmp = parent_rate;
		if (alpha_m >= BIT(PLL_HUAYRA_M_WIDTH - 1)) {
			alpha_m = BIT(PLL_HUAYRA_M_WIDTH) - alpha_m;
			tmp *= alpha_m;
			do_div(tmp, alpha_n);
			rate -= tmp;
		} else {
			tmp *= alpha_m;
			do_div(tmp, alpha_n);
			rate += tmp;
		}

		return rate;
	}

	return alpha_huayra_pll_calc_rate(rate, l, alpha);
}

static int alpha_pll_huayra_set_rate(struct clk_hw *hw, unsigned long rate,
				     unsigned long prate)
{
	struct clk_alpha_pll *pll = to_clk_alpha_pll(hw);
	u32 l, a, ctl, cur_alpha = 0;

	rate = alpha_huayra_pll_round_rate(rate, prate, &l, &a);

	regmap_read(pll->clkr.regmap, PLL_USER_CTL(pll), &ctl);

	if (ctl & PLL_ALPHA_EN)
		regmap_read(pll->clkr.regmap, PLL_ALPHA_VAL(pll), &cur_alpha);

	/*
	 * Huayra PLL supports PLL dynamic programming. User can change L_VAL,
	 * without having to go through the power on sequence.
	 */
	if (clk_alpha_pll_is_enabled(hw)) {
		if (cur_alpha != a) {
			pr_err("%s: clock needs to be gated\n",
			       clk_hw_get_name(hw));
			return -EBUSY;
		}

		regmap_write(pll->clkr.regmap, PLL_L_VAL(pll), l);
		/* Ensure that the write above goes to detect L val change. */
		mb();
		return wait_for_pll_enable_lock(pll);
	}

	regmap_write(pll->clkr.regmap, PLL_L_VAL(pll), l);
	regmap_write(pll->clkr.regmap, PLL_ALPHA_VAL(pll), a);

	if (a == 0)
		regmap_update_bits(pll->clkr.regmap, PLL_USER_CTL(pll),
				   PLL_ALPHA_EN, 0x0);
	else
		regmap_update_bits(pll->clkr.regmap, PLL_USER_CTL(pll),
				   PLL_ALPHA_EN | PLL_ALPHA_MODE, PLL_ALPHA_EN);

	return 0;
}

static long alpha_pll_huayra_round_rate(struct clk_hw *hw, unsigned long rate,
					unsigned long *prate)
{
	u32 l, a;

	return alpha_huayra_pll_round_rate(rate, *prate, &l, &a);
}

static int trion_pll_is_enabled(struct clk_alpha_pll *pll,
				struct regmap *regmap)
{
	u32 mode_val, opmode_val;
	int ret;

	ret = regmap_read(regmap, PLL_MODE(pll), &mode_val);
	ret |= regmap_read(regmap, PLL_OPMODE(pll), &opmode_val);
	if (ret)
		return 0;

	return ((opmode_val & PLL_RUN) && (mode_val & PLL_OUTCTRL));
}

static int clk_trion_pll_is_enabled(struct clk_hw *hw)
{
	struct clk_alpha_pll *pll = to_clk_alpha_pll(hw);

	return trion_pll_is_enabled(pll, pll->clkr.regmap);
}

static int clk_trion_pll_enable(struct clk_hw *hw)
{
	struct clk_alpha_pll *pll = to_clk_alpha_pll(hw);
	struct regmap *regmap = pll->clkr.regmap;
	u32 val;
	int ret;

	ret = regmap_read(regmap, PLL_MODE(pll), &val);
	if (ret)
		return ret;

	/* If in FSM mode, just vote for it */
	if (val & PLL_VOTE_FSM_ENA) {
		ret = clk_enable_regmap(hw);
		if (ret)
			return ret;
		return wait_for_pll_enable_active(pll);
	}

	/* Set operation mode to RUN */
	regmap_write(regmap, PLL_OPMODE(pll), PLL_RUN);

	ret = wait_for_pll_enable_lock(pll);
	if (ret)
		return ret;

	/* Enable the PLL outputs */
	ret = regmap_update_bits(regmap, PLL_USER_CTL(pll),
				 PLL_OUT_MASK, PLL_OUT_MASK);
	if (ret)
		return ret;

	/* Enable the global PLL outputs */
	return regmap_update_bits(regmap, PLL_MODE(pll),
				 PLL_OUTCTRL, PLL_OUTCTRL);
}

static void clk_trion_pll_disable(struct clk_hw *hw)
{
	struct clk_alpha_pll *pll = to_clk_alpha_pll(hw);
	struct regmap *regmap = pll->clkr.regmap;
	u32 val;
	int ret;

	ret = regmap_read(regmap, PLL_MODE(pll), &val);
	if (ret)
		return;

	/* If in FSM mode, just unvote it */
	if (val & PLL_VOTE_FSM_ENA) {
		clk_disable_regmap(hw);
		return;
	}

	/* Disable the global PLL output */
	ret = regmap_update_bits(regmap, PLL_MODE(pll), PLL_OUTCTRL, 0);
	if (ret)
		return;

	/* Disable the PLL outputs */
	ret = regmap_update_bits(regmap, PLL_USER_CTL(pll),
				 PLL_OUT_MASK, 0);
	if (ret)
		return;

	/* Place the PLL mode in STANDBY */
	regmap_write(regmap, PLL_OPMODE(pll), PLL_STANDBY);
	regmap_update_bits(regmap, PLL_MODE(pll), PLL_RESET_N, PLL_RESET_N);
}

static unsigned long
clk_trion_pll_recalc_rate(struct clk_hw *hw, unsigned long parent_rate)
{
	struct clk_alpha_pll *pll = to_clk_alpha_pll(hw);
	u32 l, frac, alpha_width = pll_alpha_width(pll);

	regmap_read(pll->clkr.regmap, PLL_L_VAL(pll), &l);
	regmap_read(pll->clkr.regmap, PLL_ALPHA_VAL(pll), &frac);

	return alpha_pll_calc_rate(parent_rate, l, frac, alpha_width);
}

static void clk_alpha_pll_list_registers(struct seq_file *f, struct clk_hw *hw)
{
	struct clk_alpha_pll *pll = to_clk_alpha_pll(hw);
	int size, i, val;

	static struct clk_register_data data[] = {
		{"PLL_MODE", 0x0},
		{"PLL_L_VAL", 0x4},
		{"PLL_ALPHA_VAL", 0x8},
		{"PLL_ALPHA_VAL_U", 0xC},
		{"PLL_USER_CTL", 0x10},
		{"PLL_CONFIG_CTL", 0x18},
	};

	static struct clk_register_data data1[] = {
		{"APSS_PLL_VOTE", 0x0},
	};

	size = ARRAY_SIZE(data);

	for (i = 0; i < size; i++) {
		regmap_read(pll->clkr.regmap, pll->offset + data[i].offset,
					&val);
		clock_debug_output(f, "%20s: 0x%.8x\n", data[i].name, val);
	}

	regmap_read(pll->clkr.regmap, pll->offset + data[0].offset, &val);

	if (val & PLL_FSM_ENA) {
		regmap_read(pll->clkr.regmap, pll->clkr.enable_reg +
					data1[0].offset, &val);
		clock_debug_output(f, "%20s: 0x%.8x\n", data1[0].name, val);
	}
}

static struct clk_regmap_ops clk_alpha_pll_regmap_ops = {
	.list_registers = clk_alpha_pll_list_registers,
};

static int clk_alpha_pll_init(struct clk_hw *hw)
{
	struct clk_regmap *rclk = to_clk_regmap(hw);

	if (!rclk->ops)
		rclk->ops = &clk_alpha_pll_regmap_ops;

	return 0;
}

const struct clk_ops clk_alpha_pll_fixed_ops = {
	.prepare = clk_prepare_regmap,
	.unprepare = clk_unprepare_regmap,
	.pre_rate_change = clk_pre_change_regmap,
	.post_rate_change = clk_post_change_regmap,
	.enable = clk_alpha_pll_enable,
	.disable = clk_alpha_pll_disable,
	.is_enabled = clk_alpha_pll_is_enabled,
	.recalc_rate = clk_alpha_pll_recalc_rate,
	.init = clk_alpha_pll_init,
	.debug_init = clk_common_debug_init,
};
EXPORT_SYMBOL_GPL(clk_alpha_pll_fixed_ops);

const struct clk_ops clk_alpha_pll_ops = {
	.prepare = clk_prepare_regmap,
	.unprepare = clk_unprepare_regmap,
	.pre_rate_change = clk_pre_change_regmap,
	.post_rate_change = clk_post_change_regmap,
	.enable = clk_alpha_pll_enable,
	.disable = clk_alpha_pll_disable,
	.is_enabled = clk_alpha_pll_is_enabled,
	.recalc_rate = clk_alpha_pll_recalc_rate,
	.round_rate = clk_alpha_pll_round_rate,
	.set_rate = clk_alpha_pll_set_rate,
	.init = clk_alpha_pll_init,
	.debug_init = clk_common_debug_init,
};
EXPORT_SYMBOL_GPL(clk_alpha_pll_ops);

static void clk_alpha_pll_huayra_list_registers(struct seq_file *f,
							struct clk_hw *hw)
{
	struct clk_alpha_pll *pll = to_clk_alpha_pll(hw);
	int size, i, val;

	static struct clk_register_data data[] = {
		{"PLL_MODE", PLL_OFF_MODE},
		{"PLL_L_VAL", PLL_OFF_L_VAL},
		{"PLL_ALPHA_VAL", PLL_OFF_ALPHA_VAL},
		{"PLL_USER_CTL", PLL_OFF_USER_CTL},
		{"PLL_CONFIG_CTL", PLL_OFF_CONFIG_CTL},
		{"PLL_CONFIG_CTL_U", PLL_OFF_CONFIG_CTL_U},
		{"PLL_CONFIG_CTL_U1", PLL_OFF_CONFIG_CTL_U1},
		{"PLL_TEST_CTL", PLL_OFF_TEST_CTL},
		{"PLL_TEST_CTL_U", PLL_OFF_TEST_CTL_U},
		{"PLL_TEST_CTL_U1", PLL_OFF_TEST_CTL_U1},
		{"PLL_OPMODE", PLL_OFF_OPMODE},
		{"PLL_STATUS", PLL_OFF_STATUS},
	};

	static struct clk_register_data data1[] = {
		{"APSS_PLL_VOTE", 0x0},
	};

	size = ARRAY_SIZE(data);

	for (i = 0; i < size; i++) {
		regmap_read(pll->clkr.regmap, pll->offset +
					pll->regs[data[i].offset], &val);
		clock_debug_output(f, "%20s: 0x%.8x\n", data[i].name, val);
	}

	regmap_read(pll->clkr.regmap, pll->offset + pll->regs[data[0].offset],
								&val);

	if (val & PLL_FSM_ENA) {
		regmap_read(pll->clkr.regmap, pll->clkr.enable_reg +
				data1[0].offset, &val);
		clock_debug_output(f, "%20s: 0x%.8x\n", data1[0].name, val);
	}
}

static struct clk_regmap_ops clk_alpha_pll_huayra_regmap_ops = {
	.list_registers = clk_alpha_pll_huayra_list_registers,
};

static int clk_alpha_pll_huayra_init(struct clk_hw *hw)
{
	struct clk_regmap *rclk = to_clk_regmap(hw);

	if (!rclk->ops)
		rclk->ops = &clk_alpha_pll_huayra_regmap_ops;

	return 0;
}

const struct clk_ops clk_alpha_pll_huayra_ops = {
	.prepare = clk_prepare_regmap,
	.unprepare = clk_unprepare_regmap,
	.pre_rate_change = clk_pre_change_regmap,
	.post_rate_change = clk_post_change_regmap,
	.enable = clk_alpha_pll_enable,
	.disable = clk_alpha_pll_disable,
	.is_enabled = clk_alpha_pll_is_enabled,
	.recalc_rate = alpha_pll_huayra_recalc_rate,
	.round_rate = alpha_pll_huayra_round_rate,
	.set_rate = alpha_pll_huayra_set_rate,
	.init = clk_alpha_pll_huayra_init,
	.debug_init = clk_common_debug_init,
};
EXPORT_SYMBOL_GPL(clk_alpha_pll_huayra_ops);

const struct clk_ops clk_alpha_pll_hwfsm_ops = {
	.prepare = clk_prepare_regmap,
	.unprepare = clk_unprepare_regmap,
	.pre_rate_change = clk_pre_change_regmap,
	.post_rate_change = clk_post_change_regmap,
	.enable = clk_alpha_pll_hwfsm_enable,
	.disable = clk_alpha_pll_hwfsm_disable,
	.is_enabled = clk_alpha_pll_hwfsm_is_enabled,
	.recalc_rate = clk_alpha_pll_recalc_rate,
	.round_rate = clk_alpha_pll_round_rate,
	.set_rate = clk_alpha_pll_hwfsm_set_rate,
	.init = clk_alpha_pll_init,
	.debug_init = clk_common_debug_init,
};
EXPORT_SYMBOL_GPL(clk_alpha_pll_hwfsm_ops);

static void clk_trion_pll_list_registers(struct seq_file *f, struct clk_hw *hw)
{
	struct clk_alpha_pll *pll = to_clk_alpha_pll(hw);
	int size, i, val;

	static struct clk_register_data data[] = {
		{"PLL_MODE", PLL_OFF_MODE},
		{"PLL_L_VAL", PLL_OFF_L_VAL},
		{"PLL_CAL_L_VAL", PLL_OFF_CAL_L_VAL},
		{"PLL_USER_CTL", PLL_OFF_USER_CTL},
		{"PLL_USER_CTL_U", PLL_OFF_USER_CTL_U},
		{"PLL_USER_CTL_U1", PLL_OFF_USER_CTL_U1},
		{"PLL_CONFIG_CTL", PLL_OFF_CONFIG_CTL},
		{"PLL_CONFIG_CTL_U", PLL_OFF_CONFIG_CTL_U},
		{"PLL_CONFIG_CTL_U1", PLL_OFF_CONFIG_CTL_U1},
		{"PLL_TEST_CTL", PLL_OFF_TEST_CTL},
		{"PLL_TEST_CTL_U", PLL_OFF_TEST_CTL_U},
		{"PLL_TEST_CTL_U1", PLL_OFF_TEST_CTL_U1},
		{"PLL_STATUS", PLL_OFF_STATUS},
		{"PLL_OPMODE", PLL_OFF_OPMODE},
		{"PLL_ALPHA_VAL", PLL_OFF_ALPHA_VAL},
	};

	static struct clk_register_data data1[] = {
		{"APSS_PLL_VOTE", 0x0},
	};

	size = ARRAY_SIZE(data);

	for (i = 0; i < size; i++) {
		regmap_read(pll->clkr.regmap, pll->offset +
					pll->regs[data[i].offset], &val);
		clock_debug_output(f, "%20s: 0x%.8x\n", data[i].name, val);
	}

	regmap_read(pll->clkr.regmap, pll->offset + pll->regs[data[0].offset],
								&val);

	if (val & PLL_FSM_ENA) {
		regmap_read(pll->clkr.regmap, pll->clkr.enable_reg +
				data1[0].offset, &val);
		clock_debug_output(f, "%20s: 0x%.8x\n", data1[0].name, val);
	}
}

static struct clk_regmap_ops clk_trion_pll_regmap_ops = {
	.list_registers = &clk_trion_pll_list_registers,
};

static int clk_trion_pll_init(struct clk_hw *hw)
{
	struct clk_regmap *rclk = to_clk_regmap(hw);

	if (!rclk->ops)
		rclk->ops = &clk_trion_pll_regmap_ops;

	return 0;
}

const struct clk_ops clk_alpha_pll_fixed_trion_ops = {
	.prepare = clk_prepare_regmap,
	.unprepare = clk_unprepare_regmap,
	.pre_rate_change = clk_pre_change_regmap,
	.post_rate_change = clk_post_change_regmap,
	.enable = clk_trion_pll_enable,
	.disable = clk_trion_pll_disable,
	.is_enabled = clk_trion_pll_is_enabled,
	.recalc_rate = clk_trion_pll_recalc_rate,
	.round_rate = clk_alpha_pll_round_rate,
	.debug_init = clk_common_debug_init,
	.init = clk_trion_pll_init,
};
EXPORT_SYMBOL_GPL(clk_alpha_pll_fixed_trion_ops);

static unsigned long
clk_alpha_pll_postdiv_recalc_rate(struct clk_hw *hw, unsigned long parent_rate)
{
	struct clk_alpha_pll_postdiv *pll = to_clk_alpha_pll_postdiv(hw);
	u32 ctl;

	regmap_read(pll->clkr.regmap, PLL_USER_CTL(pll), &ctl);

	ctl >>= PLL_POST_DIV_SHIFT;
	ctl &= PLL_POST_DIV_MASK(pll);

	return parent_rate >> fls(ctl);
}

static const struct clk_div_table clk_alpha_div_table[] = {
	{ 0x0, 1 },
	{ 0x1, 2 },
	{ 0x3, 4 },
	{ 0x7, 8 },
	{ 0xf, 16 },
	{ }
};

static const struct clk_div_table clk_alpha_2bit_div_table[] = {
	{ 0x0, 1 },
	{ 0x1, 2 },
	{ 0x3, 4 },
	{ }
};

static long
clk_alpha_pll_postdiv_round_rate(struct clk_hw *hw, unsigned long rate,
				 unsigned long *prate)
{
	struct clk_alpha_pll_postdiv *pll = to_clk_alpha_pll_postdiv(hw);
	const struct clk_div_table *table;

	if (pll->width == 2)
		table = clk_alpha_2bit_div_table;
	else
		table = clk_alpha_div_table;

	return divider_round_rate(hw, rate, prate, table,
				  pll->width, CLK_DIVIDER_POWER_OF_TWO);
}

static long
clk_alpha_pll_postdiv_round_ro_rate(struct clk_hw *hw, unsigned long rate,
				    unsigned long *prate)
{
	struct clk_alpha_pll_postdiv *pll = to_clk_alpha_pll_postdiv(hw);
	struct clk_hw *parent_hw;
	u32 ctl, div;

	regmap_read(pll->clkr.regmap, PLL_USER_CTL(pll), &ctl);

	ctl >>= PLL_POST_DIV_SHIFT;
	ctl &= BIT(pll->width) - 1;
	div = 1 << fls(ctl);

	if (clk_hw_get_flags(hw) & CLK_SET_RATE_PARENT) {
		parent_hw = clk_hw_get_parent(hw);
		if (!parent_hw)
			return -EINVAL;

		*prate = clk_hw_round_rate(parent_hw, div * rate);
	}

	return DIV_ROUND_UP_ULL((u64)*prate, div);
}

static int clk_alpha_pll_postdiv_set_rate(struct clk_hw *hw, unsigned long rate,
					  unsigned long parent_rate)
{
	struct clk_alpha_pll_postdiv *pll = to_clk_alpha_pll_postdiv(hw);
	int div;

	/* 16 -> 0xf, 8 -> 0x7, 4 -> 0x3, 2 -> 0x1, 1 -> 0x0 */
	div = DIV_ROUND_UP_ULL(parent_rate, rate) - 1;

	return regmap_update_bits(pll->clkr.regmap, PLL_USER_CTL(pll),
				  PLL_POST_DIV_MASK(pll) << PLL_POST_DIV_SHIFT,
				  div << PLL_POST_DIV_SHIFT);
}

const struct clk_ops clk_alpha_pll_postdiv_ops = {
	.recalc_rate = clk_alpha_pll_postdiv_recalc_rate,
	.round_rate = clk_alpha_pll_postdiv_round_rate,
	.set_rate = clk_alpha_pll_postdiv_set_rate,
};
EXPORT_SYMBOL_GPL(clk_alpha_pll_postdiv_ops);

const struct clk_ops clk_alpha_pll_postdiv_ro_ops = {
	.round_rate = clk_alpha_pll_postdiv_round_ro_rate,
	.recalc_rate = clk_alpha_pll_postdiv_recalc_rate,
};
EXPORT_SYMBOL_GPL(clk_alpha_pll_postdiv_ro_ops);

void clk_fabia_pll_configure(struct clk_alpha_pll *pll, struct regmap *regmap,
			     const struct alpha_pll_config *config)
{
	u32 val, mask;

	clk_alpha_pll_write_config(regmap, PLL_L_VAL(pll), config->l);
	clk_alpha_pll_write_config(regmap, PLL_FRAC(pll), config->alpha);
	clk_alpha_pll_write_config(regmap, PLL_CONFIG_CTL(pll),
						config->config_ctl_val);
	clk_alpha_pll_write_config(regmap, PLL_CONFIG_CTL_U(pll),
						config->config_ctl_hi_val);
	clk_alpha_pll_write_config(regmap, PLL_USER_CTL(pll),
						config->user_ctl_val);
	clk_alpha_pll_write_config(regmap, PLL_USER_CTL_U(pll),
						config->user_ctl_hi_val);
	clk_alpha_pll_write_config(regmap, PLL_TEST_CTL(pll),
						config->test_ctl_val);
	clk_alpha_pll_write_config(regmap, PLL_TEST_CTL_U(pll),
						config->test_ctl_hi_val);

	if (config->post_div_mask) {
		mask = config->post_div_mask;
		val = config->post_div_val;
		regmap_update_bits(regmap, PLL_USER_CTL(pll), mask, val);
	}

	if (pll->flags & SUPPORTS_FSM_LEGACY_MODE)
		regmap_update_bits(regmap, PLL_MODE(pll), PLL_FSM_LEGACY_MODE,
						PLL_FSM_LEGACY_MODE);

	regmap_update_bits(regmap, PLL_MODE(pll), PLL_UPDATE_BYPASS,
							PLL_UPDATE_BYPASS);

	regmap_update_bits(regmap, PLL_MODE(pll), PLL_RESET_N, PLL_RESET_N);
}
EXPORT_SYMBOL_GPL(clk_fabia_pll_configure);

static int alpha_pll_fabia_enable(struct clk_hw *hw)
{
	int ret;
	struct clk_alpha_pll *pll = to_clk_alpha_pll(hw);
	u32 val, opmode_val;
	struct regmap *regmap = pll->clkr.regmap;

	ret = regmap_read(regmap, PLL_MODE(pll), &val);
	if (ret)
		return ret;

	/* If in FSM mode, just vote for it */
	if (val & PLL_VOTE_FSM_ENA) {
		ret = clk_enable_regmap(hw);
		if (ret)
			return ret;
		return wait_for_pll_enable_active(pll);
	}

	ret = regmap_read(regmap, PLL_OPMODE(pll), &opmode_val);
	if (ret)
		return ret;

	/* Skip If PLL is already running */
	if ((opmode_val & PLL_RUN) && (val & PLL_OUTCTRL))
		return 0;

	ret = regmap_update_bits(regmap, PLL_MODE(pll), PLL_OUTCTRL, 0);
	if (ret)
		return ret;

	ret = regmap_write(regmap, PLL_OPMODE(pll), PLL_STANDBY);
	if (ret)
		return ret;

	ret = regmap_update_bits(regmap, PLL_MODE(pll), PLL_RESET_N,
				 PLL_RESET_N);
	if (ret)
		return ret;

	ret = regmap_write(regmap, PLL_OPMODE(pll), PLL_RUN);
	if (ret)
		return ret;

	ret = wait_for_pll_enable_lock(pll);
	if (ret)
		return ret;

	ret = regmap_update_bits(regmap, PLL_USER_CTL(pll),
				 PLL_OUT_MASK, PLL_OUT_MASK);
	if (ret)
		return ret;

	return regmap_update_bits(regmap, PLL_MODE(pll), PLL_OUTCTRL,
				 PLL_OUTCTRL);
}

static void alpha_pll_fabia_disable(struct clk_hw *hw)
{
	int ret;
	struct clk_alpha_pll *pll = to_clk_alpha_pll(hw);
	u32 val;
	struct regmap *regmap = pll->clkr.regmap;

	ret = regmap_read(regmap, PLL_MODE(pll), &val);
	if (ret)
		return;

	/* If in FSM mode, just unvote it */
	if (val & PLL_FSM_ENA) {
		clk_disable_regmap(hw);
		return;
	}

	ret = regmap_update_bits(regmap, PLL_MODE(pll), PLL_OUTCTRL, 0);
	if (ret)
		return;

	/* Disable main outputs */
	ret = regmap_update_bits(regmap, PLL_USER_CTL(pll), PLL_OUT_MASK, 0);
	if (ret)
		return;

	/* Place the PLL in STANDBY */
	regmap_write(regmap, PLL_OPMODE(pll), PLL_STANDBY);
}

static unsigned long alpha_pll_fabia_recalc_rate(struct clk_hw *hw,
						unsigned long parent_rate)
{
	struct clk_alpha_pll *pll = to_clk_alpha_pll(hw);
	u32 l, frac, alpha_width = pll_alpha_width(pll);

	regmap_read(pll->clkr.regmap, PLL_L_VAL(pll), &l);
	regmap_read(pll->clkr.regmap, PLL_FRAC(pll), &frac);

	return alpha_pll_calc_rate(parent_rate, l, frac, alpha_width);
}

/*
 * Due to limited number of bits for fractional rate programming, the
 * rounded up rate could be marginally higher than the requested rate.
 */
static int alpha_pll_check_rate_margin(struct clk_hw *hw,
			unsigned long rrate, unsigned long rate)
{
	unsigned long rate_margin = rate + PLL_RATE_MARGIN;

	if (rrate > rate_margin || rrate < rate) {
		pr_err("%s: Rounded rate %lu not within range [%lu, %lu)\n",
		       clk_hw_get_name(hw), rrate, rate, rate_margin);
		return -EINVAL;
	}

	return 0;
}

static int alpha_pll_fabia_set_rate(struct clk_hw *hw, unsigned long rate,
						unsigned long prate)
{
	struct clk_alpha_pll *pll = to_clk_alpha_pll(hw);
	u32 l, alpha_width = pll_alpha_width(pll);
	unsigned long rrate;
	int ret;
	u64 a;

	rrate = alpha_pll_round_rate(rate, prate, &l, &a, alpha_width);

	ret = alpha_pll_check_rate_margin(hw, rrate, rate);
	if (ret < 0)
		return ret;

	regmap_write(pll->clkr.regmap, PLL_L_VAL(pll), l);
	regmap_write(pll->clkr.regmap, PLL_FRAC(pll), a);

	return __clk_alpha_pll_update_latch(pll);
}

static int alpha_pll_fabia_prepare(struct clk_hw *hw)
{
	struct clk_alpha_pll *pll = to_clk_alpha_pll(hw);
	const struct pll_vco *vco;
	struct clk_hw *parent_hw;
	unsigned long cal_freq, rrate;
	u32 cal_l, val, alpha_width = pll_alpha_width(pll);
	const char *name = clk_hw_get_name(hw);
	u64 a;
	int ret;

	ret = clk_prepare_regmap(hw);
	if (ret)
		return ret;

	/* Check if calibration needs to be done i.e. PLL is in reset */
	ret = regmap_read(pll->clkr.regmap, PLL_MODE(pll), &val);
	if (ret)
		return ret;

	/* Return early if calibration is not needed. */
	if (val & PLL_RESET_N)
		return 0;

	vco = alpha_pll_find_vco(pll, clk_hw_get_rate(hw));
	if (!vco) {
		pr_err("%s: alpha pll not in a valid vco range\n", name);
		return -EINVAL;
	}

	cal_freq = DIV_ROUND_CLOSEST((pll->vco_table[0].min_freq +
				pll->vco_table[0].max_freq) * 54, 100);

	parent_hw = clk_hw_get_parent(hw);
	if (!parent_hw)
		return -EINVAL;

	rrate = alpha_pll_round_rate(cal_freq, clk_hw_get_rate(parent_hw),
					&cal_l, &a, alpha_width);

	ret = alpha_pll_check_rate_margin(hw, rrate, cal_freq);
	if (ret < 0)
		return ret;

	/* Setup PLL for calibration frequency */
	regmap_write(pll->clkr.regmap, PLL_CAL_L_VAL(pll), cal_l);

	/* Bringup the PLL at calibration frequency */
	ret = clk_alpha_pll_enable(hw);
	if (ret) {
		pr_err("%s: alpha pll calibration failed\n", name);
		return ret;
	}

	clk_alpha_pll_disable(hw);

	return 0;
}

static void clk_fabia_pll_list_registers(struct seq_file *f, struct clk_hw *hw)
{
	struct clk_alpha_pll *pll = to_clk_alpha_pll(hw);
	int size, i, val;

	static struct clk_register_data data[] = {
		{"PLL_MODE", PLL_OFF_MODE},
		{"PLL_L_VAL", PLL_OFF_L_VAL},
		{"PLL_CAL_L_VAL", PLL_OFF_CAL_L_VAL},
		{"PLL_USER_CTL", PLL_OFF_USER_CTL},
		{"PLL_USER_CTL_U", PLL_OFF_USER_CTL_U},
		{"PLL_CONFIG_CTL", PLL_OFF_CONFIG_CTL},
		{"PLL_CONFIG_CTL_U", PLL_OFF_CONFIG_CTL_U},
		{"PLL_TEST_CTL", PLL_OFF_TEST_CTL},
		{"PLL_TEST_CTL_U", PLL_OFF_TEST_CTL_U},
		{"PLL_STATUS", PLL_OFF_STATUS},
		{"PLL_OPMODE", PLL_OFF_OPMODE},
		{"PLL_FRAC", PLL_OFF_FRAC},
	};

	static struct clk_register_data data1[] = {
		{"APSS_PLL_VOTE", 0x0},
	};

	size = ARRAY_SIZE(data);

	for (i = 0; i < size; i++) {
		regmap_read(pll->clkr.regmap, pll->offset +
					pll->regs[data[i].offset], &val);
		clock_debug_output(f, "%20s: 0x%.8x\n", data[i].name, val);
	}

	regmap_read(pll->clkr.regmap, pll->offset + pll->regs[data[0].offset],
								&val);

	if (val & PLL_FSM_ENA) {
		regmap_read(pll->clkr.regmap, pll->clkr.enable_reg +
				data1[0].offset, &val);
		clock_debug_output(f, "%20s: 0x%.8x\n", data1[0].name, val);
	}
}

static struct clk_regmap_ops clk_fabia_pll_regmap_ops = {
	.list_registers = &clk_fabia_pll_list_registers,
};

static int clk_fabia_pll_init(struct clk_hw *hw)
{
	struct clk_regmap *rclk = to_clk_regmap(hw);

	if (!rclk->ops)
		rclk->ops = &clk_fabia_pll_regmap_ops;

	return 0;
}

const struct clk_ops clk_alpha_pll_fabia_ops = {
	.prepare = alpha_pll_fabia_prepare,
	.unprepare = clk_unprepare_regmap,
	.pre_rate_change = clk_pre_change_regmap,
	.post_rate_change = clk_post_change_regmap,
	.enable = alpha_pll_fabia_enable,
	.disable = alpha_pll_fabia_disable,
	.is_enabled = clk_alpha_pll_is_enabled,
	.set_rate = alpha_pll_fabia_set_rate,
	.recalc_rate = alpha_pll_fabia_recalc_rate,
	.round_rate = clk_alpha_pll_round_rate,
	.debug_init = clk_common_debug_init,
	.init = clk_fabia_pll_init,
};
EXPORT_SYMBOL_GPL(clk_alpha_pll_fabia_ops);

const struct clk_ops clk_alpha_pll_fixed_fabia_ops = {
	.prepare = clk_prepare_regmap,
	.unprepare = clk_unprepare_regmap,
	.pre_rate_change = clk_pre_change_regmap,
	.post_rate_change = clk_post_change_regmap,
	.enable = alpha_pll_fabia_enable,
	.disable = alpha_pll_fabia_disable,
	.is_enabled = clk_alpha_pll_is_enabled,
	.recalc_rate = alpha_pll_fabia_recalc_rate,
	.round_rate = clk_alpha_pll_round_rate,
	.debug_init = clk_common_debug_init,
	.init = clk_fabia_pll_init,
};
EXPORT_SYMBOL_GPL(clk_alpha_pll_fixed_fabia_ops);

static unsigned long clk_alpha_pll_postdiv_fabia_recalc_rate(struct clk_hw *hw,
					unsigned long parent_rate)
{
	struct clk_alpha_pll_postdiv *pll = to_clk_alpha_pll_postdiv(hw);
	u32 i, div = 1, val;
	int ret;

	ret = regmap_read(pll->clkr.regmap, PLL_USER_CTL(pll), &val);
	if (ret)
		return ret;

	val >>= pll->post_div_shift;
	val &= BIT(pll->width) - 1;

	for (i = 0; i < pll->num_post_div; i++) {
		if (pll->post_div_table[i].val == val) {
			div = pll->post_div_table[i].div;
			break;
		}
	}

	return (parent_rate / div);
}

static unsigned long
clk_trion_pll_postdiv_recalc_rate(struct clk_hw *hw, unsigned long parent_rate)
{
	struct clk_alpha_pll_postdiv *pll = to_clk_alpha_pll_postdiv(hw);
	struct regmap *regmap = pll->clkr.regmap;
	u32 i, div = 1, val;

	if (!pll->post_div_table) {
		pr_err("Missing the post_div_table for the PLL\n");
		return -EINVAL;
	}

	regmap_read(regmap, PLL_USER_CTL(pll), &val);

	val >>= pll->post_div_shift;
	val &= PLL_POST_DIV_MASK(pll);

	for (i = 0; i < pll->num_post_div; i++) {
		if (pll->post_div_table[i].val == val) {
			div = pll->post_div_table[i].div;
			break;
		}
	}

	return (parent_rate / div);
}

static long
clk_trion_pll_postdiv_round_rate(struct clk_hw *hw, unsigned long rate,
				 unsigned long *prate)
{
	struct clk_alpha_pll_postdiv *pll = to_clk_alpha_pll_postdiv(hw);

	return divider_round_rate(hw, rate, prate, pll->post_div_table,
				  pll->width, CLK_DIVIDER_ROUND_CLOSEST);
};

static int
clk_trion_pll_postdiv_set_rate(struct clk_hw *hw, unsigned long rate,
			       unsigned long parent_rate)
{
	struct clk_alpha_pll_postdiv *pll = to_clk_alpha_pll_postdiv(hw);
	struct regmap *regmap = pll->clkr.regmap;
	int i, val = 0, div;

	if (!pll->post_div_table) {
		pr_err("Missing the post_div_table for the PLL\n");
		return -EINVAL;
	}

	div = DIV_ROUND_UP_ULL(parent_rate, rate);
	for (i = 0; i < pll->num_post_div; i++) {
		if (pll->post_div_table[i].div == div) {
			val = pll->post_div_table[i].val;
			break;
		}
	}

	return regmap_update_bits(regmap, PLL_USER_CTL(pll),
				  PLL_POST_DIV_MASK(pll) << pll->post_div_shift,
				  val << pll->post_div_shift);
}

const struct clk_ops clk_alpha_pll_postdiv_trion_ops = {
	.recalc_rate = clk_trion_pll_postdiv_recalc_rate,
	.round_rate = clk_trion_pll_postdiv_round_rate,
	.set_rate = clk_trion_pll_postdiv_set_rate,
};
EXPORT_SYMBOL_GPL(clk_alpha_pll_postdiv_trion_ops);

static long clk_alpha_pll_postdiv_fabia_round_rate(struct clk_hw *hw,
				unsigned long rate, unsigned long *prate)
{
	struct clk_alpha_pll_postdiv *pll = to_clk_alpha_pll_postdiv(hw);

	return divider_round_rate(hw, rate, prate, pll->post_div_table,
				pll->width, CLK_DIVIDER_ROUND_CLOSEST);
}

static int clk_alpha_pll_postdiv_fabia_set_rate(struct clk_hw *hw,
				unsigned long rate, unsigned long parent_rate)
{
	struct clk_alpha_pll_postdiv *pll = to_clk_alpha_pll_postdiv(hw);
	int i, val = 0, div, ret;

	/*
	 * If the PLL is in FSM mode, then treat set_rate callback as a
	 * no-operation.
	 */
	ret = regmap_read(pll->clkr.regmap, PLL_MODE(pll), &val);
	if (ret)
		return ret;

	if (val & PLL_VOTE_FSM_ENA)
		return 0;

	div = DIV_ROUND_UP_ULL(parent_rate, rate);
	for (i = 0; i < pll->num_post_div; i++) {
		if (pll->post_div_table[i].div == div) {
			val = pll->post_div_table[i].val;
			break;
		}
	}

	return regmap_update_bits(pll->clkr.regmap, PLL_USER_CTL(pll),
				(BIT(pll->width) - 1) << pll->post_div_shift,
				val << pll->post_div_shift);
}

const struct clk_ops clk_alpha_pll_postdiv_fabia_ops = {
	.recalc_rate = clk_alpha_pll_postdiv_fabia_recalc_rate,
	.round_rate = clk_alpha_pll_postdiv_fabia_round_rate,
	.set_rate = clk_alpha_pll_postdiv_fabia_set_rate,
};
EXPORT_SYMBOL_GPL(clk_alpha_pll_postdiv_fabia_ops);

/**
 * clk_trion_pll_configure - configure the trion pll
 *
 * @pll: clk alpha pll
 * @regmap: register map
 * @config: configuration to apply for pll
 */
void clk_trion_pll_configure(struct clk_alpha_pll *pll, struct regmap *regmap,
			     const struct alpha_pll_config *config)
{
	/*
	 * If the bootloader left the PLL enabled it's likely that there are
	 * RCGs that will lock up if we disable the PLL below.
	 */
	if (trion_pll_is_enabled(pll, regmap)) {
		pr_debug("Trion PLL is already enabled, skipping configuration\n");
		return;
	}

	clk_alpha_pll_write_config(regmap, PLL_L_VAL(pll), config->l);

	if (config->cal_l)
		regmap_write(regmap, PLL_CAL_L_VAL(pll), config->cal_l);
	else
		regmap_write(regmap, PLL_CAL_L_VAL(pll), TRION_PLL_CAL_VAL);

	clk_alpha_pll_write_config(regmap, PLL_ALPHA_VAL(pll), config->alpha);
	clk_alpha_pll_write_config(regmap, PLL_CONFIG_CTL(pll),
				     config->config_ctl_val);
	clk_alpha_pll_write_config(regmap, PLL_CONFIG_CTL_U(pll),
				     config->config_ctl_hi_val);
	clk_alpha_pll_write_config(regmap, PLL_CONFIG_CTL_U1(pll),
				     config->config_ctl_hi1_val);
	clk_alpha_pll_write_config(regmap, PLL_USER_CTL(pll),
					config->user_ctl_val);
	clk_alpha_pll_write_config(regmap, PLL_USER_CTL_U(pll),
					config->user_ctl_hi_val);
	clk_alpha_pll_write_config(regmap, PLL_USER_CTL_U1(pll),
					config->user_ctl_hi1_val);
	clk_alpha_pll_write_config(regmap, PLL_TEST_CTL(pll),
					config->test_ctl_val);
	clk_alpha_pll_write_config(regmap, PLL_TEST_CTL_U(pll),
					config->test_ctl_hi_val);
	clk_alpha_pll_write_config(regmap, PLL_TEST_CTL_U1(pll),
					config->test_ctl_hi1_val);

	regmap_update_bits(regmap, PLL_MODE(pll), PLL_UPDATE_BYPASS,
			   PLL_UPDATE_BYPASS);

	/* Disable PLL output */
	regmap_update_bits(regmap, PLL_MODE(pll),  PLL_OUTCTRL, 0);

	/* Set operation mode to OFF */
	regmap_write(regmap, PLL_OPMODE(pll), PLL_STANDBY);

	/* Place the PLL in STANDBY mode */
	regmap_update_bits(regmap, PLL_MODE(pll), PLL_RESET_N, PLL_RESET_N);
}
EXPORT_SYMBOL_GPL(clk_trion_pll_configure);

/*
 * The TRION PLL requires a power-on self-calibration which happens when the
 * PLL comes out of reset. Calibrate in case it is not completed.
 */
static int __alpha_pll_trion_prepare(struct clk_hw *hw, u32 pcal_done)
{
	struct clk_alpha_pll *pll = to_clk_alpha_pll(hw);
	u32 val;
	int ret;

	ret = clk_prepare_regmap(hw);
	if (ret)
		return ret;

	/* Return early if calibration is not needed. */
	regmap_read(pll->clkr.regmap, PLL_STATUS(pll), &val);
	if (val & pcal_done)
		return 0;

	/* On/off to calibrate */
	ret = clk_trion_pll_enable(hw);
	if (!ret)
		clk_trion_pll_disable(hw);

	return ret;
}

static int alpha_pll_trion_prepare(struct clk_hw *hw)
{
	return __alpha_pll_trion_prepare(hw, TRION_PCAL_DONE);
}

static int alpha_pll_lucid_prepare(struct clk_hw *hw)
{
	return __alpha_pll_trion_prepare(hw, LUCID_PCAL_DONE);
}

static int __alpha_pll_trion_set_rate(struct clk_hw *hw, unsigned long rate,
				      unsigned long prate, u32 latch_bit, u32 latch_ack)
{
	struct clk_alpha_pll *pll = to_clk_alpha_pll(hw);
	unsigned long rrate;
	u32 val, l, alpha_width = pll_alpha_width(pll);
	u64 a;
	int ret;

	rrate = alpha_pll_round_rate(rate, prate, &l, &a, alpha_width);

	ret = alpha_pll_check_rate_margin(hw, rrate, rate);
	if (ret < 0)
		return ret;

	regmap_write(pll->clkr.regmap, PLL_L_VAL(pll), l);
	regmap_write(pll->clkr.regmap, PLL_ALPHA_VAL(pll), a);

	/* Latch the PLL input */
	ret = regmap_update_bits(pll->clkr.regmap, PLL_MODE(pll), latch_bit, latch_bit);
	if (ret)
		return ret;

	/* Wait for 2 reference cycles before checking the ACK bit. */
	udelay(1);
	regmap_read(pll->clkr.regmap, PLL_MODE(pll), &val);
	if (!(val & latch_ack)) {
		pr_err("Lucid PLL latch failed. Output may be unstable!\n");
		return -EINVAL;
	}

	/* Return the latch input to 0 */
	ret = regmap_update_bits(pll->clkr.regmap, PLL_MODE(pll), latch_bit, 0);
	if (ret)
		return ret;

	if (clk_hw_is_enabled(hw)) {
		ret = wait_for_pll_enable_lock(pll);
		if (ret)
			return ret;
	}

	/* Wait for PLL output to stabilize */
	udelay(100);
	return 0;
}

static int alpha_pll_trion_set_rate(struct clk_hw *hw, unsigned long rate,
				    unsigned long prate)
{
	return __alpha_pll_trion_set_rate(hw, rate, prate, PLL_UPDATE, ALPHA_PLL_ACK_LATCH);
}

const struct clk_ops clk_alpha_pll_trion_ops = {
	.prepare = alpha_pll_trion_prepare,
	.unprepare = clk_unprepare_regmap,
	.pre_rate_change = clk_pre_change_regmap,
	.post_rate_change = clk_post_change_regmap,
	.enable = clk_trion_pll_enable,
	.disable = clk_trion_pll_disable,
	.is_enabled = clk_trion_pll_is_enabled,
	.recalc_rate = clk_trion_pll_recalc_rate,
	.round_rate = clk_alpha_pll_round_rate,
	.set_rate = alpha_pll_trion_set_rate,
	.debug_init = clk_common_debug_init,
	.init = clk_trion_pll_init,
};
EXPORT_SYMBOL_GPL(clk_alpha_pll_trion_ops);

static void lucid_pll_list_registers(struct seq_file *f,
		struct clk_hw *hw)
{
	struct clk_alpha_pll *pll = to_clk_alpha_pll(hw);
	int size, i, val;

	static struct clk_register_data data[] = {
		{"PLL_MODE", PLL_OFF_MODE},
		{"PLL_L_VAL", PLL_OFF_L_VAL},
		{"PLL_CAL_L_VAL", PLL_OFF_CAL_L_VAL},
		{"PLL_USER_CTL", PLL_OFF_USER_CTL},
		{"PLL_USER_CTL_U", PLL_OFF_USER_CTL_U},
		{"PLL_USER_CTL_U1", PLL_OFF_USER_CTL_U1},
		{"PLL_CONFIG_CTL", PLL_OFF_CONFIG_CTL},
		{"PLL_CONFIG_CTL_U", PLL_OFF_CONFIG_CTL_U},
		{"PLL_CONFIG_CTL_U1", PLL_OFF_CONFIG_CTL_U1},
		{"PLL_TEST_CTL", PLL_OFF_TEST_CTL},
		{"PLL_TEST_CTL_U", PLL_OFF_TEST_CTL_U},
		{"PLL_TEST_CTL_U1", PLL_OFF_TEST_CTL_U1},
		{"PLL_STATUS", PLL_OFF_STATUS},
		{"PLL_OPMODE", PLL_OFF_OPMODE},
		{"PLL_ALPHA_VAL", PLL_OFF_ALPHA_VAL},
		{"PLL_SSC_DELTA_ALPHA", PLL_OFF_SSC_DELTA_ALPHA},
		{"PLL_SSC_NUM_STEPS", PLL_OFF_SSC_NUM_STEPS},
		{"PLL_SSC_UPDATE_RATE", PLL_OFF_SSC_UPDATE_RATE},
	};

	static struct clk_register_data data1[] = {
		{"APSS_PLL_VOTE", 0x0},
	};

	size = ARRAY_SIZE(data);

	for (i = 0; i < size; i++) {
		regmap_read(pll->clkr.regmap, pll->offset +
					pll->regs[data[i].offset], &val);
		clock_debug_output(f, "%20s: 0x%.8x\n", data[i].name, val);
	}

	regmap_read(pll->clkr.regmap, pll->offset +
					pll->regs[data[0].offset], &val);

	if (val & PLL_FSM_ENA) {
		regmap_read(pll->clkr.regmap, pll->clkr.enable_reg +
					data1[0].offset, &val);
		clock_debug_output(f, "%20s: 0x%.8x\n", data[0].name, val);
	}
}

static struct clk_regmap_ops clk_lucid_pll_regmap_ops = {
	.list_registers = &lucid_pll_list_registers,
};

static int clk_lucid_pll_init(struct clk_hw *hw)
{
	struct clk_regmap *rclk = to_clk_regmap(hw);

	if (!rclk->ops)
		rclk->ops = &clk_lucid_pll_regmap_ops;

	return 0;
}

const struct clk_ops clk_alpha_pll_lucid_ops = {
	.prepare = alpha_pll_lucid_prepare,
	.unprepare = clk_unprepare_regmap,
	.pre_rate_change = clk_pre_change_regmap,
	.post_rate_change = clk_post_change_regmap,
	.enable = clk_trion_pll_enable,
	.disable = clk_trion_pll_disable,
	.is_enabled = clk_trion_pll_is_enabled,
	.recalc_rate = clk_trion_pll_recalc_rate,
	.round_rate = clk_alpha_pll_round_rate,
	.set_rate = alpha_pll_trion_set_rate,
	.debug_init = clk_common_debug_init,
	.init = clk_lucid_pll_init,
};
EXPORT_SYMBOL_GPL(clk_alpha_pll_lucid_ops);

const struct clk_ops clk_alpha_pll_postdiv_lucid_ops = {
	.recalc_rate = clk_alpha_pll_postdiv_fabia_recalc_rate,
	.round_rate = clk_alpha_pll_postdiv_fabia_round_rate,
	.set_rate = clk_alpha_pll_postdiv_fabia_set_rate,
};
EXPORT_SYMBOL_GPL(clk_alpha_pll_postdiv_lucid_ops);

void clk_agera_pll_configure(struct clk_alpha_pll *pll, struct regmap *regmap,
			const struct alpha_pll_config *config)
{
	clk_alpha_pll_write_config(regmap, PLL_L_VAL(pll), config->l);
	clk_alpha_pll_write_config(regmap, PLL_ALPHA_VAL(pll), config->alpha);
	clk_alpha_pll_write_config(regmap, PLL_USER_CTL(pll),
							config->user_ctl_val);
	clk_alpha_pll_write_config(regmap, PLL_CONFIG_CTL(pll),
						config->config_ctl_val);
	clk_alpha_pll_write_config(regmap, PLL_CONFIG_CTL_U(pll),
						config->config_ctl_hi_val);
	clk_alpha_pll_write_config(regmap, PLL_TEST_CTL(pll),
						config->test_ctl_val);
	clk_alpha_pll_write_config(regmap,  PLL_TEST_CTL_U(pll),
						config->test_ctl_hi_val);
}
EXPORT_SYMBOL_GPL(clk_agera_pll_configure);

static int clk_alpha_pll_agera_set_rate(struct clk_hw *hw, unsigned long rate,
							unsigned long prate)
{
	struct clk_alpha_pll *pll = to_clk_alpha_pll(hw);
	u32 l, alpha_width = pll_alpha_width(pll);
	int ret;
	unsigned long rrate;
	u64 a;

	rrate = alpha_pll_round_rate(rate, prate, &l, &a, alpha_width);
	ret = alpha_pll_check_rate_margin(hw, rrate, rate);
	if (ret < 0)
		return ret;

	/* change L_VAL without having to go through the power on sequence */
	regmap_write(pll->clkr.regmap, PLL_L_VAL(pll), l);
	regmap_write(pll->clkr.regmap, PLL_ALPHA_VAL(pll), a);

	if (clk_hw_is_enabled(hw))
		return wait_for_pll_enable_lock(pll);

	return 0;
}

static void clk_agera_pll_list_registers(struct seq_file *f, struct clk_hw *hw)
{
	struct clk_alpha_pll *pll = to_clk_alpha_pll(hw);
	int size, i, val;

	static struct clk_register_data data[] = {
		{"PLL_MODE", PLL_OFF_MODE},
		{"PLL_L_VAL", PLL_OFF_L_VAL},
		{"PLL_ALPHA_VAL", PLL_OFF_ALPHA_VAL},
		{"PLL_USER_CTL", PLL_OFF_USER_CTL},
		{"PLL_CONFIG_CTL", PLL_OFF_CONFIG_CTL},
		{"PLL_CONFIG_CTL_U", PLL_OFF_CONFIG_CTL_U},
		{"PLL_TEST_CTL", PLL_OFF_TEST_CTL},
		{"PLL_TEST_CTL_U", PLL_OFF_TEST_CTL_U},
		{"PLL_STATUS", PLL_OFF_STATUS},
	};

	static struct clk_register_data data1[] = {
		{"APSS_PLL_VOTE", 0x0},
	};


	size = ARRAY_SIZE(data);

	for (i = 0; i < size; i++) {
		regmap_read(pll->clkr.regmap, pll->offset +
					pll->regs[data[i].offset], &val);
		clock_debug_output(f, "%20s: 0x%.8x\n", data[i].name, val);
	}

	regmap_read(pll->clkr.regmap, pll->offset + pll->regs[data[0].offset],
								&val);
	if (val & PLL_FSM_ENA) {
		regmap_read(pll->clkr.regmap, pll->clkr.enable_reg +
				data1[0].offset, &val);
		clock_debug_output(f, "%20s: 0x%.8x\n", data[0].name, val);
	}
}

static struct clk_regmap_ops clk_agera_pll_regmap_ops = {
	.list_registers = clk_agera_pll_list_registers,
};

static int clk_agera_pll_init(struct clk_hw *hw)
{
	struct clk_regmap *rclk = to_clk_regmap(hw);

	if (!rclk->ops)
		rclk->ops = &clk_agera_pll_regmap_ops;

	return 0;
}

const struct clk_ops clk_alpha_pll_agera_ops = {
	.prepare = clk_prepare_regmap,
	.unprepare = clk_unprepare_regmap,
	.pre_rate_change = clk_pre_change_regmap,
	.post_rate_change = clk_post_change_regmap,
	.enable = clk_alpha_pll_enable,
	.disable = clk_alpha_pll_disable,
	.is_enabled = clk_alpha_pll_is_enabled,
	.recalc_rate = alpha_pll_fabia_recalc_rate,
	.round_rate = clk_alpha_pll_round_rate,
	.set_rate = clk_alpha_pll_agera_set_rate,
	.debug_init = clk_common_debug_init,
	.init = clk_agera_pll_init,
};
EXPORT_SYMBOL_GPL(clk_alpha_pll_agera_ops);

static int alpha_pll_lucid_5lpe_enable(struct clk_hw *hw)
{
	struct clk_alpha_pll *pll = to_clk_alpha_pll(hw);
	u32 val;
	int ret;

	ret = regmap_read(pll->clkr.regmap, PLL_USER_CTL(pll), &val);
	if (ret)
		return ret;

	/* If in FSM mode, just vote for it */
	if (val & LUCID_5LPE_ENABLE_VOTE_RUN) {
		ret = clk_enable_regmap(hw);
		if (ret)
			return ret;
		return wait_for_pll_enable_lock(pll);
	}

	/* Check if PLL is already enabled, return if enabled */
	ret = trion_pll_is_enabled(pll, pll->clkr.regmap);
	if (ret < 0)
		return ret;

	ret = regmap_update_bits(pll->clkr.regmap, PLL_MODE(pll), PLL_RESET_N, PLL_RESET_N);
	if (ret)
		return ret;

	regmap_write(pll->clkr.regmap, PLL_OPMODE(pll), PLL_RUN);

	ret = wait_for_pll_enable_lock(pll);
	if (ret)
		return ret;

	/* Enable the PLL outputs */
	ret = regmap_update_bits(pll->clkr.regmap, PLL_USER_CTL(pll), PLL_OUT_MASK, PLL_OUT_MASK);
	if (ret)
		return ret;

	/* Enable the global PLL outputs */
	return regmap_update_bits(pll->clkr.regmap, PLL_MODE(pll), PLL_OUTCTRL, PLL_OUTCTRL);
}

static void alpha_pll_lucid_5lpe_disable(struct clk_hw *hw)
{
	struct clk_alpha_pll *pll = to_clk_alpha_pll(hw);
	u32 val;
	int ret;

	ret = regmap_read(pll->clkr.regmap, PLL_USER_CTL(pll), &val);
	if (ret)
		return;

	/* If in FSM mode, just unvote it */
	if (val & LUCID_5LPE_ENABLE_VOTE_RUN) {
		clk_disable_regmap(hw);
		return;
	}

	/* Disable the global PLL output */
	ret = regmap_update_bits(pll->clkr.regmap, PLL_MODE(pll), PLL_OUTCTRL, 0);
	if (ret)
		return;

	/* Disable the PLL outputs */
	ret = regmap_update_bits(pll->clkr.regmap, PLL_USER_CTL(pll), PLL_OUT_MASK, 0);
	if (ret)
		return;

	/* Place the PLL mode in STANDBY */
	regmap_write(pll->clkr.regmap, PLL_OPMODE(pll), PLL_STANDBY);
}

/*
 * The Lucid 5LPE PLL requires a power-on self-calibration which happens
 * when the PLL comes out of reset. Calibrate in case it is not completed.
 */
static int alpha_pll_lucid_5lpe_prepare(struct clk_hw *hw)
{
	struct clk_alpha_pll *pll = to_clk_alpha_pll(hw);
	struct clk_hw *p;
	u32 val = 0;
	int ret;

	ret = clk_prepare_regmap(hw);
	if (ret)
		return ret;

	/* Return early if calibration is not needed. */
	regmap_read(pll->clkr.regmap, PLL_MODE(pll), &val);
	if (val & LUCID_5LPE_PCAL_DONE)
		return 0;

	p = clk_hw_get_parent(hw);
	if (!p)
		return -EINVAL;

	ret = alpha_pll_lucid_5lpe_enable(hw);
	if (ret)
		return ret;

	alpha_pll_lucid_5lpe_disable(hw);

	return 0;
}

static int alpha_pll_lucid_5lpe_set_rate(struct clk_hw *hw, unsigned long rate,
					 unsigned long prate)
{
	return __alpha_pll_trion_set_rate(hw, rate, prate,
					  LUCID_5LPE_PLL_LATCH_INPUT,
					  LUCID_5LPE_ALPHA_PLL_ACK_LATCH);
}

static int __clk_lucid_pll_postdiv_set_rate(struct clk_hw *hw, unsigned long rate,
					    unsigned long parent_rate,
					    unsigned long enable_vote_run)
{
	struct clk_alpha_pll_postdiv *pll = to_clk_alpha_pll_postdiv(hw);
	struct regmap *regmap = pll->clkr.regmap;
	int i, val, div, ret;
	u32 mask;

	/*
	 * If the PLL is in FSM mode, then treat set_rate callback as a
	 * no-operation.
	 */
	ret = regmap_read(regmap, PLL_USER_CTL(pll), &val);
	if (ret)
		return ret;

	if (val & enable_vote_run)
		return 0;

	if (!pll->post_div_table) {
		pr_err("Missing the post_div_table for the %s PLL\n",
		       clk_hw_get_name(&pll->clkr.hw));
		return -EINVAL;
	}

	div = DIV_ROUND_UP_ULL((u64)parent_rate, rate);
	for (i = 0; i < pll->num_post_div; i++) {
		if (pll->post_div_table[i].div == div) {
			val = pll->post_div_table[i].val;
			break;
		}
	}

	mask = GENMASK(pll->width + pll->post_div_shift - 1, pll->post_div_shift);
	return regmap_update_bits(pll->clkr.regmap, PLL_USER_CTL(pll),
				  mask, val << pll->post_div_shift);
}

static int clk_lucid_5lpe_pll_postdiv_set_rate(struct clk_hw *hw, unsigned long rate,
					       unsigned long parent_rate)
{
	return __clk_lucid_pll_postdiv_set_rate(hw, rate, parent_rate, LUCID_5LPE_ENABLE_VOTE_RUN);
}

const struct clk_ops clk_alpha_pll_lucid_5lpe_ops = {
	.prepare = alpha_pll_lucid_5lpe_prepare,
	.unprepare = clk_unprepare_regmap,
	.pre_rate_change = clk_pre_change_regmap,
	.post_rate_change = clk_post_change_regmap,
	.enable = alpha_pll_lucid_5lpe_enable,
	.disable = alpha_pll_lucid_5lpe_disable,
	.is_enabled = clk_trion_pll_is_enabled,
	.recalc_rate = clk_trion_pll_recalc_rate,
	.round_rate = clk_alpha_pll_round_rate,
	.set_rate = alpha_pll_lucid_5lpe_set_rate,
	.debug_init = clk_common_debug_init,
	.init = clk_lucid_pll_init,
};
EXPORT_SYMBOL_GPL(clk_alpha_pll_lucid_5lpe_ops);

const struct clk_ops clk_alpha_pll_fixed_lucid_5lpe_ops = {
	.prepare = clk_prepare_regmap,
	.unprepare = clk_unprepare_regmap,
	.pre_rate_change = clk_pre_change_regmap,
	.post_rate_change = clk_post_change_regmap,
	.enable = alpha_pll_lucid_5lpe_enable,
	.disable = alpha_pll_lucid_5lpe_disable,
	.is_enabled = clk_trion_pll_is_enabled,
	.recalc_rate = clk_trion_pll_recalc_rate,
	.round_rate = clk_alpha_pll_round_rate,
	.debug_init = clk_common_debug_init,
	.init = clk_lucid_pll_init,
};
EXPORT_SYMBOL_GPL(clk_alpha_pll_fixed_lucid_5lpe_ops);

const struct clk_ops clk_alpha_pll_postdiv_lucid_5lpe_ops = {
	.recalc_rate = clk_alpha_pll_postdiv_fabia_recalc_rate,
	.round_rate = clk_alpha_pll_postdiv_fabia_round_rate,
	.set_rate = clk_lucid_5lpe_pll_postdiv_set_rate,
};
EXPORT_SYMBOL_GPL(clk_alpha_pll_postdiv_lucid_5lpe_ops);

void clk_zonda_pll_configure(struct clk_alpha_pll *pll, struct regmap *regmap,
			     const struct alpha_pll_config *config)
{
	clk_alpha_pll_write_config(regmap, PLL_L_VAL(pll), config->l);
	clk_alpha_pll_write_config(regmap, PLL_ALPHA_VAL(pll), config->alpha);
	clk_alpha_pll_write_config(regmap, PLL_CONFIG_CTL(pll), config->config_ctl_val);
	clk_alpha_pll_write_config(regmap, PLL_CONFIG_CTL_U(pll), config->config_ctl_hi_val);
	clk_alpha_pll_write_config(regmap, PLL_CONFIG_CTL_U1(pll), config->config_ctl_hi1_val);
	clk_alpha_pll_write_config(regmap, PLL_USER_CTL(pll), config->user_ctl_val);
	clk_alpha_pll_write_config(regmap, PLL_USER_CTL_U(pll), config->user_ctl_hi_val);
	clk_alpha_pll_write_config(regmap, PLL_USER_CTL_U1(pll), config->user_ctl_hi1_val);
	clk_alpha_pll_write_config(regmap, PLL_TEST_CTL(pll), config->test_ctl_val);
	clk_alpha_pll_write_config(regmap, PLL_TEST_CTL_U(pll), config->test_ctl_hi_val);
	clk_alpha_pll_write_config(regmap, PLL_TEST_CTL_U1(pll), config->test_ctl_hi1_val);

	regmap_update_bits(regmap, PLL_MODE(pll), PLL_BYPASSNL, 0);

	/* Disable PLL output */
	regmap_update_bits(regmap, PLL_MODE(pll), PLL_OUTCTRL, 0);

	/* Set operation mode to OFF */
	regmap_write(regmap, PLL_OPMODE(pll), PLL_STANDBY);

	/* Place the PLL in STANDBY mode */
	regmap_update_bits(regmap, PLL_MODE(pll), PLL_RESET_N, PLL_RESET_N);
}
EXPORT_SYMBOL_GPL(clk_zonda_pll_configure);

static int clk_zonda_pll_enable(struct clk_hw *hw)
{
	struct clk_alpha_pll *pll = to_clk_alpha_pll(hw);
	struct regmap *regmap = pll->clkr.regmap;
	u32 val;
	int ret;

	regmap_read(regmap, PLL_MODE(pll), &val);

	/* If in FSM mode, just vote for it */
	if (val & PLL_VOTE_FSM_ENA) {
		ret = clk_enable_regmap(hw);
		if (ret)
			return ret;
		return wait_for_pll_enable_active(pll);
	}

	/* Get the PLL out of bypass mode */
	regmap_update_bits(regmap, PLL_MODE(pll), PLL_BYPASSNL, PLL_BYPASSNL);

	/*
	 * H/W requires a 1us delay between disabling the bypass and
	 * de-asserting the reset.
	 */
	udelay(1);

	regmap_update_bits(regmap, PLL_MODE(pll), PLL_RESET_N, PLL_RESET_N);

	/* Set operation mode to RUN */
	regmap_write(regmap, PLL_OPMODE(pll), PLL_RUN);

	regmap_read(regmap, PLL_TEST_CTL(pll), &val);

	/* If cfa mode then poll for freq lock */
	if (val & ZONDA_STAY_IN_CFA)
		ret = wait_for_zonda_pll_freq_lock(pll);
	else
		ret = wait_for_pll_enable_lock(pll);
	if (ret)
		return ret;

	/* Enable the PLL outputs */
	regmap_update_bits(regmap, PLL_USER_CTL(pll), ZONDA_PLL_OUT_MASK, ZONDA_PLL_OUT_MASK);

	/* Enable the global PLL outputs */
	regmap_update_bits(regmap, PLL_MODE(pll), PLL_OUTCTRL, PLL_OUTCTRL);

	return 0;
}

static void clk_zonda_pll_disable(struct clk_hw *hw)
{
	struct clk_alpha_pll *pll = to_clk_alpha_pll(hw);
	struct regmap *regmap = pll->clkr.regmap;
	u32 val;

	regmap_read(regmap, PLL_MODE(pll), &val);

	/* If in FSM mode, just unvote it */
	if (val & PLL_VOTE_FSM_ENA) {
		clk_disable_regmap(hw);
		return;
	}

	/* Disable the global PLL output */
	regmap_update_bits(regmap, PLL_MODE(pll), PLL_OUTCTRL, 0);

	/* Disable the PLL outputs */
	regmap_update_bits(regmap, PLL_USER_CTL(pll), ZONDA_PLL_OUT_MASK, 0);

	/* Put the PLL in bypass and reset */
	regmap_update_bits(regmap, PLL_MODE(pll), PLL_RESET_N | PLL_BYPASSNL, 0);

	/* Place the PLL mode in OFF state */
	regmap_write(regmap, PLL_OPMODE(pll), 0x0);
}

static int clk_zonda_pll_set_rate(struct clk_hw *hw, unsigned long rate,
				  unsigned long prate)
{
	struct clk_alpha_pll *pll = to_clk_alpha_pll(hw);
	unsigned long rrate;
	u32 test_ctl_val;
	u32 l, alpha_width = pll_alpha_width(pll);
	u64 a;
	int ret;

	rrate = alpha_pll_round_rate(rate, prate, &l, &a, alpha_width);

	ret = alpha_pll_check_rate_margin(hw, rrate, rate);
	if (ret < 0)
		return ret;

	regmap_write(pll->clkr.regmap, PLL_ALPHA_VAL(pll), a);
	regmap_write(pll->clkr.regmap, PLL_L_VAL(pll), l);

	/* Wait before polling for the frequency latch */
	udelay(5);

	/* Read stay in cfa mode */
	regmap_read(pll->clkr.regmap, PLL_TEST_CTL(pll), &test_ctl_val);

	/* If cfa mode then poll for freq lock */
	if (test_ctl_val & ZONDA_STAY_IN_CFA)
		ret = wait_for_zonda_pll_freq_lock(pll);
	else
		ret = wait_for_pll_enable_lock(pll);
	if (ret)
		return ret;

	/* Wait for PLL output to stabilize */
	udelay(100);
	return 0;
}

static void clk_alpha_pll_zonda_list_registers(struct seq_file *f,
							struct clk_hw *hw)
{
	struct clk_alpha_pll *pll = to_clk_alpha_pll(hw);
	int size, i, val;

	static struct clk_register_data data[] = {
		{"PLL_MODE", PLL_OFF_MODE},
		{"PLL_L_VAL", PLL_OFF_L_VAL},
		{"PLL_ALPHA_VAL", PLL_OFF_ALPHA_VAL},
		{"PLL_USER_CTL", PLL_OFF_USER_CTL},
		{"PLL_CONFIG_CTL", PLL_OFF_CONFIG_CTL},
		{"PLL_CONFIG_CTL_U", PLL_OFF_CONFIG_CTL_U},
		{"PLL_CONFIG_CTL_U1", PLL_OFF_CONFIG_CTL_U1},
		{"PLL_TEST_CTL", PLL_OFF_TEST_CTL},
		{"PLL_TEST_CTL_U", PLL_OFF_TEST_CTL_U},
		{"PLL_TEST_CTL_U1", PLL_OFF_TEST_CTL_U1},
		{"PLL_OPMODE", PLL_OFF_OPMODE},
		{"PLL_STATUS", PLL_OFF_STATUS},
		{"PLL_SSC_DELTA_ALPHA", PLL_OFF_SSC_DELTA_ALPHA},
		{"PLL_SSC_UPDATE_RATE", PLL_OFF_SSC_UPDATE_RATE},
	};

	static struct clk_register_data data1[] = {
		{"APSS_PLL_VOTE", 0x0},
	};

	size = ARRAY_SIZE(data);

	for (i = 0; i < size; i++) {
		regmap_read(pll->clkr.regmap, pll->offset +
					pll->regs[data[i].offset], &val);
		clock_debug_output(f, "%20s: 0x%.8x\n", data[i].name, val);
	}

	regmap_read(pll->clkr.regmap, pll->offset + pll->regs[data[0].offset],
								&val);

	if (val & PLL_FSM_ENA) {
		regmap_read(pll->clkr.regmap, pll->clkr.enable_reg +
				data1[0].offset, &val);
		clock_debug_output(f, "%20s: 0x%.8x\n", data1[0].name, val);
	}
}

static struct clk_regmap_ops clk_alpha_pll_zonda_regmap_ops = {
	.list_registers = clk_alpha_pll_zonda_list_registers,
};

static int clk_alpha_pll_zonda_init(struct clk_hw *hw)
{
	struct clk_regmap *rclk = to_clk_regmap(hw);

	if (!rclk->ops)
		rclk->ops = &clk_alpha_pll_zonda_regmap_ops;

	return 0;
}

const struct clk_ops clk_alpha_pll_zonda_ops = {
	.prepare = clk_prepare_regmap,
	.unprepare = clk_unprepare_regmap,
	.pre_rate_change = clk_pre_change_regmap,
	.post_rate_change = clk_post_change_regmap,
	.enable = clk_zonda_pll_enable,
	.disable = clk_zonda_pll_disable,
	.is_enabled = clk_trion_pll_is_enabled,
	.recalc_rate = clk_trion_pll_recalc_rate,
	.round_rate = clk_alpha_pll_round_rate,
	.set_rate = clk_zonda_pll_set_rate,
	.debug_init = clk_common_debug_init,
	.init = clk_alpha_pll_zonda_init,
};
EXPORT_SYMBOL_GPL(clk_alpha_pll_zonda_ops);

void clk_lucid_evo_pll_configure(struct clk_alpha_pll *pll, struct regmap *regmap,
				 const struct alpha_pll_config *config)
{
	u32 lval = config->l;

	lval |= TRION_PLL_CAL_VAL << LUCID_EVO_PLL_CAL_L_VAL_SHIFT;
	clk_alpha_pll_write_config(regmap, PLL_L_VAL(pll), lval);
	clk_alpha_pll_write_config(regmap, PLL_ALPHA_VAL(pll), config->alpha);
	clk_alpha_pll_write_config(regmap, PLL_CONFIG_CTL(pll), config->config_ctl_val);
	clk_alpha_pll_write_config(regmap, PLL_CONFIG_CTL_U(pll), config->config_ctl_hi_val);
	clk_alpha_pll_write_config(regmap, PLL_CONFIG_CTL_U1(pll), config->config_ctl_hi1_val);
	clk_alpha_pll_write_config(regmap, PLL_USER_CTL(pll), config->user_ctl_val);
	clk_alpha_pll_write_config(regmap, PLL_USER_CTL_U(pll), config->user_ctl_hi_val);
	clk_alpha_pll_write_config(regmap, PLL_TEST_CTL(pll), config->test_ctl_val);
	clk_alpha_pll_write_config(regmap, PLL_TEST_CTL_U(pll), config->test_ctl_hi_val);
	clk_alpha_pll_write_config(regmap, PLL_TEST_CTL_U1(pll), config->test_ctl_hi1_val);

	/* Disable PLL output */
	regmap_update_bits(regmap, PLL_MODE(pll), PLL_OUTCTRL, 0);

	/* Set operation mode to STANDBY and de-assert the reset */
	regmap_write(regmap, PLL_OPMODE(pll), PLL_STANDBY);
	regmap_update_bits(regmap, PLL_MODE(pll), PLL_RESET_N, PLL_RESET_N);
}
EXPORT_SYMBOL_GPL(clk_lucid_evo_pll_configure);

static int clk_zonda_5lpe_pll_enable(struct clk_hw *hw)
{
	struct clk_alpha_pll *pll = to_clk_alpha_pll(hw);
	u32 val, test_ctl_val;
	int ret;

	ret = regmap_read(pll->clkr.regmap, PLL_USER_CTL(pll), &val);
	if (ret)
		return ret;

	/* If in FSM mode, just vote for it */
	if (val & ZONDA_5LPE_ENABLE_VOTE_RUN) {
		ret = clk_enable_regmap(hw);
		if (ret)
			return ret;
		return wait_for_pll_enable_active(pll);
	}

	/* Check if PLL is already enabled */
	ret = trion_pll_is_enabled(pll, pll->clkr.regmap);
	if (ret < 0)
		return ret;
	else if (ret) {
		pr_warn("%s PLL is already enabled\n",
				clk_hw_get_name(&pll->clkr.hw));
		return 0;
	}

	ret = regmap_update_bits(pll->clkr.regmap, PLL_MODE(pll),
						 PLL_RESET_N | PLL_BYPASSNL,
						 PLL_RESET_N | PLL_BYPASSNL);
	if (ret)
		return ret;

	/* Set operation mode to RUN */
	regmap_write(pll->clkr.regmap, PLL_OPMODE(pll), PLL_RUN);

	ret = regmap_read(pll->clkr.regmap, PLL_TEST_CTL(pll), &test_ctl_val);
	if (ret)
		return ret;

	/* If cfa mode then poll for freq lock */
	if (test_ctl_val & ZONDA_STAY_IN_CFA)
		ret = wait_for_zonda_pll_freq_lock(pll);
	else
		ret = wait_for_pll_enable_lock(pll);
	if (ret)
		return ret;

	/* Enable the PLL outputs */
	ret = regmap_update_bits(pll->clkr.regmap, PLL_USER_CTL(pll),
				ZONDA_PLL_OUT_MASK, ZONDA_PLL_OUT_MASK);
	if (ret)
		return ret;

	/* Enable the global PLL outputs */
	ret = regmap_update_bits(pll->clkr.regmap, PLL_MODE(pll),
				 PLL_OUTCTRL, PLL_OUTCTRL);
	if (ret)
		return ret;

	/* Ensure that the write above goes through before returning. */
	mb();

	return ret;
}

static void clk_zonda_5lpe_pll_disable(struct clk_hw *hw)
{
	struct clk_alpha_pll *pll = to_clk_alpha_pll(hw);
	u32 val, mask;
	int ret;

	ret = regmap_read(pll->clkr.regmap, PLL_USER_CTL(pll), &val);
	if (ret)
		return;

	/* If in FSM mode, just unvote it */
	if (val & ZONDA_5LPE_ENABLE_VOTE_RUN) {
		clk_disable_regmap(hw);
		return;
	}

	/* Disable the global PLL output */
	ret = regmap_update_bits(pll->clkr.regmap, PLL_MODE(pll),
							PLL_OUTCTRL, 0);
	if (ret)
		return;

	/* Disable the PLL outputs */
	ret = regmap_update_bits(pll->clkr.regmap, PLL_USER_CTL(pll),
			PLL_OUT_MASK, 0);
	if (ret)
		return;

	/* Place the PLL mode in STANDBY */
<<<<<<< HEAD
	regmap_write(pll->clkr.regmap, PLL_OPMODE(pll),
			PLL_STANDBY);
=======
	regmap_write(regmap, PLL_OPMODE(pll), PLL_STANDBY);
}

static int alpha_pll_lucid_evo_prepare(struct clk_hw *hw)
{
	struct clk_alpha_pll *pll = to_clk_alpha_pll(hw);
	struct clk_hw *p;
	u32 val = 0;
	int ret;

	/* Return early if calibration is not needed. */
	regmap_read(pll->clkr.regmap, PLL_MODE(pll), &val);
	if (!(val & LUCID_EVO_PCAL_NOT_DONE))
		return 0;

	p = clk_hw_get_parent(hw);
	if (!p)
		return -EINVAL;

	ret = alpha_pll_lucid_evo_enable(hw);
	if (ret)
		return ret;

	alpha_pll_lucid_evo_disable(hw);

	return 0;
}

static unsigned long alpha_pll_lucid_evo_recalc_rate(struct clk_hw *hw,
						     unsigned long parent_rate)
{
	struct clk_alpha_pll *pll = to_clk_alpha_pll(hw);
	struct regmap *regmap = pll->clkr.regmap;
	u32 l, frac;

	regmap_read(regmap, PLL_L_VAL(pll), &l);
	l &= LUCID_EVO_PLL_L_VAL_MASK;
	regmap_read(regmap, PLL_ALPHA_VAL(pll), &frac);

	return alpha_pll_calc_rate(parent_rate, l, frac, pll_alpha_width(pll));
}
>>>>>>> b996f9c3

	mask = PLL_RESET_N | PLL_BYPASSNL;
	ret = regmap_update_bits(pll->clkr.regmap, PLL_MODE(pll), mask, 0);
	if (ret)
		return;
}

const struct clk_ops clk_alpha_pll_zonda_5lpe_ops = {
	.prepare = clk_prepare_regmap,
	.unprepare = clk_unprepare_regmap,
	.pre_rate_change = clk_pre_change_regmap,
	.post_rate_change = clk_post_change_regmap,
	.enable = clk_zonda_5lpe_pll_enable,
	.disable = clk_zonda_5lpe_pll_disable,
	.is_enabled = clk_trion_pll_is_enabled,
	.recalc_rate = clk_trion_pll_recalc_rate,
	.round_rate = clk_alpha_pll_round_rate,
	.set_rate = clk_zonda_pll_set_rate,
	.debug_init = clk_common_debug_init,
	.init = clk_alpha_pll_zonda_init,
};
EXPORT_SYMBOL(clk_alpha_pll_zonda_5lpe_ops);

int clk_regera_pll_configure(struct clk_alpha_pll *pll, struct regmap *regmap,
				const struct alpha_pll_config *config)
{
	u32 mode_regval;
	int ret;

	if (!config) {
		pr_err("PLL configuration missing.\n");
		return -EINVAL;
	}

	ret = regmap_read(regmap, PLL_MODE(pll), &mode_regval);
	if (ret)
		return ret;

	if (mode_regval & PLL_LOCK_DET) {
		pr_warn("PLL is already enabled. Skipping configuration.\n");
		return 0;
	}

	if (config->alpha)
		regmap_write(regmap, PLL_ALPHA_VAL(pll), config->alpha);

	if (config->l)
		regmap_write(regmap, PLL_L_VAL(pll), config->l);

	if (config->config_ctl_val)
		regmap_write(regmap, PLL_CONFIG_CTL(pll),
						config->config_ctl_val);

	if (config->config_ctl_hi_val)
		regmap_write(regmap, PLL_CONFIG_CTL_U(pll),
						config->config_ctl_hi_val);

	if (config->config_ctl_hi1_val)
		regmap_write(regmap, PLL_CONFIG_CTL_U1(pll),
						config->config_ctl_hi1_val);

	if (config->user_ctl_val)
		regmap_write(regmap, PLL_USER_CTL(pll), config->user_ctl_val);

	if (config->test_ctl_val)
		regmap_write(regmap, PLL_TEST_CTL(pll), config->test_ctl_val);

	if (config->test_ctl_hi_val)
		regmap_write(regmap, PLL_TEST_CTL_U(pll),
						config->test_ctl_hi_val);

	if (config->test_ctl_hi1_val)
		regmap_write(regmap, PLL_TEST_CTL_U1(pll),
						config->test_ctl_hi1_val);

	/* Set operation mode to OFF */
	regmap_write(regmap, PLL_OPMODE(pll), PLL_STANDBY);

	return 0;
}
EXPORT_SYMBOL(clk_regera_pll_configure);

static int clk_regera_pll_enable(struct clk_hw *hw)
{
	struct clk_alpha_pll *pll = to_clk_alpha_pll(hw);
	u32 val, l_val;
	int ret;

	ret = regmap_read(pll->clkr.regmap, PLL_MODE(pll), &val);
	if (ret)
		return ret;

	/* If in FSM mode, just vote for it */
	if (val & PLL_VOTE_FSM_ENA) {
		ret = clk_enable_regmap(hw);
		if (ret)
			return ret;
		return wait_for_pll_enable_active(pll);
	}

	ret = regmap_read(pll->clkr.regmap, PLL_L_VAL(pll), &l_val);
	if (ret)
		return ret;

	/* PLL has lost it's L value, needs reconfiguration */
	if (!l_val) {
		ret = clk_regera_pll_configure(pll, pll->clkr.regmap,
						pll->config);
		if (ret) {
			pr_err("Failed to configure %s\n", clk_hw_get_name(hw));
			return ret;
		}
		pr_warn("%s: PLL configuration lost, reconfiguration of PLL done.\n",
				clk_hw_get_name(hw));
	}

	/* Get the PLL out of bypass mode */
	ret = regmap_update_bits(pll->clkr.regmap, PLL_MODE(pll),
						PLL_BYPASSNL, PLL_BYPASSNL);
	if (ret)
		return ret;

	/*
	 * H/W requires a 1us delay between disabling the bypass and
	 * de-asserting the reset.
	 */
	mb();
	udelay(1);

	ret = regmap_update_bits(pll->clkr.regmap, PLL_MODE(pll),
						 PLL_RESET_N, PLL_RESET_N);
	if (ret)
		return ret;

	/* Set operation mode to RUN */
	regmap_write(pll->clkr.regmap, PLL_OPMODE(pll), PLL_RUN);

	ret = wait_for_pll_enable_lock(pll);
	if (ret)
		return ret;

	/* Enable the PLL outputs */
	ret = regmap_update_bits(pll->clkr.regmap, PLL_USER_CTL(pll),
				ZONDA_PLL_OUT_MASK, ZONDA_PLL_OUT_MASK);
	if (ret)
		return ret;

	/* Enable the global PLL outputs */
	ret = regmap_update_bits(pll->clkr.regmap, PLL_MODE(pll),
				 PLL_OUTCTRL, PLL_OUTCTRL);
	if (ret)
		return ret;

	/* Ensure that the write above goes through before returning. */
	mb();
	return ret;
}

static void clk_regera_pll_disable(struct clk_hw *hw)
{
	int ret;
	struct clk_alpha_pll *pll = to_clk_alpha_pll(hw);
	u32 val, mask;

	ret = regmap_read(pll->clkr.regmap, PLL_MODE(pll), &val);
	if (ret)
		return;

	/* If in FSM mode, just unvote it */
	if (val & PLL_VOTE_FSM_ENA) {
		clk_disable_regmap(hw);
		return;
	}

	/* Disable the global PLL output */
	ret = regmap_update_bits(pll->clkr.regmap, PLL_MODE(pll),
							PLL_OUTCTRL, 0);
	if (ret)
		return;

	/* Disable the PLL outputs */
	ret = regmap_update_bits(pll->clkr.regmap, PLL_USER_CTL(pll),
					ZONDA_PLL_OUT_MASK, 0);

	/* Put the PLL in bypass and reset */
	mask = PLL_RESET_N | PLL_BYPASSNL;
	ret = regmap_update_bits(pll->clkr.regmap, PLL_MODE(pll), mask, 0);
	if (ret)
		return;

	/* Place the PLL mode in OFF state */
	regmap_write(pll->clkr.regmap, PLL_OPMODE(pll), PLL_STANDBY);
}

static int clk_regera_pll_set_rate(struct clk_hw *hw, unsigned long rate,
				  unsigned long prate)
{
	struct clk_alpha_pll *pll = to_clk_alpha_pll(hw);
	unsigned long rrate;
	u32 l, regval, alpha_width = pll_alpha_width(pll);
	u64 a;
	int ret;

	ret = regmap_read(pll->clkr.regmap, PLL_L_VAL(pll), &l);
	if (ret)
		return ret;

	/* PLL has lost it's L value, needs reconfiguration */
	if (!l) {
		ret = clk_regera_pll_configure(pll, pll->clkr.regmap,
						pll->config);
		if (ret) {
			pr_err("Failed to configure %s\n", clk_hw_get_name(hw));
			return ret;
		}
		pr_warn("%s: PLL configuration lost, reconfiguration of PLL done.\n",
				clk_hw_get_name(hw));
	}

	rrate = alpha_pll_round_rate(rate, prate, &l, &a, alpha_width);
	/*
	 * Due to a limited number of bits for fractional rate programming, the
	 * rounded up rate could be marginally higher than the requested rate.
	 */
	if (rrate > (rate + PLL_RATE_MARGIN) || rrate < rate) {
		pr_err("Call set rate on the PLL with rounded rates!\n");
		return -EINVAL;
	}

	regmap_write(pll->clkr.regmap, PLL_ALPHA_VAL(pll), a);
	regmap_write(pll->clkr.regmap, PLL_L_VAL(pll), l);

	/* Return early if the PLL is disabled */
	ret = regmap_read(pll->clkr.regmap, PLL_OPMODE(pll), &regval);
	if (ret)
		return ret;

	if (regval == PLL_STANDBY)
		return 0;

	/* Wait before polling for the frequency latch */
	udelay(5);

	ret = wait_for_pll_enable_lock(pll);
	if (ret)
		return ret;

	/* Wait for PLL output to stabilize */
	udelay(100);
	return 0;
}

static unsigned long
clk_regera_pll_recalc_rate(struct clk_hw *hw, unsigned long parent_rate)
{
	struct clk_alpha_pll *pll = to_clk_alpha_pll(hw);
	u32 l, frac, alpha_width = pll_alpha_width(pll);

	regmap_read(pll->clkr.regmap, PLL_L_VAL(pll), &l);
	regmap_read(pll->clkr.regmap, PLL_ALPHA_VAL(pll), &frac);

	return alpha_pll_calc_rate(parent_rate, l, frac, alpha_width);
}

static void clk_regera_pll_list_registers(struct seq_file *f, struct clk_hw *hw)
{
	struct clk_alpha_pll *pll = to_clk_alpha_pll(hw);
	int size, i, val;

	static struct clk_register_data data[] = {
		{"PLL_MODE", PLL_OFF_MODE},
		{"PLL_L_VAL", PLL_OFF_L_VAL},
		{"PLL_ALPHA_VAL", PLL_OFF_ALPHA_VAL},
		{"PLL_USER_CTL", PLL_OFF_USER_CTL},
		{"PLL_CONFIG_CTL", PLL_OFF_CONFIG_CTL},
		{"PLL_CONFIG_CTL_U", PLL_OFF_CONFIG_CTL_U},
		{"PLL_CONFIG_CTL_U1", PLL_OFF_CONFIG_CTL_U1},
		{"PLL_TEST_CTL", PLL_OFF_TEST_CTL},
		{"PLL_TEST_CTL_U", PLL_OFF_TEST_CTL_U},
		{"PLL_TEST_CTL_U1", PLL_OFF_TEST_CTL_U1},
		{"PLL_OPMODE", PLL_OFF_OPMODE},
		{"PLL_STATUS", PLL_OFF_STATUS},
	};

	static struct clk_register_data data1[] = {
		{"APSS_PLL_VOTE", 0x0},
	};


	size = ARRAY_SIZE(data);

	for (i = 0; i < size; i++) {
		regmap_read(pll->clkr.regmap, pll->offset +
					pll->regs[data[i].offset], &val);
		clock_debug_output(f, "%20s: 0x%.8x\n", data[i].name, val);
	}

	regmap_read(pll->clkr.regmap, pll->offset + pll->regs[data[0].offset],
								&val);
	if (val & PLL_FSM_ENA) {
		regmap_read(pll->clkr.regmap, pll->clkr.enable_reg +
				data1[0].offset, &val);
		clock_debug_output(f, "%20s: 0x%.8x\n", data[0].name, val);
	}
}

static struct clk_regmap_ops clk_regera_pll_regmap_ops = {
	.list_registers = clk_regera_pll_list_registers,
};

static int clk_regera_pll_init(struct clk_hw *hw)
{
	struct clk_regmap *rclk = to_clk_regmap(hw);

	if (!rclk->ops)
		rclk->ops = &clk_regera_pll_regmap_ops;

	return 0;
}

const struct clk_ops clk_regera_pll_ops = {
	.prepare = clk_prepare_regmap,
	.unprepare = clk_unprepare_regmap,
	.pre_rate_change = clk_pre_change_regmap,
	.post_rate_change = clk_post_change_regmap,
	.enable = clk_regera_pll_enable,
	.disable = clk_regera_pll_disable,
	.is_enabled = clk_alpha_pll_is_enabled,
	.recalc_rate = clk_regera_pll_recalc_rate,
	.round_rate = clk_alpha_pll_round_rate,
	.set_rate = clk_regera_pll_set_rate,
	.debug_init = clk_common_debug_init,
	.init = clk_regera_pll_init,
};
EXPORT_SYMBOL(clk_regera_pll_ops);

int clk_lucid_evo_pll_configure(struct clk_alpha_pll *pll,
		struct regmap *regmap, const struct alpha_pll_config *config)
{
	int ret;

	ret = regmap_update_bits(regmap, PLL_USER_CTL(pll), PLL_OUT_MASK, PLL_OUT_MASK);
	if (ret)
		return ret;

	ret = trion_pll_is_enabled(pll, regmap);
	if (ret)
		return ret;

	if (config->l)
		ret |= regmap_update_bits(regmap, PLL_L_VAL(pll),
					LUCID_EVO_PLL_L_VAL_MASK, config->l);

	if (config->cal_l_ringosc) {
		ret |= regmap_update_bits(regmap, PLL_L_VAL(pll),
					  LUCID_OLE_PROCESS_CAL_L_VAL_MASK,
					  config->cal_l << LUCID_OLE_PROCESS_CAL_L_VAL_SHIFT);
		ret |= regmap_update_bits(regmap, PLL_L_VAL(pll),
					  LUCID_OLE_RINGOSC_CAL_L_VAL_MASK,
					  config->cal_l_ringosc <<
					  LUCID_OLE_RINGOSC_CAL_L_VAL_SHIFT);
	} else if (config->cal_l) {
		ret |= regmap_update_bits(regmap, PLL_L_VAL(pll),
					  LUCID_EVO_PLL_CAL_L_VAL_MASK,
					  config->cal_l << LUCID_EVO_PLL_CAL_L_VAL_SHIFT);
	} else {
		ret |= regmap_write(regmap, PLL_CAL_L_VAL(pll),
				    TRION_PLL_CAL_VAL << LUCID_EVO_PLL_CAL_L_VAL_SHIFT);
	}

	if (config->alpha)
		ret |= regmap_write(regmap, PLL_ALPHA_VAL(pll), config->alpha);

	if (config->config_ctl_val)
		ret |= regmap_write(regmap, PLL_CONFIG_CTL(pll),
				config->config_ctl_val);

	if (config->config_ctl_hi_val)
		ret |= regmap_write(regmap, PLL_CONFIG_CTL_U(pll),
				config->config_ctl_hi_val);

	if (config->config_ctl_hi1_val)
		ret |= regmap_write(regmap, PLL_CONFIG_CTL_U1(pll),
				config->config_ctl_hi1_val);

	if (config->user_ctl_val)
		ret |= regmap_write(regmap, PLL_USER_CTL(pll),
				config->user_ctl_val);

	if (config->user_ctl_hi_val)
		ret |= regmap_write(regmap, PLL_USER_CTL_U(pll),
				config->user_ctl_hi_val);

	if (config->test_ctl_val)
		ret |= regmap_write(regmap, PLL_TEST_CTL(pll),
				config->test_ctl_val);

	if (config->test_ctl_hi_val)
		ret |= regmap_write(regmap, PLL_TEST_CTL_U(pll),
				config->test_ctl_hi_val);

	if (config->test_ctl_hi1_val)
		ret |= regmap_write(regmap, PLL_TEST_CTL_U1(pll),
				config->test_ctl_hi1_val);

	if (config->test_ctl_hi2_val)
		ret |= regmap_write(regmap, PLL_TEST_CTL_U2(pll),
				config->test_ctl_hi2_val);

	/* Disable PLL output */
	ret |= regmap_update_bits(regmap, PLL_MODE(pll),
					PLL_OUTCTRL, 0);

	/* Set operation mode to STANDBY */
	ret |= regmap_write(regmap, PLL_OPMODE(pll), PLL_STANDBY);

	/* PLL should be in OFF mode before continuing */
	wmb();

	/* Place the PLL in STANDBY mode */
	ret |= regmap_update_bits(regmap, PLL_MODE(pll),
				 PLL_RESET_N, PLL_RESET_N);

	return ret ? -EIO : 0;
}
EXPORT_SYMBOL(clk_lucid_evo_pll_configure);

static int alpha_pll_lucid_evo_enable(struct clk_hw *hw)
{
	struct clk_alpha_pll *pll = to_clk_alpha_pll(hw);
	struct regmap *regmap = pll->clkr.regmap;
	u32 val;
	int ret;

	ret = regmap_read(regmap, PLL_USER_CTL(pll), &val);
	if (ret)
		return ret;

	/* If in FSM mode, just vote for it */
	if (val & LUCID_EVO_ENABLE_VOTE_RUN) {
		ret = clk_enable_regmap(hw);
		if (ret)
			return ret;
		return wait_for_pll_enable_lock(pll);
	}

	/* Check if PLL is already enabled */
	ret = trion_pll_is_enabled(pll, regmap);
	if (ret < 0) {
		return ret;
	} else if (ret) {
		pr_warn("%s PLL is already enabled\n", clk_hw_get_name(&pll->clkr.hw));
		return 0;
	}

	ret = regmap_update_bits(regmap, PLL_MODE(pll), PLL_RESET_N, PLL_RESET_N);
	if (ret)
		return ret;

	/* Set operation mode to RUN */
	regmap_write(regmap, PLL_OPMODE(pll), PLL_RUN);

	ret = wait_for_pll_enable_lock(pll);
	if (ret)
		return ret;

	/* Enable the global PLL outputs */
	ret = regmap_update_bits(regmap, PLL_MODE(pll), PLL_OUTCTRL, PLL_OUTCTRL);
	if (ret)
		return ret;

	/* Ensure that the write above goes through before returning. */
	mb();
	return ret;
}

static void alpha_pll_lucid_evo_disable(struct clk_hw *hw)
{
	struct clk_alpha_pll *pll = to_clk_alpha_pll(hw);
	struct regmap *regmap = pll->clkr.regmap;
	u32 val;
	int ret;

	ret = regmap_read(regmap, PLL_USER_CTL(pll), &val);
	if (ret)
		return;

	/* If in FSM mode, just unvote it */
	if (val & LUCID_EVO_ENABLE_VOTE_RUN) {
		clk_disable_regmap(hw);
		return;
	}

	/* Disable the global PLL output */
	ret = regmap_update_bits(regmap, PLL_MODE(pll), PLL_OUTCTRL, 0);
	if (ret)
		return;

	/* Place the PLL mode in STANDBY */
	regmap_write(pll->clkr.regmap, PLL_OPMODE(pll),
			PLL_STANDBY);

	if (pll->flags & DISABLE_TO_OFF)
		regmap_update_bits(pll->clkr.regmap, PLL_MODE(pll),
				   PLL_RESET_N, 0);
}

/*
 * The Lucid PLL requires a power-on self-calibration which happens when the
 * PLL comes out of reset. The calibration is performed at an output frequency
 * of ~1300 MHz which means that SW will have to vote on a voltage that's
 * equal to or greater than SVS_L1 on the corresponding rail. Since this is not
 * feasable to do in the atomic enable path, temporarily bring up the PLL here,
 * let it calibrate, and place it in standby before returning.
 */
static int alpha_pll_lucid_evo_prepare(struct clk_hw *hw)
{
	struct clk_alpha_pll *pll = to_clk_alpha_pll(hw);
	struct clk_hw *p;
	u32 regval;
	unsigned long prate;
	int ret;

	ret = clk_prepare_regmap(hw);
	if (ret)
		return ret;

	/* Return early if calibration is not needed. */
	regmap_read(pll->clkr.regmap, PLL_MODE(pll), &regval);
	if (!(regval & LUCID_EVO_PCAL_NOT_DONE))
		return 0;

	if (pll->config) {
		/*
		 * Reconfigure the PLL if CAL_L_VAL is 0 (which implies that all
		 * clock controller registers have been reset).
		 */
		regmap_read(pll->clkr.regmap, PLL_L_VAL(pll), &regval);
		regval &= LUCID_EVO_PLL_CAL_L_VAL_MASK;
		if (!regval) {
			pr_debug("reconfiguring %s after it was reset\n",
				clk_hw_get_name(hw));
			ret = clk_lucid_evo_pll_configure(pll,
				pll->clkr.regmap, pll->config);
			if (ret) {
				pr_err("pll configuration failed: %u\n", ret);
				return ret;
			}
		}
	}

	p = clk_hw_get_parent(hw);
	if (!p)
		return -EINVAL;

	prate = clk_hw_get_rate(p);
	if (!prate)
		return -EINVAL;

	ret = alpha_pll_lucid_evo_enable(hw);
	if (ret)
		return ret;

	alpha_pll_lucid_evo_disable(hw);

	return 0;
}

static int alpha_pll_lucid_evo_set_rate(struct clk_hw *hw, unsigned long rate,
					unsigned long prate)
{
	struct clk_alpha_pll *pll = to_clk_alpha_pll(hw);
	unsigned long rrate;
	u32 regval, l;
	u64 a;
	int ret;

	rrate = alpha_pll_round_rate(rate, prate, &l, &a,
					ALPHA_REG_16BIT_WIDTH);
	/*
	 * Due to a limited number of bits for fractional rate programming, the
	 * rounded up rate could be marginally higher than the requested rate.
	 */
	if (rrate > (rate + PLL_RATE_MARGIN) || rrate < rate) {
		pr_err("Call set rate on the PLL with rounded rates!\n");
		return -EINVAL;
	}

	regmap_update_bits(pll->clkr.regmap, PLL_L_VAL(pll),
			   LUCID_EVO_PLL_L_VAL_MASK, l);
	regmap_write(pll->clkr.regmap, PLL_ALPHA_VAL(pll), a);

	/*
	 * Latch the new L and ALPHA values. This is only necessary when the
	 * PLL is in RUN or STANDBY. If the PLL is in RESET, then the latch
	 * interface is disabled and the ACK won't assert. The PLL will
	 * automatically latch the values when transitioning out of RESET.
	 */
	regmap_read(pll->clkr.regmap, PLL_MODE(pll), &regval);
	if (regval & PLL_RESET_N) {
		ret = regmap_update_bits(pll->clkr.regmap, PLL_MODE(pll),
				LUCID_5LPE_PLL_LATCH_INPUT, LUCID_5LPE_PLL_LATCH_INPUT);
		if (ret)
			return ret;

		/* Wait for 2 reference cycles before checking the ACK bit. */
		udelay(1);
		regmap_read(pll->clkr.regmap, PLL_MODE(pll), &regval);
		if (!(regval & LUCID_5LPE_ALPHA_PLL_ACK_LATCH)) {
			WARN_CLK(&pll->clkr.hw, 1,
					"PLL latch failed. Output may be unstable!\n");
			return -EINVAL;
		}

		/* Return the latch input to 0 */
		ret = regmap_update_bits(pll->clkr.regmap, PLL_MODE(pll),
				LUCID_5LPE_PLL_LATCH_INPUT, 0);
		if (ret)
			return ret;
	}

	if (clk_hw_is_enabled(hw)) {
		ret = wait_for_pll_enable_lock(pll);
		if (ret)
			return ret;
	}

	return 0;
}

static void lucid_evo_pll_list_registers(struct seq_file *f,
		struct clk_hw *hw)
{
	struct clk_alpha_pll *pll = to_clk_alpha_pll(hw);
	int size, i, val;

	static struct clk_register_data data[] = {
		{"PLL_MODE", PLL_OFF_MODE},
		{"PLL_OPMODE", PLL_OFF_OPMODE},
		{"PLL_STATUS", PLL_OFF_STATUS},
		{"PLL_L_VAL", PLL_OFF_L_VAL},
		{"PLL_ALPHA_VAL", PLL_OFF_ALPHA_VAL},
		{"PLL_USER_CTL", PLL_OFF_USER_CTL},
		{"PLL_USER_CTL_U", PLL_OFF_USER_CTL_U},
		{"PLL_CONFIG_CTL", PLL_OFF_CONFIG_CTL},
		{"PLL_CONFIG_CTL_U", PLL_OFF_CONFIG_CTL_U},
		{"PLL_CONFIG_CTL_U1", PLL_OFF_CONFIG_CTL_U1},
		{"PLL_TEST_CTL", PLL_OFF_TEST_CTL},
		{"PLL_TEST_CTL_U", PLL_OFF_TEST_CTL_U},
		{"PLL_TEST_CTL_U1", PLL_OFF_TEST_CTL_U1},
	};

	static struct clk_register_data data1[] = {
		{"APSS_PLL_VOTE", 0x0},
	};

	size = ARRAY_SIZE(data);

	for (i = 0; i < size; i++) {
		regmap_read(pll->clkr.regmap, pll->offset +
					pll->regs[data[i].offset], &val);
		clock_debug_output(f, "%20s: 0x%.8x\n", data[i].name, val);
	}

	regmap_read(pll->clkr.regmap, PLL_USER_CTL(pll), &val);

	if (val & LUCID_EVO_ENABLE_VOTE_RUN) {
		regmap_read(pll->clkr.regmap, pll->clkr.enable_reg +
					data1[0].offset, &val);
		clock_debug_output(f, "%20s: 0x%.8x\n", data[0].name, val);
	}
}

static struct clk_regmap_ops clk_lucid_evo_pll_regmap_ops = {
	.list_registers = &lucid_evo_pll_list_registers,
};

static int clk_lucid_evo_pll_init(struct clk_hw *hw)
{
	struct clk_regmap *rclk = to_clk_regmap(hw);

	if (!rclk->ops)
		rclk->ops = &clk_lucid_evo_pll_regmap_ops;

	return 0;
}

static unsigned long alpha_pll_lucid_evo_recalc_rate(struct clk_hw *hw,
						     unsigned long parent_rate)
{
	struct clk_alpha_pll *pll = to_clk_alpha_pll(hw);
	struct regmap *regmap = pll->clkr.regmap;
	u32 l, frac;

	regmap_read(regmap, PLL_L_VAL(pll), &l);
	l &= LUCID_EVO_PLL_L_VAL_MASK;
	regmap_read(regmap, PLL_ALPHA_VAL(pll), &frac);

	return alpha_pll_calc_rate(parent_rate, l, frac, pll_alpha_width(pll));
}

static int clk_lucid_evo_pll_postdiv_set_rate(struct clk_hw *hw, unsigned long rate,
					      unsigned long parent_rate)
{
	return __clk_lucid_pll_postdiv_set_rate(hw, rate, parent_rate, LUCID_EVO_ENABLE_VOTE_RUN);
}

const struct clk_ops clk_alpha_pll_fixed_lucid_evo_ops = {
	.prepare = clk_prepare_regmap,
	.unprepare = clk_unprepare_regmap,
	.pre_rate_change = clk_pre_change_regmap,
	.post_rate_change = clk_post_change_regmap,
	.enable = alpha_pll_lucid_evo_enable,
	.disable = alpha_pll_lucid_evo_disable,
	.is_enabled = clk_trion_pll_is_enabled,
	.recalc_rate = alpha_pll_lucid_evo_recalc_rate,
	.round_rate = clk_alpha_pll_round_rate,
	.debug_init = clk_common_debug_init,
	.init = clk_lucid_evo_pll_init,
};
EXPORT_SYMBOL_GPL(clk_alpha_pll_fixed_lucid_evo_ops);

const struct clk_ops clk_alpha_pll_postdiv_lucid_evo_ops = {
	.recalc_rate = clk_alpha_pll_postdiv_fabia_recalc_rate,
	.round_rate = clk_alpha_pll_postdiv_fabia_round_rate,
	.set_rate = clk_lucid_evo_pll_postdiv_set_rate,
};
EXPORT_SYMBOL_GPL(clk_alpha_pll_postdiv_lucid_evo_ops);

const struct clk_ops clk_alpha_pll_lucid_evo_ops = {
	.prepare = alpha_pll_lucid_evo_prepare,
<<<<<<< HEAD
	.unprepare = clk_unprepare_regmap,
	.pre_rate_change = clk_pre_change_regmap,
	.post_rate_change = clk_post_change_regmap,
=======
>>>>>>> b996f9c3
	.enable = alpha_pll_lucid_evo_enable,
	.disable = alpha_pll_lucid_evo_disable,
	.is_enabled = clk_trion_pll_is_enabled,
	.recalc_rate = alpha_pll_lucid_evo_recalc_rate,
	.round_rate = clk_alpha_pll_round_rate,
<<<<<<< HEAD
	.set_rate = alpha_pll_lucid_evo_set_rate,
	.debug_init = clk_common_debug_init,
	.init = clk_lucid_evo_pll_init,
};
EXPORT_SYMBOL(clk_alpha_pll_lucid_evo_ops);

int clk_rivian_evo_pll_configure(struct clk_alpha_pll *pll,
		struct regmap *regmap, const struct alpha_pll_config *config)
{
	u32 mask;
	int ret;

	ret = trion_pll_is_enabled(pll, regmap);
	if (ret)
		return ret;

	if (config->config_ctl_val)
		ret |= regmap_write(regmap, PLL_CONFIG_CTL(pll),
				config->config_ctl_val);

	if (config->config_ctl_hi_val)
		ret |= regmap_write(regmap, PLL_CONFIG_CTL_U(pll),
				config->config_ctl_hi_val);

	if (config->config_ctl_hi1_val)
		ret |= regmap_write(regmap, PLL_CONFIG_CTL_U1(pll),
				config->config_ctl_hi1_val);

	if (config->test_ctl_val)
		ret |= regmap_write(regmap, PLL_TEST_CTL(pll),
				config->test_ctl_val);

	if (config->test_ctl_hi_val)
		ret |= regmap_write(regmap, PLL_TEST_CTL_U(pll),
				config->test_ctl_hi_val);

	if (config->l)
		ret |= regmap_write(regmap, PLL_L_VAL(pll), config->l);

	if (config->user_ctl_val)
		ret |= regmap_write(regmap, PLL_USER_CTL(pll),
				config->user_ctl_val);

	if (config->user_ctl_hi_val)
		ret |= regmap_write(regmap, PLL_USER_CTL_U(pll),
				config->user_ctl_hi_val);

	/* pll_opmode to STANDBY */
	ret |= regmap_write(regmap, PLL_OPMODE(pll), PLL_STANDBY);

	mask = PLL_RESET_N | PLL_BYPASSNL;
	ret |= regmap_update_bits(regmap, PLL_MODE(pll), mask, mask);

	return ret ? -EIO : 0;
}
EXPORT_SYMBOL(clk_rivian_evo_pll_configure);

static unsigned long
clk_rivian_evo_pll_recalc_rate(struct clk_hw *hw, unsigned long parent_rate)
=======
	.set_rate = alpha_pll_lucid_5lpe_set_rate,
};
EXPORT_SYMBOL_GPL(clk_alpha_pll_lucid_evo_ops);

void clk_rivian_evo_pll_configure(struct clk_alpha_pll *pll, struct regmap *regmap,
				  const struct alpha_pll_config *config)
{
	clk_alpha_pll_write_config(regmap, PLL_CONFIG_CTL(pll), config->config_ctl_val);
	clk_alpha_pll_write_config(regmap, PLL_CONFIG_CTL_U(pll), config->config_ctl_hi_val);
	clk_alpha_pll_write_config(regmap, PLL_CONFIG_CTL_U1(pll), config->config_ctl_hi1_val);
	clk_alpha_pll_write_config(regmap, PLL_TEST_CTL(pll), config->test_ctl_val);
	clk_alpha_pll_write_config(regmap, PLL_TEST_CTL_U(pll), config->test_ctl_hi_val);
	clk_alpha_pll_write_config(regmap, PLL_L_VAL(pll), config->l);
	clk_alpha_pll_write_config(regmap, PLL_USER_CTL(pll), config->user_ctl_val);
	clk_alpha_pll_write_config(regmap, PLL_USER_CTL_U(pll), config->user_ctl_hi_val);

	regmap_write(regmap, PLL_OPMODE(pll), PLL_STANDBY);

	regmap_update_bits(regmap, PLL_MODE(pll),
			   PLL_RESET_N | PLL_BYPASSNL | PLL_OUTCTRL,
			   PLL_RESET_N | PLL_BYPASSNL);
}
EXPORT_SYMBOL_GPL(clk_rivian_evo_pll_configure);

static unsigned long clk_rivian_evo_pll_recalc_rate(struct clk_hw *hw,
						    unsigned long parent_rate)
>>>>>>> b996f9c3
{
	struct clk_alpha_pll *pll = to_clk_alpha_pll(hw);
	u32 l;

	regmap_read(pll->clkr.regmap, PLL_L_VAL(pll), &l);

	return parent_rate * l;
}

static long clk_rivian_evo_pll_round_rate(struct clk_hw *hw, unsigned long rate,
<<<<<<< HEAD
				     unsigned long *prate)
{
	struct clk_alpha_pll *pll = to_clk_alpha_pll(hw);
	u32 l;
	u64 a;
	unsigned long min_freq, max_freq;
=======
					  unsigned long *prate)
{
	struct clk_alpha_pll *pll = to_clk_alpha_pll(hw);
	unsigned long min_freq, max_freq;
	u32 l;
	u64 a;
>>>>>>> b996f9c3

	rate = alpha_pll_round_rate(rate, *prate, &l, &a, 0);
	if (!pll->vco_table || alpha_pll_find_vco(pll, rate))
		return rate;

	min_freq = pll->vco_table[0].min_freq;
	max_freq = pll->vco_table[pll->num_vco - 1].max_freq;

	return clamp(rate, min_freq, max_freq);
}

<<<<<<< HEAD
static void clk_rivian_evo_pll_list_registers(struct seq_file *f, struct clk_hw *hw)
{
	struct clk_alpha_pll *pll = to_clk_alpha_pll(hw);
	int size, i, val;

	static struct clk_register_data data[] = {
		{"PLL_MODE", PLL_OFF_MODE},
		{"PLL_OPMODE", PLL_OFF_OPMODE},
		{"PLL_STATUS", PLL_OFF_STATUS},
		{"PLL_L_VAL", PLL_OFF_L_VAL},
		{"PLL_USER_CTL", PLL_OFF_USER_CTL},
		{"PLL_USER_CTL_U", PLL_OFF_USER_CTL_U},
		{"PLL_CONFIG_CTL", PLL_OFF_CONFIG_CTL},
		{"PLL_CONFIG_CTL_U", PLL_OFF_CONFIG_CTL_U},
		{"PLL_CONFIG_CTL_U1", PLL_OFF_CONFIG_CTL_U1},
		{"PLL_TEST_CTL", PLL_OFF_TEST_CTL},
		{"PLL_TEST_CTL_U", PLL_OFF_TEST_CTL_U},
	};

	size = ARRAY_SIZE(data);

	for (i = 0; i < size; i++) {
		regmap_read(pll->clkr.regmap, pll->offset +
					pll->regs[data[i].offset], &val);
		clock_debug_output(f, "%20s: 0x%.8x\n", data[i].name, val);
	}
}

static struct clk_regmap_ops clk_rivian_evo_pll_regmap_ops = {
	.list_registers = &clk_rivian_evo_pll_list_registers,
};

static int clk_rivian_evo_pll_init(struct clk_hw *hw)
{
	struct clk_regmap *rclk = to_clk_regmap(hw);

	if (!rclk->ops)
		rclk->ops = &clk_rivian_evo_pll_regmap_ops;

	return 0;
}

const struct clk_ops clk_alpha_pll_rivian_evo_ops = {
	.prepare = clk_prepare_regmap,
	.unprepare = clk_unprepare_regmap,
	.pre_rate_change = clk_pre_change_regmap,
	.post_rate_change = clk_post_change_regmap,
=======
const struct clk_ops clk_alpha_pll_rivian_evo_ops = {
>>>>>>> b996f9c3
	.enable = alpha_pll_lucid_5lpe_enable,
	.disable = alpha_pll_lucid_5lpe_disable,
	.is_enabled = clk_trion_pll_is_enabled,
	.recalc_rate = clk_rivian_evo_pll_recalc_rate,
	.round_rate = clk_rivian_evo_pll_round_rate,
<<<<<<< HEAD
	.debug_init = clk_common_debug_init,
	.init = clk_rivian_evo_pll_init,
};
EXPORT_SYMBOL(clk_alpha_pll_rivian_evo_ops);
=======
};
EXPORT_SYMBOL_GPL(clk_alpha_pll_rivian_evo_ops);
>>>>>>> b996f9c3
<|MERGE_RESOLUTION|>--- conflicted
+++ resolved
@@ -198,7 +198,6 @@
 		[PLL_OFF_TEST_CTL] = 0x28,
 		[PLL_OFF_TEST_CTL_U] = 0x2c,
 	},
-<<<<<<< HEAD
 	[CLK_ALPHA_PLL_TYPE_LUCID_OLE] = {
 		[PLL_OFF_OPMODE] = 0x04,
 		[PLL_OFF_STATE] = 0x08,
@@ -215,8 +214,6 @@
 		[PLL_OFF_TEST_CTL_U1] = 0x34,
 		[PLL_OFF_TEST_CTL_U2] = 0x38,
 	},
-=======
->>>>>>> b996f9c3
 };
 EXPORT_SYMBOL_GPL(clk_alpha_pll_regs);
 
@@ -2575,32 +2572,6 @@
 };
 EXPORT_SYMBOL_GPL(clk_alpha_pll_zonda_ops);
 
-void clk_lucid_evo_pll_configure(struct clk_alpha_pll *pll, struct regmap *regmap,
-				 const struct alpha_pll_config *config)
-{
-	u32 lval = config->l;
-
-	lval |= TRION_PLL_CAL_VAL << LUCID_EVO_PLL_CAL_L_VAL_SHIFT;
-	clk_alpha_pll_write_config(regmap, PLL_L_VAL(pll), lval);
-	clk_alpha_pll_write_config(regmap, PLL_ALPHA_VAL(pll), config->alpha);
-	clk_alpha_pll_write_config(regmap, PLL_CONFIG_CTL(pll), config->config_ctl_val);
-	clk_alpha_pll_write_config(regmap, PLL_CONFIG_CTL_U(pll), config->config_ctl_hi_val);
-	clk_alpha_pll_write_config(regmap, PLL_CONFIG_CTL_U1(pll), config->config_ctl_hi1_val);
-	clk_alpha_pll_write_config(regmap, PLL_USER_CTL(pll), config->user_ctl_val);
-	clk_alpha_pll_write_config(regmap, PLL_USER_CTL_U(pll), config->user_ctl_hi_val);
-	clk_alpha_pll_write_config(regmap, PLL_TEST_CTL(pll), config->test_ctl_val);
-	clk_alpha_pll_write_config(regmap, PLL_TEST_CTL_U(pll), config->test_ctl_hi_val);
-	clk_alpha_pll_write_config(regmap, PLL_TEST_CTL_U1(pll), config->test_ctl_hi1_val);
-
-	/* Disable PLL output */
-	regmap_update_bits(regmap, PLL_MODE(pll), PLL_OUTCTRL, 0);
-
-	/* Set operation mode to STANDBY and de-assert the reset */
-	regmap_write(regmap, PLL_OPMODE(pll), PLL_STANDBY);
-	regmap_update_bits(regmap, PLL_MODE(pll), PLL_RESET_N, PLL_RESET_N);
-}
-EXPORT_SYMBOL_GPL(clk_lucid_evo_pll_configure);
-
 static int clk_zonda_5lpe_pll_enable(struct clk_hw *hw)
 {
 	struct clk_alpha_pll *pll = to_clk_alpha_pll(hw);
@@ -2697,52 +2668,8 @@
 		return;
 
 	/* Place the PLL mode in STANDBY */
-<<<<<<< HEAD
 	regmap_write(pll->clkr.regmap, PLL_OPMODE(pll),
 			PLL_STANDBY);
-=======
-	regmap_write(regmap, PLL_OPMODE(pll), PLL_STANDBY);
-}
-
-static int alpha_pll_lucid_evo_prepare(struct clk_hw *hw)
-{
-	struct clk_alpha_pll *pll = to_clk_alpha_pll(hw);
-	struct clk_hw *p;
-	u32 val = 0;
-	int ret;
-
-	/* Return early if calibration is not needed. */
-	regmap_read(pll->clkr.regmap, PLL_MODE(pll), &val);
-	if (!(val & LUCID_EVO_PCAL_NOT_DONE))
-		return 0;
-
-	p = clk_hw_get_parent(hw);
-	if (!p)
-		return -EINVAL;
-
-	ret = alpha_pll_lucid_evo_enable(hw);
-	if (ret)
-		return ret;
-
-	alpha_pll_lucid_evo_disable(hw);
-
-	return 0;
-}
-
-static unsigned long alpha_pll_lucid_evo_recalc_rate(struct clk_hw *hw,
-						     unsigned long parent_rate)
-{
-	struct clk_alpha_pll *pll = to_clk_alpha_pll(hw);
-	struct regmap *regmap = pll->clkr.regmap;
-	u32 l, frac;
-
-	regmap_read(regmap, PLL_L_VAL(pll), &l);
-	l &= LUCID_EVO_PLL_L_VAL_MASK;
-	regmap_read(regmap, PLL_ALPHA_VAL(pll), &frac);
-
-	return alpha_pll_calc_rate(parent_rate, l, frac, pll_alpha_width(pll));
-}
->>>>>>> b996f9c3
 
 	mask = PLL_RESET_N | PLL_BYPASSNL;
 	ret = regmap_update_bits(pll->clkr.regmap, PLL_MODE(pll), mask, 0);
@@ -3474,18 +3401,14 @@
 
 const struct clk_ops clk_alpha_pll_lucid_evo_ops = {
 	.prepare = alpha_pll_lucid_evo_prepare,
-<<<<<<< HEAD
 	.unprepare = clk_unprepare_regmap,
 	.pre_rate_change = clk_pre_change_regmap,
 	.post_rate_change = clk_post_change_regmap,
-=======
->>>>>>> b996f9c3
 	.enable = alpha_pll_lucid_evo_enable,
 	.disable = alpha_pll_lucid_evo_disable,
 	.is_enabled = clk_trion_pll_is_enabled,
 	.recalc_rate = alpha_pll_lucid_evo_recalc_rate,
 	.round_rate = clk_alpha_pll_round_rate,
-<<<<<<< HEAD
 	.set_rate = alpha_pll_lucid_evo_set_rate,
 	.debug_init = clk_common_debug_init,
 	.init = clk_lucid_evo_pll_init,
@@ -3543,36 +3466,8 @@
 }
 EXPORT_SYMBOL(clk_rivian_evo_pll_configure);
 
-static unsigned long
-clk_rivian_evo_pll_recalc_rate(struct clk_hw *hw, unsigned long parent_rate)
-=======
-	.set_rate = alpha_pll_lucid_5lpe_set_rate,
-};
-EXPORT_SYMBOL_GPL(clk_alpha_pll_lucid_evo_ops);
-
-void clk_rivian_evo_pll_configure(struct clk_alpha_pll *pll, struct regmap *regmap,
-				  const struct alpha_pll_config *config)
-{
-	clk_alpha_pll_write_config(regmap, PLL_CONFIG_CTL(pll), config->config_ctl_val);
-	clk_alpha_pll_write_config(regmap, PLL_CONFIG_CTL_U(pll), config->config_ctl_hi_val);
-	clk_alpha_pll_write_config(regmap, PLL_CONFIG_CTL_U1(pll), config->config_ctl_hi1_val);
-	clk_alpha_pll_write_config(regmap, PLL_TEST_CTL(pll), config->test_ctl_val);
-	clk_alpha_pll_write_config(regmap, PLL_TEST_CTL_U(pll), config->test_ctl_hi_val);
-	clk_alpha_pll_write_config(regmap, PLL_L_VAL(pll), config->l);
-	clk_alpha_pll_write_config(regmap, PLL_USER_CTL(pll), config->user_ctl_val);
-	clk_alpha_pll_write_config(regmap, PLL_USER_CTL_U(pll), config->user_ctl_hi_val);
-
-	regmap_write(regmap, PLL_OPMODE(pll), PLL_STANDBY);
-
-	regmap_update_bits(regmap, PLL_MODE(pll),
-			   PLL_RESET_N | PLL_BYPASSNL | PLL_OUTCTRL,
-			   PLL_RESET_N | PLL_BYPASSNL);
-}
-EXPORT_SYMBOL_GPL(clk_rivian_evo_pll_configure);
-
 static unsigned long clk_rivian_evo_pll_recalc_rate(struct clk_hw *hw,
 						    unsigned long parent_rate)
->>>>>>> b996f9c3
 {
 	struct clk_alpha_pll *pll = to_clk_alpha_pll(hw);
 	u32 l;
@@ -3583,21 +3478,12 @@
 }
 
 static long clk_rivian_evo_pll_round_rate(struct clk_hw *hw, unsigned long rate,
-<<<<<<< HEAD
-				     unsigned long *prate)
-{
-	struct clk_alpha_pll *pll = to_clk_alpha_pll(hw);
-	u32 l;
-	u64 a;
-	unsigned long min_freq, max_freq;
-=======
 					  unsigned long *prate)
 {
 	struct clk_alpha_pll *pll = to_clk_alpha_pll(hw);
 	unsigned long min_freq, max_freq;
 	u32 l;
 	u64 a;
->>>>>>> b996f9c3
 
 	rate = alpha_pll_round_rate(rate, *prate, &l, &a, 0);
 	if (!pll->vco_table || alpha_pll_find_vco(pll, rate))
@@ -3609,7 +3495,6 @@
 	return clamp(rate, min_freq, max_freq);
 }
 
-<<<<<<< HEAD
 static void clk_rivian_evo_pll_list_registers(struct seq_file *f, struct clk_hw *hw)
 {
 	struct clk_alpha_pll *pll = to_clk_alpha_pll(hw);
@@ -3657,20 +3542,12 @@
 	.unprepare = clk_unprepare_regmap,
 	.pre_rate_change = clk_pre_change_regmap,
 	.post_rate_change = clk_post_change_regmap,
-=======
-const struct clk_ops clk_alpha_pll_rivian_evo_ops = {
->>>>>>> b996f9c3
 	.enable = alpha_pll_lucid_5lpe_enable,
 	.disable = alpha_pll_lucid_5lpe_disable,
 	.is_enabled = clk_trion_pll_is_enabled,
 	.recalc_rate = clk_rivian_evo_pll_recalc_rate,
 	.round_rate = clk_rivian_evo_pll_round_rate,
-<<<<<<< HEAD
 	.debug_init = clk_common_debug_init,
 	.init = clk_rivian_evo_pll_init,
 };
-EXPORT_SYMBOL(clk_alpha_pll_rivian_evo_ops);
-=======
-};
-EXPORT_SYMBOL_GPL(clk_alpha_pll_rivian_evo_ops);
->>>>>>> b996f9c3
+EXPORT_SYMBOL_GPL(clk_alpha_pll_rivian_evo_ops);