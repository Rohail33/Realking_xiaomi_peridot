// SPDX-License-Identifier: GPL-2.0-only
/*
 * Copyright (c) 2013, 2016-2018, 2020-2021, The Linux Foundation. All rights reserved.
 * Copyright (c) 2022-2024, Qualcomm Innovation Center, Inc. All rights reserved.
 */

#include <linux/kernel.h>
#include <linux/bitops.h>
#include <linux/err.h>
#include <linux/bug.h>
#include <linux/export.h>
#include <linux/clk.h>
#include <linux/clk-provider.h>
#include <linux/delay.h>
#include <linux/rational.h>
#include <linux/regmap.h>
#include <linux/math64.h>
#include <linux/minmax.h>
#include <linux/slab.h>

#include <asm/div64.h>
#include <soc/qcom/crm.h>
#include <soc/qcom/tcs.h>

#include "clk-rcg.h"
#include "common.h"
#include "clk-debug.h"

#define CMD_REG			0x0
#define CMD_UPDATE		BIT(0)
#define CMD_ROOT_EN		BIT(1)
#define CMD_DIRTY_CFG		BIT(4)
#define CMD_DIRTY_N		BIT(5)
#define CMD_DIRTY_M		BIT(6)
#define CMD_DIRTY_D		BIT(7)
#define CMD_ROOT_OFF		BIT(31)

#define CFG_REG			0x4
#define CFG_SRC_DIV_SHIFT	0
#define CFG_SRC_SEL_SHIFT	8
#define CFG_SRC_SEL_MASK	(0x7 << CFG_SRC_SEL_SHIFT)
#define CFG_MODE_SHIFT		12
#define CFG_MODE_MASK		(0x3 << CFG_MODE_SHIFT)
#define CFG_MODE_DUAL_EDGE	(0x2 << CFG_MODE_SHIFT)
#define CFG_HW_CLK_CTRL_MASK	BIT(20)

#define M_REG			0x8
#define N_REG			0xc
#define D_REG			0x10

#define RCG_CFG_OFFSET(rcg)	((rcg)->cmd_rcgr + (rcg)->cfg_off + CFG_REG)
#define RCG_M_OFFSET(rcg)	((rcg)->cmd_rcgr + (rcg)->cfg_off + M_REG)
#define RCG_N_OFFSET(rcg)	((rcg)->cmd_rcgr + (rcg)->cfg_off + N_REG)
#define RCG_D_OFFSET(rcg)	((rcg)->cmd_rcgr + (rcg)->cfg_off + D_REG)

/* Dynamic Frequency Scaling */
#define MAX_PERF_LEVEL		8
#define SE_CMD_DFSR_OFFSET	0x14
#define SE_CMD_DFS_EN		BIT(0)
#define SE_PERF_DFSR(level)	(0x1c + 0x4 * (level))
#define SE_PERF_M_DFSR(level)	(0x5c + 0x4 * (level))
#define SE_PERF_N_DFSR(level)	(0x9c + 0x4 * (level))

/* Cesta configuration*/
#define MAX_VCD_PER_CRM	9
#define MAX_PERF_LEVEL_PER_VCD	8
#define MAX_PERF_OL_PER_VCD	4
#define MAX_CRM_SW_DRV_STATE	3

#define CLK_RCG_CRMC_CFG_RCGR_OFFSET 0x110
#define CLK_RCG_CRMC_PERF_LEVEL_PLL_L_VAL_LUT_OFFSET 0x138
#define CLK_RCG_CRMC_CURR_PERF_OL_OFFSET 0x0c
#define CLK_RCG_CRMC_CURR_PERF_OL(rcg_index) \
	(CLK_RCG_CRMC_CURR_PERF_OL_OFFSET + ((rcg_index) * 0x200))
#define CLK_RCG_CRMC_CFG_RCGR(rcg_index, level) \
	(CLK_RCG_CRMC_CFG_RCGR_OFFSET + ((rcg_index) * 0x200) + (0x4 * (level)))
#define CLK_RCG_CRMC_PERF_LEVEL_PLL_L_VAL_LUT(rcg_index, level) \
	(CLK_RCG_CRMC_PERF_LEVEL_PLL_L_VAL_LUT_OFFSET + ((rcg_index) * 0x200) + (0x4 * (level)))

#define CLK_RCG_CURR_PERF_OL_MASK 0x07
#define PLL_L_VAL_MASK	GENMASK(7, 0)
#define PLL_ALPHA_VAL_MASK	GENMASK(31, 16)
#define PLL_ALPHA_VAL_SHIFT	16

enum freq_policy {
	FLOOR,
	CEIL,
};

static struct freq_tbl cxo_f = {
	.freq = 19200000,
	.src = 0,
	.pre_div = 1,
	.m = 0,
	.n = 0,
};

static int clk_rcg2_is_enabled(struct clk_hw *hw)
{
	struct clk_rcg2 *rcg = to_clk_rcg2(hw);
	u32 cmd;
	int ret;

	ret = regmap_read(rcg->clkr.regmap, rcg->cmd_rcgr + CMD_REG, &cmd);
	if (ret)
		return ret;

	return (cmd & CMD_ROOT_OFF) == 0;
}

static u8 __clk_rcg2_get_parent(struct clk_hw *hw, u32 cfg)
{
	struct clk_rcg2 *rcg = to_clk_rcg2(hw);
	int num_parents = clk_hw_get_num_parents(hw);
	int i;

	cfg &= CFG_SRC_SEL_MASK;
	cfg >>= CFG_SRC_SEL_SHIFT;

	for (i = 0; i < num_parents; i++)
		if (cfg == rcg->parent_map[i].cfg)
			return i;

	pr_debug("%s: Clock %s has invalid parent, using default.\n",
		 __func__, clk_hw_get_name(hw));
	return 0;
}

static u8 clk_rcg2_get_parent(struct clk_hw *hw)
{
	struct clk_rcg2 *rcg = to_clk_rcg2(hw);
	u32 cfg;
	int ret;

	ret = regmap_read(rcg->clkr.regmap, RCG_CFG_OFFSET(rcg), &cfg);
	if (ret) {
		pr_debug("%s: Unable to read CFG register for %s\n",
			 __func__, clk_hw_get_name(hw));
		return 0;
	}

	return __clk_rcg2_get_parent(hw, cfg);
}

static int get_update_timeout(const struct clk_rcg2 *rcg)
{
	int timeout = 0;

	/*
	 * The time it takes an RCG to update is roughly 3 clock cycles of the
	 * old and new clock rates.
	 */
	if (rcg->current_freq)
		timeout += 3 * (1000000 / rcg->current_freq);
	if (rcg->configured_freq)
		timeout += 3 * (1000000 / rcg->configured_freq);

	return max(timeout, 500);
}

static int update_config(struct clk_rcg2 *rcg)
{
	int timeout, count, ret;
	u32 cmd;
	struct clk_hw *hw = &rcg->clkr.hw;

	ret = regmap_update_bits(rcg->clkr.regmap, rcg->cmd_rcgr + CMD_REG,
				 CMD_UPDATE, CMD_UPDATE);
	if (ret)
		return ret;

	timeout = get_update_timeout(rcg);

	/* Wait for update to take effect */
	for (count = timeout; count > 0; count--) {
		ret = regmap_read(rcg->clkr.regmap, rcg->cmd_rcgr + CMD_REG, &cmd);
		if (ret)
			return ret;
		if (!(cmd & CMD_UPDATE))
			return 0;
		udelay(1);
	}

	WARN_CLK(hw, 1, "rcg didn't update its configuration after %d us.", timeout);
	return -EBUSY;
}

static int clk_rcg2_set_parent(struct clk_hw *hw, u8 index)
{
	struct clk_rcg2 *rcg = to_clk_rcg2(hw);
	int ret;
	u32 cfg = rcg->parent_map[index].cfg << CFG_SRC_SEL_SHIFT;

	ret = regmap_update_bits(rcg->clkr.regmap, RCG_CFG_OFFSET(rcg),
				 CFG_SRC_SEL_MASK, cfg);
	if (ret)
		return ret;

	return update_config(rcg);
}

static int clk_rcg2_set_force_enable(struct clk_hw *hw)
{
	struct clk_rcg2 *rcg = to_clk_rcg2(hw);
	int ret = 0, count = 500;

	ret = regmap_update_bits(rcg->clkr.regmap, rcg->cmd_rcgr + CMD_REG,
					CMD_ROOT_EN, CMD_ROOT_EN);
	if (ret)
		return ret;

	for (; count > 0; count--) {
		if (clk_rcg2_is_enabled(hw))
			return ret;
		/* Delay for 1usec and retry polling the status bit */
		udelay(1);
	}

	WARN_CLK(hw, 1, "rcg didn't turn on.");
	return ret;
}

static int clk_rcg2_clear_force_enable(struct clk_hw *hw)
{
	struct clk_rcg2 *rcg = to_clk_rcg2(hw);

	return regmap_update_bits(rcg->clkr.regmap, rcg->cmd_rcgr + CMD_REG,
					CMD_ROOT_EN, 0);
}

static bool clk_rcg2_is_force_enabled(struct clk_hw *hw)
{
	struct clk_rcg2 *rcg = to_clk_rcg2(hw);
	u32 val = 0;

	regmap_read(rcg->clkr.regmap, rcg->cmd_rcgr + CMD_REG, &val);

	return val & CMD_ROOT_EN;
}

static int prepare_enable_rcg_srcs(struct clk *curr, struct clk *new)
{
	int rc = 0;

	rc = clk_prepare(curr);
	if (rc)
		return rc;

	rc = clk_prepare(new);
	if (rc)
		goto err_new_src_prepare;

	rc = clk_enable(curr);
	if (rc)
		goto err_curr_src_enable;

	rc = clk_enable(new);
	if (rc)
		goto err_new_src_enable;

	return rc;

err_new_src_enable:
	clk_disable(curr);
err_curr_src_enable:
	clk_unprepare(new);
err_new_src_prepare:
	clk_unprepare(curr);

	return rc;
}

static void disable_unprepare_rcg_srcs(struct clk *curr, struct clk *new)
{
	clk_disable(new);
	clk_disable(curr);

	clk_unprepare(new);
	clk_unprepare(curr);
}

/*
 * Calculate m/n:d rate
 *
 *          parent_rate     m
 *   rate = ----------- x  ---
 *            hid_div       n
 */
static unsigned long
calc_rate(unsigned long rate, u32 m, u32 n, u32 mode, u32 hid_div)
{
	if (hid_div)
		rate = mult_frac(rate, 2, hid_div + 1);

	if (mode)
		rate = mult_frac(rate, m, n);

	return rate;
}

static unsigned long
__clk_rcg2_recalc_rate(struct clk_hw *hw, unsigned long parent_rate, u32 cfg)
{
	struct clk_rcg2 *rcg = to_clk_rcg2(hw);
	const struct freq_tbl *f_curr;
	u32 src, hid_div, m = 0, n = 0, mode = 0, mask;
	unsigned long rrate = 0;

	src = cfg;
	src &= CFG_SRC_SEL_MASK;
	src >>= CFG_SRC_SEL_SHIFT;

	if (rcg->enable_safe_config && (!clk_hw_is_prepared(hw)
				|| !clk_hw_is_enabled(hw)) && !src) {
		if (!rcg->current_freq)
			rcg->current_freq = cxo_f.freq;
		return rcg->current_freq;
	}

	if (rcg->mnd_width) {
		mask = BIT(rcg->mnd_width) - 1;
		regmap_read(rcg->clkr.regmap, RCG_M_OFFSET(rcg), &m);
		m &= mask;
		regmap_read(rcg->clkr.regmap, RCG_N_OFFSET(rcg), &n);
		n =  ~n;
		n &= mask;
		n += m;
		mode = cfg & CFG_MODE_MASK;
		mode >>= CFG_MODE_SHIFT;
	}

	if (rcg->enable_safe_config && !src) {
		f_curr = qcom_find_freq(rcg->freq_tbl, rcg->current_freq);
		if (!f_curr)
			return -EINVAL;

		hid_div = f_curr->pre_div;
	} else {
		mask = BIT(rcg->hid_width) - 1;
		hid_div = cfg >> CFG_SRC_DIV_SHIFT;
		hid_div &= mask;
	}

	rrate = calc_rate(parent_rate, m, n, mode, hid_div);

	/*
	 * Check to cover the case when the RCG has been initialized to a
	 * non-CXO frequency before the clock driver has taken control of it.
	 */
	if (rcg->enable_safe_config && !rcg->current_freq)
		rcg->current_freq = rrate;

	return rrate;
}

static unsigned long
clk_rcg2_recalc_rate(struct clk_hw *hw, unsigned long parent_rate)
{
	struct clk_rcg2 *rcg = to_clk_rcg2(hw);
	u32 cfg;

	regmap_read(rcg->clkr.regmap, RCG_CFG_OFFSET(rcg), &cfg);

	return __clk_rcg2_recalc_rate(hw, parent_rate, cfg);
}

static int _freq_tbl_determine_rate(struct clk_hw *hw, const struct freq_tbl *f,
				    struct clk_rate_request *req,
				    enum freq_policy policy)
{
	unsigned long clk_flags, rate = req->rate;
	struct clk_rate_request parent_req = { };
	struct clk_hw *p;
	struct clk_rcg2 *rcg = to_clk_rcg2(hw);
	int index, ret = 0;

	switch (policy) {
	case FLOOR:
		f = qcom_find_freq_floor(f, rate);
		break;
	case CEIL:
		f = qcom_find_freq(f, rate);
		break;
	default:
		return -EINVAL;
	}

	if (!f)
		return -EINVAL;

	index = qcom_find_src_index(hw, rcg->parent_map, f->src);
	if (index < 0)
		return index;

	clk_flags = clk_hw_get_flags(hw);
	p = clk_hw_get_parent_by_index(hw, index);
	if (!p)
		return -EINVAL;

	if (clk_flags & CLK_SET_RATE_PARENT) {
		rate = f->freq;
		if (f->pre_div) {
			if (!rate)
				rate = req->rate;
			rate /= 2;
			rate *= f->pre_div + 1;
		}

		if (f->n) {
			u64 tmp = rate;
			tmp = tmp * f->n;
			do_div(tmp, f->m);
			rate = tmp;
		}
	} else {
		rate =  clk_hw_get_rate(p);
	}
	req->best_parent_hw = p;
	req->best_parent_rate = clk_hw_round_rate(p, rate);
	req->rate = f->freq;

	if (f->src_freq != FIXED_FREQ_SRC) {
		rate = parent_req.rate = f->src_freq;
		parent_req.best_parent_hw = p;
		ret = __clk_determine_rate(p, &parent_req);
		if (ret)
			return ret;

		ret = clk_set_rate(p->clk, parent_req.rate);
		if (ret) {
			pr_err("Failed set rate(%lu) on parent for non-fixed source\n",
							parent_req.rate);
			return ret;
		}
	}

	return 0;
}

static int clk_rcg2_determine_rate(struct clk_hw *hw,
				   struct clk_rate_request *req)
{
	struct clk_rcg2 *rcg = to_clk_rcg2(hw);

	return _freq_tbl_determine_rate(hw, rcg->freq_tbl, req, CEIL);
}

static int clk_rcg2_determine_floor_rate(struct clk_hw *hw,
					 struct clk_rate_request *req)
{
	struct clk_rcg2 *rcg = to_clk_rcg2(hw);

	return _freq_tbl_determine_rate(hw, rcg->freq_tbl, req, FLOOR);
}

static int __clk_rcg2_configure(struct clk_rcg2 *rcg, const struct freq_tbl *f,
				u32 *_cfg)
{
	u32 cfg, mask, d_val, not2d_val, n_minus_m;
	struct clk_hw *hw = &rcg->clkr.hw;
	int ret, index = qcom_find_src_index(hw, rcg->parent_map, f->src);

	if (index < 0)
		return index;

	if (rcg->mnd_width && f->n) {
		mask = BIT(rcg->mnd_width) - 1;
		ret = regmap_update_bits(rcg->clkr.regmap,
				RCG_M_OFFSET(rcg), mask, f->m);
		if (ret)
			return ret;

		ret = regmap_update_bits(rcg->clkr.regmap,
				RCG_N_OFFSET(rcg), mask, ~(f->n - f->m));
		if (ret)
			return ret;

		/* Calculate 2d value */
		d_val = f->n;

		n_minus_m = f->n - f->m;
		n_minus_m *= 2;

		d_val = clamp_t(u32, d_val, f->m, n_minus_m);
		not2d_val = ~d_val & mask;

		ret = regmap_update_bits(rcg->clkr.regmap,
				RCG_D_OFFSET(rcg), mask, not2d_val);
		if (ret)
			return ret;
	}

	mask = BIT(rcg->hid_width) - 1;
	mask |= CFG_SRC_SEL_MASK | CFG_MODE_MASK | CFG_HW_CLK_CTRL_MASK;
	cfg = f->pre_div << CFG_SRC_DIV_SHIFT;
	cfg |= rcg->parent_map[index].cfg << CFG_SRC_SEL_SHIFT;
	if (rcg->mnd_width && f->n && (f->m != f->n))
		cfg |= CFG_MODE_DUAL_EDGE;

	if (rcg->flags & HW_CLK_CTRL_MODE)
		cfg |= CFG_HW_CLK_CTRL_MASK;

	*_cfg &= ~mask;
	*_cfg |= cfg;

	return 0;
}

static int clk_rcg2_configure(struct clk_rcg2 *rcg, const struct freq_tbl *f)
{
	u32 cfg;
	int ret;

	ret = regmap_read(rcg->clkr.regmap, RCG_CFG_OFFSET(rcg), &cfg);
	if (ret)
		return ret;

	ret = __clk_rcg2_configure(rcg, f, &cfg);
	if (ret)
		return ret;

	ret = regmap_write(rcg->clkr.regmap, RCG_CFG_OFFSET(rcg), cfg);
	if (ret)
		return ret;

	rcg->configured_freq = f->freq;

	return update_config(rcg);
}

static void clk_rcg2_list_registers(struct seq_file *f, struct clk_hw *hw)
{
	struct clk_rcg2 *rcg = to_clk_rcg2(hw);
	static struct clk_register_data *data;
	int i, val;

	static struct clk_register_data data1[] = {
		{"CMD_RCGR", 0x0},
		{"CFG_RCGR", 0x4},
		{ },
	};

	static struct clk_register_data data2[] = {
		{"CMD_RCGR", 0x0},
		{"CFG_RCGR", 0x4},
		{"M_VAL", 0x8},
		{"N_VAL", 0xC},
		{"D_VAL", 0x10},
		{ },
	};

	static struct clk_register_data data3[] = {
		{"CMD_RCGR", 0x0},
		{"CFG_RCGR", 0x4},
		{"M_VAL", 0x8},
		{"N_VAL", 0xC},
		{"D_VAL", 0x10},
		{"CMD_DFSR", 0x14},
		{ },
	};

	if (rcg->flags & DFS_SUPPORT)
		data = data3;
	else if (rcg->mnd_width)
		data = data2;
	else
		data = data1;

	for (i = 0; data[i].name != NULL; i++) {
		regmap_read(rcg->clkr.regmap, (rcg->cmd_rcgr +
				data[i].offset), &val);
		clock_debug_output(f, "%20s: 0x%.8x\n", data[i].name, val);
	}

}

/* Return the nth supported frequency for a given clock. */
static long clk_rcg2_list_rate(struct clk_hw *hw, unsigned int n,
		unsigned long fmax)
{
	struct clk_rcg2 *rcg = to_clk_rcg2(hw);
	const struct freq_tbl *f = rcg->freq_tbl;
	size_t freq_tbl_size = 0;

	if (!f)
		return -ENXIO;

	for (; f->freq; f++)
		freq_tbl_size++;

	if (n > freq_tbl_size - 1)
		return -EINVAL;

	return (rcg->freq_tbl + n)->freq;
}

static int __clk_rcg2_set_rate(struct clk_hw *hw, unsigned long rate,
			       enum freq_policy policy)
{
	struct clk_rcg2 *rcg = to_clk_rcg2(hw);
	const struct freq_tbl *f, *f_curr;
	int ret, curr_src_index, new_src_index;
	struct clk_hw *curr_src = NULL, *new_src = NULL;
	bool force_enabled = false;

	switch (policy) {
	case FLOOR:
		f = qcom_find_freq_floor(rcg->freq_tbl, rate);
		break;
	case CEIL:
		f = qcom_find_freq(rcg->freq_tbl, rate);
		break;
	default:
		return -EINVAL;
	}

	if (!f)
		return -EINVAL;

	/*
	 * Return if the RCG is currently disabled. This configuration update
	 * will happen as part of the RCG enable sequence.
	 */
	if (rcg->enable_safe_config && !clk_hw_is_prepared(hw)) {
		rcg->current_freq = rate;
		return 0;
	}

	if (rcg->flags & FORCE_ENABLE_RCG) {
		rcg->current_freq = DIV_ROUND_CLOSEST_ULL(
					clk_get_rate(hw->clk), 1000) * 1000;
		if (rcg->current_freq == cxo_f.freq)
			curr_src_index = 0;
		else {
			f_curr = qcom_find_freq(rcg->freq_tbl,
							rcg->current_freq);
			if (!f_curr)
				return -EINVAL;

			curr_src_index = qcom_find_src_index(hw,
						rcg->parent_map, f_curr->src);
		}

		new_src_index = qcom_find_src_index(hw, rcg->parent_map,
							f->src);

		curr_src = clk_hw_get_parent_by_index(hw, curr_src_index);
		if (!curr_src)
			return -EINVAL;
		new_src = clk_hw_get_parent_by_index(hw, new_src_index);
		if (!new_src)
			return -EINVAL;

		/* The RCG could currently be disabled. Enable its parents. */
		ret = prepare_enable_rcg_srcs(curr_src->clk, new_src->clk);
		if (ret)
			return ret;
		force_enabled = clk_rcg2_is_force_enabled(hw);
		if (!force_enabled)
			clk_rcg2_set_force_enable(hw);
	}

	ret = clk_rcg2_configure(rcg, f);
	if (ret)
		return ret;

	if (rcg->flags & FORCE_ENABLE_RCG) {
		if (!force_enabled)
			clk_rcg2_clear_force_enable(hw);
		disable_unprepare_rcg_srcs(curr_src->clk, new_src->clk);
	}

	/* Update current frequency with the requested frequency. */
	rcg->current_freq = rate;
	return ret;
}

static int clk_rcg2_set_rate(struct clk_hw *hw, unsigned long rate,
			    unsigned long parent_rate)
{
	return __clk_rcg2_set_rate(hw, rate, CEIL);
}

static int clk_rcg2_set_floor_rate(struct clk_hw *hw, unsigned long rate,
				   unsigned long parent_rate)
{
	return __clk_rcg2_set_rate(hw, rate, FLOOR);
}

static int clk_rcg2_set_rate_and_parent(struct clk_hw *hw,
		unsigned long rate, unsigned long parent_rate, u8 index)
{
	return __clk_rcg2_set_rate(hw, rate, CEIL);
}

static int clk_rcg2_set_floor_rate_and_parent(struct clk_hw *hw,
		unsigned long rate, unsigned long parent_rate, u8 index)
{
	return __clk_rcg2_set_rate(hw, rate, FLOOR);
}

static int clk_rcg2_get_duty_cycle(struct clk_hw *hw, struct clk_duty *duty)
{
	struct clk_rcg2 *rcg = to_clk_rcg2(hw);
	u32 notn_m, n, m, d, not2d, mask;

	if (!rcg->mnd_width) {
		/* 50 % duty-cycle for Non-MND RCGs */
		duty->num = 1;
		duty->den = 2;
		return 0;
	}

	regmap_read(rcg->clkr.regmap, RCG_D_OFFSET(rcg), &not2d);
	regmap_read(rcg->clkr.regmap, RCG_M_OFFSET(rcg), &m);
	regmap_read(rcg->clkr.regmap, RCG_N_OFFSET(rcg), &notn_m);

	if (!not2d && !m && !notn_m) {
		/* 50 % duty-cycle always */
		duty->num = 1;
		duty->den = 2;
		return 0;
	}

	mask = BIT(rcg->mnd_width) - 1;

	d = ~(not2d) & mask;
	d = DIV_ROUND_CLOSEST(d, 2);

	n = (~(notn_m) + m) & mask;

	duty->num = d;
	duty->den = n;

	return 0;
}

static int clk_rcg2_set_duty_cycle(struct clk_hw *hw, struct clk_duty *duty)
{
	struct clk_rcg2 *rcg = to_clk_rcg2(hw);
	u32 notn_m, n, m, d, not2d, mask, duty_per, cfg;
	int ret;

	/* Duty-cycle cannot be modified for non-MND RCGs */
	if (!rcg->mnd_width)
		return -EINVAL;

	mask = BIT(rcg->mnd_width) - 1;

	regmap_read(rcg->clkr.regmap, RCG_N_OFFSET(rcg), &notn_m);
	regmap_read(rcg->clkr.regmap, RCG_M_OFFSET(rcg), &m);
	regmap_read(rcg->clkr.regmap, RCG_CFG_OFFSET(rcg), &cfg);

	/* Duty-cycle cannot be modified if MND divider is in bypass mode. */
	if (!(cfg & CFG_MODE_MASK))
		return -EINVAL;

	n = (~(notn_m) + m) & mask;

	duty_per = (duty->num * 100) / duty->den;

	/* Calculate 2d value */
	d = DIV_ROUND_CLOSEST(n * duty_per * 2, 100);

	/*
	 * Check bit widths of 2d. If D is too big reduce duty cycle.
	 * Also make sure it is never zero.
	 */
	d = clamp_val(d, 1, mask);

	if ((d / 2) > (n - m))
		d = (n - m) * 2;
	else if ((d / 2) < (m / 2))
		d = m;

	not2d = ~d & mask;

	ret = regmap_update_bits(rcg->clkr.regmap, RCG_D_OFFSET(rcg), mask,
				 not2d);
	if (ret)
		return ret;

	return update_config(rcg);
}

static int clk_rcg2_enable(struct clk_hw *hw)
{
	struct clk_rcg2 *rcg = to_clk_rcg2(hw);
	unsigned long rate;
	const struct freq_tbl *f;
	int ret;

	if (rcg->flags & FORCE_ENABLE_RCG)
		clk_rcg2_set_force_enable(hw);

	if (!rcg->enable_safe_config)
		return 0;

	/*
	 * Switch from CXO to the stashed mux selection. Force enable and
	 * disable the RCG while configuring it to safeguard against any update
	 * signal coming from the downstream clock. The current parent has
	 * already been prepared and enabled at this point, and the CXO source
	 * is always on while APPS is online. Therefore, the RCG can safely be
	 * switched.
	 */
	rate = rcg->current_freq;
	f = qcom_find_freq(rcg->freq_tbl, rate);
	if (!f)
		return -EINVAL;

	/*
	 * If CXO is not listed as a supported frequency in the frequency
	 * table, the above API would return the lowest supported frequency
	 * instead. This will lead to incorrect configuration of the RCG.
	 * Check if the RCG rate is CXO and configure it accordingly.
	 */
	if (rate == cxo_f.freq)
		f = &cxo_f;

	if (!(rcg->flags & FORCE_ENABLE_RCG))
		clk_rcg2_set_force_enable(hw);

	ret = clk_rcg2_configure(rcg, f);

	if (!(rcg->flags & FORCE_ENABLE_RCG))
		clk_rcg2_clear_force_enable(hw);

	return ret;
}

static void clk_rcg2_disable(struct clk_hw *hw)
{
	struct clk_rcg2 *rcg = to_clk_rcg2(hw);
	int ret;

	if (!rcg->enable_safe_config) {
		if (rcg->flags & FORCE_ENABLE_RCG)
			clk_rcg2_clear_force_enable(hw);
		return;
	}
	/*
	 * Park the RCG at a safe configuration - sourced off the CXO. This is
	 * needed for 2 reasons: In the case of RCGs sourcing PSCBCs, due to a
	 * default HW behavior, the RCG will turn on when its corresponding
	 * GDSC is enabled. We might also have cases when the RCG might be left
	 * enabled without the overlying SW knowing about it. This results from
	 * hard to track cases of downstream clocks being left enabled. In both
	 * these cases, scaling the RCG will fail since it's enabled but with
	 * its sources cut off.
	 *
	 * Save mux select and switch to CXO. Force enable and disable the RCG
	 * while configuring it to safeguard against any update signal coming
	 * from the downstream clock. The current parent is still prepared and
	 * enabled at this point, and the CXO source is always on while APPS is
	 * online. Therefore, the RCG can safely be switched.
	 */
	clk_rcg2_set_force_enable(hw);
	ret = clk_rcg2_configure(rcg, &cxo_f);
	if (ret)
		pr_err("%s: CXO configuration failed\n", clk_hw_get_name(hw));
	clk_rcg2_clear_force_enable(hw);
}

static struct clk_regmap_ops clk_rcg2_regmap_ops = {
	.list_rate = clk_rcg2_list_rate,
	.list_registers = clk_rcg2_list_registers,
};

static int clk_rcg2_init(struct clk_hw *hw)
{
	struct clk_regmap *rclk = to_clk_regmap(hw);

	if (!rclk->ops)
		rclk->ops = &clk_rcg2_regmap_ops;

	return 0;
}

const struct clk_ops clk_rcg2_ops = {
	.prepare = clk_prepare_regmap,
	.unprepare = clk_unprepare_regmap,
	.pre_rate_change = clk_pre_change_regmap,
	.post_rate_change = clk_post_change_regmap,
	.is_enabled = clk_rcg2_is_enabled,
	.enable = clk_rcg2_enable,
	.disable = clk_rcg2_disable,
	.get_parent = clk_rcg2_get_parent,
	.set_parent = clk_rcg2_set_parent,
	.recalc_rate = clk_rcg2_recalc_rate,
	.determine_rate = clk_rcg2_determine_rate,
	.set_rate = clk_rcg2_set_rate,
	.set_rate_and_parent = clk_rcg2_set_rate_and_parent,
	.get_duty_cycle = clk_rcg2_get_duty_cycle,
	.set_duty_cycle = clk_rcg2_set_duty_cycle,
	.init = clk_rcg2_init,
	.debug_init = clk_common_debug_init,
};
EXPORT_SYMBOL_GPL(clk_rcg2_ops);

const struct clk_ops clk_rcg2_floor_ops = {
	.prepare = clk_prepare_regmap,
	.unprepare = clk_unprepare_regmap,
	.pre_rate_change = clk_pre_change_regmap,
	.post_rate_change = clk_post_change_regmap,
	.is_enabled = clk_rcg2_is_enabled,
	.enable = clk_rcg2_enable,
	.disable = clk_rcg2_disable,
	.get_parent = clk_rcg2_get_parent,
	.set_parent = clk_rcg2_set_parent,
	.recalc_rate = clk_rcg2_recalc_rate,
	.determine_rate = clk_rcg2_determine_floor_rate,
	.set_rate = clk_rcg2_set_floor_rate,
	.set_rate_and_parent = clk_rcg2_set_floor_rate_and_parent,
	.get_duty_cycle = clk_rcg2_get_duty_cycle,
	.set_duty_cycle = clk_rcg2_set_duty_cycle,
	.init = clk_rcg2_init,
	.debug_init = clk_common_debug_init,
};
EXPORT_SYMBOL_GPL(clk_rcg2_floor_ops);

const struct clk_ops clk_rcg2_mux_closest_ops = {
	.determine_rate = __clk_mux_determine_rate_closest,
	.get_parent = clk_rcg2_get_parent,
	.set_parent = clk_rcg2_set_parent,
};
EXPORT_SYMBOL_GPL(clk_rcg2_mux_closest_ops);

struct frac_entry {
	int num;
	int den;
};

static const struct frac_entry frac_table_675m[] = {	/* link rate of 270M */
	{ 52, 295 },	/* 119 M */
	{ 11, 57 },	/* 130.25 M */
	{ 63, 307 },	/* 138.50 M */
	{ 11, 50 },	/* 148.50 M */
	{ 47, 206 },	/* 154 M */
	{ 31, 100 },	/* 205.25 M */
	{ 107, 269 },	/* 268.50 M */
	{ },
};

static struct frac_entry frac_table_810m[] = { /* Link rate of 162M */
	{ 31, 211 },	/* 119 M */
	{ 32, 199 },	/* 130.25 M */
	{ 63, 307 },	/* 138.50 M */
	{ 11, 60 },	/* 148.50 M */
	{ 50, 263 },	/* 154 M */
	{ 31, 120 },	/* 205.25 M */
	{ 119, 359 },	/* 268.50 M */
	{ },
};

static int clk_edp_pixel_set_rate(struct clk_hw *hw, unsigned long rate,
			      unsigned long parent_rate)
{
	struct clk_rcg2 *rcg = to_clk_rcg2(hw);
	struct freq_tbl f = *rcg->freq_tbl;
	const struct frac_entry *frac;
	int delta = 100000;
	s64 src_rate = parent_rate;
	s64 request;
	u32 mask = BIT(rcg->hid_width) - 1;
	u32 hid_div;

	if (src_rate == 810000000)
		frac = frac_table_810m;
	else
		frac = frac_table_675m;

	for (; frac->num; frac++) {
		request = rate;
		request *= frac->den;
		request = div_s64(request, frac->num);
		if ((src_rate < (request - delta)) ||
		    (src_rate > (request + delta)))
			continue;

		regmap_read(rcg->clkr.regmap, rcg->cmd_rcgr + CFG_REG,
				&hid_div);
		f.pre_div = hid_div;
		f.pre_div >>= CFG_SRC_DIV_SHIFT;
		f.pre_div &= mask;
		f.m = frac->num;
		f.n = frac->den;

		return clk_rcg2_configure(rcg, &f);
	}

	return -EINVAL;
}

static int clk_edp_pixel_set_rate_and_parent(struct clk_hw *hw,
		unsigned long rate, unsigned long parent_rate, u8 index)
{
	/* Parent index is set statically in frequency table */
	return clk_edp_pixel_set_rate(hw, rate, parent_rate);
}

static int clk_edp_pixel_determine_rate(struct clk_hw *hw,
					struct clk_rate_request *req)
{
	struct clk_rcg2 *rcg = to_clk_rcg2(hw);
	const struct freq_tbl *f = rcg->freq_tbl;
	const struct frac_entry *frac;
	int delta = 100000;
	s64 request;
	u32 mask = BIT(rcg->hid_width) - 1;
	u32 hid_div;
	int index = qcom_find_src_index(hw, rcg->parent_map, f->src);

	/* Force the correct parent */
	req->best_parent_hw = clk_hw_get_parent_by_index(hw, index);
	if (!req->best_parent_hw)
		return -EINVAL;
	req->best_parent_rate = clk_hw_get_rate(req->best_parent_hw);

	if (req->best_parent_rate == 810000000)
		frac = frac_table_810m;
	else
		frac = frac_table_675m;

	for (; frac->num; frac++) {
		request = req->rate;
		request *= frac->den;
		request = div_s64(request, frac->num);
		if ((req->best_parent_rate < (request - delta)) ||
		    (req->best_parent_rate > (request + delta)))
			continue;

		regmap_read(rcg->clkr.regmap, rcg->cmd_rcgr + CFG_REG,
				&hid_div);
		hid_div >>= CFG_SRC_DIV_SHIFT;
		hid_div &= mask;

		req->rate = calc_rate(req->best_parent_rate,
				      frac->num, frac->den,
				      !!frac->den, hid_div);
		return 0;
	}

	return -EINVAL;
}

const struct clk_ops clk_edp_pixel_ops = {
	.prepare = clk_prepare_regmap,
	.unprepare = clk_unprepare_regmap,
	.pre_rate_change = clk_pre_change_regmap,
	.post_rate_change = clk_post_change_regmap,
	.is_enabled = clk_rcg2_is_enabled,
	.get_parent = clk_rcg2_get_parent,
	.set_parent = clk_rcg2_set_parent,
	.recalc_rate = clk_rcg2_recalc_rate,
	.set_rate = clk_edp_pixel_set_rate,
	.set_rate_and_parent = clk_edp_pixel_set_rate_and_parent,
	.determine_rate = clk_edp_pixel_determine_rate,
	.init = clk_rcg2_init,
	.debug_init = clk_common_debug_init,
};
EXPORT_SYMBOL_GPL(clk_edp_pixel_ops);

static int clk_byte_determine_rate(struct clk_hw *hw,
				   struct clk_rate_request *req)
{
	struct clk_rcg2 *rcg = to_clk_rcg2(hw);
	const struct freq_tbl *f = rcg->freq_tbl;
	int index = qcom_find_src_index(hw, rcg->parent_map, f->src);
	unsigned long parent_rate, div;
	u32 mask = BIT(rcg->hid_width) - 1;
	struct clk_hw *p;

	if (req->rate == 0)
		return -EINVAL;

	req->best_parent_hw = p = clk_hw_get_parent_by_index(hw, index);
	if (!p)
		return -EINVAL;
	req->best_parent_rate = parent_rate = clk_hw_round_rate(p, req->rate);

	div = DIV_ROUND_UP((2 * parent_rate), req->rate) - 1;
	div = min_t(u32, div, mask);

	req->rate = calc_rate(parent_rate, 0, 0, 0, div);

	return 0;
}

static int clk_byte_set_rate(struct clk_hw *hw, unsigned long rate,
			 unsigned long parent_rate)
{
	struct clk_rcg2 *rcg = to_clk_rcg2(hw);
	struct freq_tbl f = *rcg->freq_tbl;
	unsigned long div;
	u32 mask = BIT(rcg->hid_width) - 1;

	div = DIV_ROUND_UP((2 * parent_rate), rate) - 1;
	div = min_t(u32, div, mask);

	f.pre_div = div;

	return clk_rcg2_configure(rcg, &f);
}

static int clk_byte_set_rate_and_parent(struct clk_hw *hw,
		unsigned long rate, unsigned long parent_rate, u8 index)
{
	/* Parent index is set statically in frequency table */
	return clk_byte_set_rate(hw, rate, parent_rate);
}

const struct clk_ops clk_byte_ops = {
	.prepare = clk_prepare_regmap,
	.unprepare = clk_unprepare_regmap,
	.pre_rate_change = clk_pre_change_regmap,
	.post_rate_change = clk_post_change_regmap,
	.is_enabled = clk_rcg2_is_enabled,
	.get_parent = clk_rcg2_get_parent,
	.set_parent = clk_rcg2_set_parent,
	.recalc_rate = clk_rcg2_recalc_rate,
	.set_rate = clk_byte_set_rate,
	.set_rate_and_parent = clk_byte_set_rate_and_parent,
	.determine_rate = clk_byte_determine_rate,
	.init = clk_rcg2_init,
	.debug_init = clk_common_debug_init,
};
EXPORT_SYMBOL_GPL(clk_byte_ops);

static int clk_byte2_determine_rate(struct clk_hw *hw,
				    struct clk_rate_request *req)
{
	struct clk_rcg2 *rcg = to_clk_rcg2(hw);
	unsigned long parent_rate, div;
	u32 mask = BIT(rcg->hid_width) - 1;
	struct clk_hw *p;
	unsigned long rate = req->rate;

	p = req->best_parent_hw;

	if (!p || rate == 0)
		return -EINVAL;

	req->best_parent_rate = parent_rate = clk_hw_round_rate(p, rate);

	div = DIV_ROUND_UP((2 * parent_rate), rate) - 1;
	div = min_t(u32, div, mask);

	req->rate = calc_rate(parent_rate, 0, 0, 0, div);

	return 0;
}

static int clk_byte2_set_rate(struct clk_hw *hw, unsigned long rate,
			 unsigned long parent_rate)
{
	struct clk_rcg2 *rcg = to_clk_rcg2(hw);
	struct freq_tbl f = { 0 };
	unsigned long div;
	int i, num_parents = clk_hw_get_num_parents(hw);
	u32 mask = BIT(rcg->hid_width) - 1;
	u32 cfg;

	div = DIV_ROUND_UP((2 * parent_rate), rate) - 1;
	div = min_t(u32, div, mask);

	f.pre_div = div;

	regmap_read(rcg->clkr.regmap, rcg->cmd_rcgr + CFG_REG, &cfg);
	cfg &= CFG_SRC_SEL_MASK;
	cfg >>= CFG_SRC_SEL_SHIFT;

	for (i = 0; i < num_parents; i++) {
		if (cfg == rcg->parent_map[i].cfg) {
			f.src = rcg->parent_map[i].src;
			return clk_rcg2_configure(rcg, &f);
		}
	}

	return -EINVAL;
}

static int clk_byte2_set_rate_and_parent(struct clk_hw *hw,
		unsigned long rate, unsigned long parent_rate, u8 index)
{
	/* Read the hardware to determine parent during set_rate */
	return clk_byte2_set_rate(hw, rate, parent_rate);
}

const struct clk_ops clk_byte2_ops = {
	.prepare = clk_prepare_regmap,
	.unprepare = clk_unprepare_regmap,
	.pre_rate_change = clk_pre_change_regmap,
	.post_rate_change = clk_post_change_regmap,
	.is_enabled = clk_rcg2_is_enabled,
	.get_parent = clk_rcg2_get_parent,
	.set_parent = clk_rcg2_set_parent,
	.recalc_rate = clk_rcg2_recalc_rate,
	.set_rate = clk_byte2_set_rate,
	.set_rate_and_parent = clk_byte2_set_rate_and_parent,
	.determine_rate = clk_byte2_determine_rate,
	.init = clk_rcg2_init,
	.debug_init = clk_common_debug_init,
};
EXPORT_SYMBOL_GPL(clk_byte2_ops);

static const struct frac_entry frac_table_pixel[] = {
	{ 3, 8 },
	{ 2, 9 },
	{ 4, 9 },
	{ 1, 1 },
	{ 2, 3 },
	{ }
};

static int clk_pixel_determine_rate(struct clk_hw *hw,
				    struct clk_rate_request *req)
{
	unsigned long request, src_rate;
	int delta = 100000;
	const struct frac_entry *frac = frac_table_pixel;

	if (!req->best_parent_hw)
		return -EINVAL;

	for (; frac->num; frac++) {
		request = (req->rate * frac->den) / frac->num;

		src_rate = clk_hw_round_rate(req->best_parent_hw, request);
		if ((src_rate < (request - delta)) ||
			(src_rate > (request + delta)))
			continue;

		req->best_parent_rate = src_rate;
		req->rate = (src_rate * frac->num) / frac->den;
		return 0;
	}

	return -EINVAL;
}

static int clk_pixel_set_rate(struct clk_hw *hw, unsigned long rate,
		unsigned long parent_rate)
{
	struct clk_rcg2 *rcg = to_clk_rcg2(hw);
	struct freq_tbl f = { 0 };
	const struct frac_entry *frac = frac_table_pixel;
	unsigned long request;
	int delta = 100000;
	u32 mask = BIT(rcg->hid_width) - 1;
	u32 hid_div, cfg;
	int i, num_parents = clk_hw_get_num_parents(hw);

	regmap_read(rcg->clkr.regmap, rcg->cmd_rcgr + CFG_REG, &cfg);
	cfg &= CFG_SRC_SEL_MASK;
	cfg >>= CFG_SRC_SEL_SHIFT;

	for (i = 0; i < num_parents; i++)
		if (cfg == rcg->parent_map[i].cfg) {
			f.src = rcg->parent_map[i].src;
			break;
		}

	for (; frac->num; frac++) {
		request = (rate * frac->den) / frac->num;

		if ((parent_rate < (request - delta)) ||
			(parent_rate > (request + delta)))
			continue;

		regmap_read(rcg->clkr.regmap, rcg->cmd_rcgr + CFG_REG,
				&hid_div);
		f.pre_div = hid_div;
		f.pre_div >>= CFG_SRC_DIV_SHIFT;
		f.pre_div &= mask;
		f.m = frac->num;
		f.n = frac->den;

		return clk_rcg2_configure(rcg, &f);
	}
	return -EINVAL;
}

static int clk_pixel_set_rate_and_parent(struct clk_hw *hw, unsigned long rate,
		unsigned long parent_rate, u8 index)
{
	return clk_pixel_set_rate(hw, rate, parent_rate);
}

const struct clk_ops clk_pixel_ops = {
	.prepare = clk_prepare_regmap,
	.unprepare = clk_unprepare_regmap,
	.pre_rate_change = clk_pre_change_regmap,
	.post_rate_change = clk_post_change_regmap,
	.is_enabled = clk_rcg2_is_enabled,
	.get_parent = clk_rcg2_get_parent,
	.set_parent = clk_rcg2_set_parent,
	.recalc_rate = clk_rcg2_recalc_rate,
	.set_rate = clk_pixel_set_rate,
	.set_rate_and_parent = clk_pixel_set_rate_and_parent,
	.determine_rate = clk_pixel_determine_rate,
	.init = clk_rcg2_init,
	.debug_init = clk_common_debug_init,
};
EXPORT_SYMBOL_GPL(clk_pixel_ops);

static int clk_gfx3d_determine_rate(struct clk_hw *hw,
				    struct clk_rate_request *req)
{
	struct clk_rate_request parent_req = { .min_rate = 0, .max_rate = ULONG_MAX };
	struct clk_rcg2_gfx3d *cgfx = to_clk_rcg2_gfx3d(hw);
	struct clk_hw *xo, *p0, *p1, *p2;
	unsigned long p0_rate;
	u8 mux_div = cgfx->div;
	int ret;

	p0 = cgfx->hws[0];
	p1 = cgfx->hws[1];
	p2 = cgfx->hws[2];
	/*
	 * This function does ping-pong the RCG between PLLs: if we don't
	 * have at least one fixed PLL and two variable ones,
	 * then it's not going to work correctly.
	 */
	if (WARN_ON(!p0 || !p1 || !p2))
		return -EINVAL;

	xo = clk_hw_get_parent_by_index(hw, 0);
	if (!xo)
		return -EINVAL;
	if (req->rate == clk_hw_get_rate(xo)) {
		req->best_parent_hw = xo;
		return 0;
	}

	if (mux_div == 0)
		mux_div = 1;

	parent_req.rate = req->rate * mux_div;

	/* This has to be a fixed rate PLL */
	p0_rate = clk_hw_get_rate(p0);

	if (parent_req.rate == p0_rate) {
		req->rate = req->best_parent_rate = p0_rate;
		req->best_parent_hw = p0;
		return 0;
	}

	if (req->best_parent_hw == p0) {
		/* Are we going back to a previously used rate? */
		if (clk_hw_get_rate(p2) == parent_req.rate)
			req->best_parent_hw = p2;
		else
			req->best_parent_hw = p1;
	} else if (req->best_parent_hw == p2) {
		req->best_parent_hw = p1;
	} else {
		req->best_parent_hw = p2;
	}

	clk_hw_get_rate_range(req->best_parent_hw,
			      &parent_req.min_rate, &parent_req.max_rate);

	if (req->min_rate > parent_req.min_rate)
		parent_req.min_rate = req->min_rate;

	if (req->max_rate < parent_req.max_rate)
		parent_req.max_rate = req->max_rate;

	ret = __clk_determine_rate(req->best_parent_hw, &parent_req);
	if (ret)
		return ret;

	req->rate = req->best_parent_rate = parent_req.rate;
	req->rate /= mux_div;

	return 0;
}

static int clk_gfx3d_set_rate_and_parent(struct clk_hw *hw, unsigned long rate,
		unsigned long parent_rate, u8 index)
{
	struct clk_rcg2_gfx3d *cgfx = to_clk_rcg2_gfx3d(hw);
	struct clk_rcg2 *rcg = &cgfx->rcg;
	u32 cfg;
	int ret;

	cfg = rcg->parent_map[index].cfg << CFG_SRC_SEL_SHIFT;
	/* On some targets, the GFX3D RCG may need to divide PLL frequency */
	if (cgfx->div > 1)
		cfg |= ((2 * cgfx->div) - 1) << CFG_SRC_DIV_SHIFT;

	ret = regmap_write(rcg->clkr.regmap, rcg->cmd_rcgr + CFG_REG, cfg);
	if (ret)
		return ret;

	return update_config(rcg);
}

static int clk_gfx3d_set_rate(struct clk_hw *hw, unsigned long rate,
			      unsigned long parent_rate)
{
	/*
	 * We should never get here; clk_gfx3d_determine_rate() should always
	 * make us use a different parent than what we're currently using, so
	 * clk_gfx3d_set_rate_and_parent() should always be called.
	 */
	return 0;
}

const struct clk_ops clk_gfx3d_ops = {
	.prepare = clk_prepare_regmap,
	.unprepare = clk_unprepare_regmap,
	.pre_rate_change = clk_pre_change_regmap,
	.post_rate_change = clk_post_change_regmap,
	.is_enabled = clk_rcg2_is_enabled,
	.get_parent = clk_rcg2_get_parent,
	.set_parent = clk_rcg2_set_parent,
	.recalc_rate = clk_rcg2_recalc_rate,
	.set_rate = clk_gfx3d_set_rate,
	.set_rate_and_parent = clk_gfx3d_set_rate_and_parent,
	.determine_rate = clk_gfx3d_determine_rate,
	.init = clk_rcg2_init,
	.debug_init = clk_common_debug_init,
};
EXPORT_SYMBOL_GPL(clk_gfx3d_ops);

static int
clk_rcg2_shared_force_enable_clear(struct clk_hw *hw, const struct freq_tbl *f)
{
	struct clk_rcg2 *rcg = to_clk_rcg2(hw);
	int ret;

	ret = clk_rcg2_set_force_enable(hw);
	if (ret)
		return ret;

	ret = clk_rcg2_configure(rcg, f);
	if (ret)
		return ret;

	return clk_rcg2_clear_force_enable(hw);
}

static int clk_rcg2_shared_set_rate(struct clk_hw *hw, unsigned long rate,
				    unsigned long parent_rate)
{
	struct clk_rcg2 *rcg = to_clk_rcg2(hw);
	const struct freq_tbl *f;

	f = qcom_find_freq(rcg->freq_tbl, rate);
	if (!f)
		return -EINVAL;

	/*
	 * In case clock is disabled, update the M, N and D registers, cache
	 * the CFG value in parked_cfg and don't hit the update bit of CMD
	 * register.
	 */
	if (!clk_hw_is_enabled(hw))
		return __clk_rcg2_configure(rcg, f, &rcg->parked_cfg);

	return clk_rcg2_shared_force_enable_clear(hw, f);
}

static int clk_rcg2_shared_set_rate_and_parent(struct clk_hw *hw,
		unsigned long rate, unsigned long parent_rate, u8 index)
{
	return clk_rcg2_shared_set_rate(hw, rate, parent_rate);
}

static int clk_rcg2_shared_enable(struct clk_hw *hw)
{
	struct clk_rcg2 *rcg = to_clk_rcg2(hw);
	int ret;

	/*
	 * Set the update bit because required configuration has already
	 * been written in clk_rcg2_shared_set_rate()
	 */
	ret = clk_rcg2_set_force_enable(hw);
	if (ret)
		return ret;

	/* Write back the stored configuration corresponding to current rate */
	ret = regmap_write(rcg->clkr.regmap, rcg->cmd_rcgr + CFG_REG, rcg->parked_cfg);
	if (ret)
		return ret;

	ret = update_config(rcg);
	if (ret)
		return ret;

	return clk_rcg2_clear_force_enable(hw);
}

static void clk_rcg2_shared_disable(struct clk_hw *hw)
{
	struct clk_rcg2 *rcg = to_clk_rcg2(hw);

	/*
	 * Store current configuration as switching to safe source would clear
	 * the SRC and DIV of CFG register
	 */
	regmap_read(rcg->clkr.regmap, rcg->cmd_rcgr + CFG_REG, &rcg->parked_cfg);

	/*
	 * Park the RCG at a safe configuration - sourced off of safe source.
	 * Force enable and disable the RCG while configuring it to safeguard
	 * against any update signal coming from the downstream clock.
	 * The current parent is still prepared and enabled at this point, and
	 * the safe source is always on while application processor subsystem
	 * is online. Therefore, the RCG can safely switch its parent.
	 */
	clk_rcg2_set_force_enable(hw);

	regmap_write(rcg->clkr.regmap, rcg->cmd_rcgr + CFG_REG,
		     rcg->safe_src_index << CFG_SRC_SEL_SHIFT);

	update_config(rcg);

	clk_rcg2_clear_force_enable(hw);
}

static u8 clk_rcg2_shared_get_parent(struct clk_hw *hw)
{
	struct clk_rcg2 *rcg = to_clk_rcg2(hw);

	/* If the shared rcg is parked use the cached cfg instead */
	if (!clk_hw_is_enabled(hw))
		return __clk_rcg2_get_parent(hw, rcg->parked_cfg);

	return clk_rcg2_get_parent(hw);
}

static int clk_rcg2_shared_set_parent(struct clk_hw *hw, u8 index)
{
	struct clk_rcg2 *rcg = to_clk_rcg2(hw);

	/* If the shared rcg is parked only update the cached cfg */
	if (!clk_hw_is_enabled(hw)) {
		rcg->parked_cfg &= ~CFG_SRC_SEL_MASK;
		rcg->parked_cfg |= rcg->parent_map[index].cfg << CFG_SRC_SEL_SHIFT;

		return 0;
	}

	return clk_rcg2_set_parent(hw, index);
}

static unsigned long
clk_rcg2_shared_recalc_rate(struct clk_hw *hw, unsigned long parent_rate)
{
	struct clk_rcg2 *rcg = to_clk_rcg2(hw);

	/* If the shared rcg is parked use the cached cfg instead */
	if (!clk_hw_is_enabled(hw))
		return __clk_rcg2_recalc_rate(hw, parent_rate, rcg->parked_cfg);

	return clk_rcg2_recalc_rate(hw, parent_rate);
}

static int clk_rcg2_shared_init(struct clk_hw *hw)
{
	/*
	 * This does a few things:
	 *
	 *  1. Sets rcg->parked_cfg to reflect the value at probe so that the
	 *     proper parent is reported from clk_rcg2_shared_get_parent().
	 *
	 *  2. Clears the force enable bit of the RCG because we rely on child
	 *     clks (branches) to turn the RCG on/off with a hardware feedback
	 *     mechanism and only set the force enable bit in the RCG when we
	 *     want to make sure the clk stays on for parent switches or
	 *     parking.
	 *
	 *  3. Parks shared RCGs on the safe source at registration because we
	 *     can't be certain that the parent clk will stay on during boot,
	 *     especially if the parent is shared. If this RCG is enabled at
	 *     boot, and the parent is turned off, the RCG will get stuck on. A
	 *     GDSC can wedge if is turned on and the RCG is stuck on because
	 *     the GDSC's controller will hang waiting for the clk status to
	 *     toggle on when it never does.
	 *
	 * The safest option here is to "park" the RCG at init so that the clk
	 * can never get stuck on or off. This ensures the GDSC can't get
	 * wedged.
	 */
	clk_rcg2_shared_disable(hw);

	return 0;
}

const struct clk_ops clk_rcg2_shared_ops = {
<<<<<<< HEAD
	.init = clk_rcg2_shared_init,
=======
	.prepare = clk_prepare_regmap,
	.unprepare = clk_unprepare_regmap,
	.pre_rate_change = clk_pre_change_regmap,
	.post_rate_change = clk_post_change_regmap,
>>>>>>> 7cf8e36f
	.enable = clk_rcg2_shared_enable,
	.disable = clk_rcg2_shared_disable,
	.get_parent = clk_rcg2_shared_get_parent,
	.set_parent = clk_rcg2_shared_set_parent,
	.recalc_rate = clk_rcg2_shared_recalc_rate,
	.determine_rate = clk_rcg2_determine_rate,
	.set_rate = clk_rcg2_shared_set_rate,
	.set_rate_and_parent = clk_rcg2_shared_set_rate_and_parent,
	.init = clk_rcg2_init,
	.debug_init = clk_common_debug_init,
};
EXPORT_SYMBOL_GPL(clk_rcg2_shared_ops);

/* Common APIs to be used for DFS based RCGR */
static int clk_rcg2_dfs_populate_freq(struct clk_hw *hw, unsigned int l,
				       struct freq_tbl *f)
{
	struct clk_rcg2 *rcg = to_clk_rcg2(hw);
	struct clk_hw *p;
	unsigned long prate = 0;
	u32 val, mask, cfg, mode, src;
	int i, num_parents;

	regmap_read(rcg->clkr.regmap, rcg->cmd_rcgr + SE_PERF_DFSR(l), &cfg);

	mask = BIT(rcg->hid_width) - 1;
	f->pre_div = 1;
	if (cfg & mask)
		f->pre_div = cfg & mask;

	src = cfg & CFG_SRC_SEL_MASK;
	src >>= CFG_SRC_SEL_SHIFT;

	num_parents = clk_hw_get_num_parents(hw);
	for (i = 0; i < num_parents; i++) {
		if (src == rcg->parent_map[i].cfg) {
			f->src = rcg->parent_map[i].src;
			p = clk_hw_get_parent_by_index(&rcg->clkr.hw, i);
			if (!p)
				return -EINVAL;
			prate = clk_hw_get_rate(p);
		}
	}

	mode = cfg & CFG_MODE_MASK;
	mode >>= CFG_MODE_SHIFT;
	if (mode) {
		mask = BIT(rcg->mnd_width) - 1;
		regmap_read(rcg->clkr.regmap, rcg->cmd_rcgr + SE_PERF_M_DFSR(l),
			    &val);
		val &= mask;
		f->m = val;

		regmap_read(rcg->clkr.regmap, rcg->cmd_rcgr + SE_PERF_N_DFSR(l),
			    &val);
		val = ~val;
		val &= mask;
		val += f->m;
		f->n = val;
	}

	f->freq = calc_rate(prate, f->m, f->n, mode, f->pre_div);
	return 0;
}

static int clk_rcg2_dfs_populate_freq_table(struct clk_rcg2 *rcg)
{
	struct freq_tbl *freq_tbl;
	int i, ret;

	/* Allocate space for 1 extra since table is NULL terminated */
	freq_tbl = kcalloc(MAX_PERF_LEVEL + 1, sizeof(*freq_tbl), GFP_KERNEL);
	if (!freq_tbl)
		return -ENOMEM;
	rcg->freq_tbl = freq_tbl;

	for (i = 0; i < MAX_PERF_LEVEL; i++) {
		ret =
		clk_rcg2_dfs_populate_freq(&rcg->clkr.hw, i, freq_tbl + i);
		if (ret)
			return ret;
	}
	return ret;
}

static int clk_rcg2_dfs_determine_rate(struct clk_hw *hw,
				   struct clk_rate_request *req)
{
	struct clk_rcg2 *rcg = to_clk_rcg2(hw);
	int ret;

	if (!rcg->freq_tbl) {
		ret = clk_rcg2_dfs_populate_freq_table(rcg);
		if (ret) {
			pr_err("Failed to update DFS tables for %s\n",
					clk_hw_get_name(hw));
			return ret;
		}
	}

	return clk_rcg2_determine_rate(hw, req);
}

static unsigned long
clk_rcg2_dfs_recalc_rate(struct clk_hw *hw, unsigned long parent_rate)
{
	struct clk_rcg2 *rcg = to_clk_rcg2(hw);
	u32 level, mask, cfg, m = 0, n = 0, mode, pre_div;

	regmap_read(rcg->clkr.regmap,
		    rcg->cmd_rcgr + SE_CMD_DFSR_OFFSET, &level);
	level &= GENMASK(4, 1);
	level >>= 1;

	if (rcg->freq_tbl)
		return rcg->freq_tbl[level].freq;

	/*
	 * Assume that parent_rate is actually the parent because
	 * we can't do any better at figuring it out when the table
	 * hasn't been populated yet. We only populate the table
	 * in determine_rate because we can't guarantee the parents
	 * will be registered with the framework until then.
	 */
	regmap_read(rcg->clkr.regmap, rcg->cmd_rcgr + SE_PERF_DFSR(level),
		    &cfg);

	mask = BIT(rcg->hid_width) - 1;
	pre_div = 1;
	if (cfg & mask)
		pre_div = cfg & mask;

	mode = cfg & CFG_MODE_MASK;
	mode >>= CFG_MODE_SHIFT;
	if (mode) {
		mask = BIT(rcg->mnd_width) - 1;
		regmap_read(rcg->clkr.regmap,
			    rcg->cmd_rcgr + SE_PERF_M_DFSR(level), &m);
		m &= mask;

		regmap_read(rcg->clkr.regmap,
			    rcg->cmd_rcgr + SE_PERF_N_DFSR(level), &n);
		n = ~n;
		n &= mask;
		n += m;
	}

	return calc_rate(parent_rate, m, n, mode, pre_div);
}

static const struct clk_ops clk_rcg2_dfs_ops = {
	.prepare = clk_prepare_regmap,
	.unprepare = clk_unprepare_regmap,
	.pre_rate_change = clk_pre_change_regmap,
	.post_rate_change = clk_post_change_regmap,
	.is_enabled = clk_rcg2_is_enabled,
	.get_parent = clk_rcg2_get_parent,
	.determine_rate = clk_rcg2_dfs_determine_rate,
	.recalc_rate = clk_rcg2_dfs_recalc_rate,
	.init = clk_rcg2_init,
	.debug_init = clk_common_debug_init,
};

/* Common APIs to be used for CESTA based RCGR */
static int clk_rcg2_crmc_populate_freq(struct clk_hw *hw, unsigned int l,
				       struct freq_tbl *f)
{
	struct clk_rcg2 *rcg = to_clk_rcg2(hw);
	struct clk_crm *crm = rcg->clkr.crm;
	struct clk_hw *p;
	unsigned long prate = 0;
	u32 mask, rcgr_cfg, src, pll_lval, lval, alpha_val, num_parents, i;

	if (!crm->regmap_crmc) {
		pr_err("%s crmc regmap error\n", __func__);
		return -ENODEV;
	}

	regmap_read(crm->regmap_crmc,
		    CLK_RCG_CRMC_CFG_RCGR(rcg->clkr.crm_vcd, l), &rcgr_cfg);
	regmap_read(crm->regmap_crmc,
		    CLK_RCG_CRMC_PERF_LEVEL_PLL_L_VAL_LUT(rcg->clkr.crm_vcd, l), &pll_lval);

	mask = BIT(rcg->hid_width) - 1;
	f->pre_div = 1;
	if (rcgr_cfg & mask)
		f->pre_div = rcgr_cfg & mask;

	src = rcgr_cfg & CFG_SRC_SEL_MASK;
	src >>= CFG_SRC_SEL_SHIFT;

	lval = pll_lval & PLL_L_VAL_MASK;
	alpha_val = (pll_lval & PLL_ALPHA_VAL_MASK) >> PLL_ALPHA_VAL_SHIFT;

	num_parents = clk_hw_get_num_parents(hw);
	for (i = 0; i < num_parents; i++) {
		if (src == rcg->parent_map[i].cfg) {
			f->src = rcg->parent_map[i].src;
			p = clk_hw_get_parent_by_index(&rcg->clkr.hw, i);
			if (!p)
				return -EINVAL;

			if (!lval) {
				prate = clk_hw_get_rate(p);
			} else if (clk_is_regmap_clk(p)) {
				struct clk_regmap *rclk = to_clk_regmap(p);

				if (rclk->ops && rclk->ops->calc_pll)
					prate = rclk->ops->calc_pll(p, lval, alpha_val);
			}
			break;
		}
	}

	if (!prate) {
		pr_err("%s error clk=%s\n", __func__, qcom_clk_hw_get_name(hw));
		return -EINVAL;
	}

	f->freq = calc_rate(prate, 0, 0, 0, f->pre_div);

	return 0;
}

int clk_rcg2_crmc_populate_freq_table(struct clk_rcg2 *rcg)
{
	struct freq_tbl *freq_tbl, *curr_freq_tbl;
	u32 prev_freq = 0;
	int i, ret;

	/* Allocate space for 1 extra since table is NULL terminated */
	freq_tbl = kcalloc(MAX_PERF_LEVEL_PER_VCD + 1, sizeof(*freq_tbl), GFP_KERNEL);
	if (!freq_tbl)
		return -ENOMEM;

	rcg->freq_tbl = freq_tbl;

	/*
	 * Skipping first LUT entry as first entry is used to disable RCG
	 */
	for (i = 0; i < MAX_PERF_LEVEL_PER_VCD; i++) {
		ret = clk_rcg2_crmc_populate_freq(&rcg->clkr.hw, i + 1,
						  freq_tbl + i);
		if (ret)
			return ret;

		curr_freq_tbl = freq_tbl + i;

		/*
		 * Two of the same/decreasing frequencies means end of LUT
		 */
		if (prev_freq >= curr_freq_tbl->freq) {
			curr_freq_tbl->freq = 0;
			break;
		}

		prev_freq = curr_freq_tbl->freq;
	}

	return ret;
}

static int clk_rcg2_crmc_determine_rate(struct clk_hw *hw,
					struct clk_rate_request *req)
{
	struct clk_rcg2 *rcg = to_clk_rcg2(hw);
	struct clk_crm *crm = rcg->clkr.crm;
	int ret;

	ret = clk_runtime_get_regmap(&rcg->clkr);
	if (ret)
		return ret;

	ret = qcom_clk_crm_init(rcg->clkr.dev, crm);
	if (ret) {
		pr_err("%s Failed to initialize CRM ret=%d clk=%s\n",
		       __func__, ret, qcom_clk_hw_get_name(hw));
		goto err;
	}

	if (!rcg->freq_populated) {
		ret = clk_rcg2_crmc_populate_freq_table(rcg);
		if (ret) {
			pr_err("%s Failed to populate crmc tables for %s\n",
			       __func__, qcom_clk_hw_get_name(hw));
			goto err;
		}
		rcg->freq_populated = true;
	}
	ret = clk_rcg2_determine_rate(hw, req);

err:
	clk_runtime_put_regmap(&rcg->clkr);
	return ret;
}

static int clk_rcg2_vote_perf_level(struct clk_hw *hw, unsigned long rate)
{
	struct clk_rcg2 *rcg = to_clk_rcg2(hw);
	struct clk_crm *crm = rcg->clkr.crm;
	struct crm_cmd cmd;
	int perf_index;
	int ret, i;

	if (!rcg->freq_tbl || !crm->initialized) {
		pr_err("%s rcg=%s rate=%ld\n", __func__,
		       qcom_clk_hw_get_name(hw), rate);
		return -EINVAL;
	}

	perf_index = qcom_find_crm_freq_index(rcg->freq_tbl, rate);
	if (perf_index < 0 || perf_index >= MAX_PERF_LEVEL_PER_VCD) {
		pr_err("%s rcg name %s perf_index=%d\n", __func__,
		       qcom_clk_hw_get_name(hw), perf_index);
		return -EINVAL;
	}

	cmd.data = perf_index;
	cmd.resource_idx = rcg->clkr.crm_vcd;
	cmd.wait = 1;

	for (i = 0; i < MAX_CRM_SW_DRV_STATE; i++) {
		cmd.pwr_state.sw = i;
		ret = crm_write_perf_ol(crm->dev, CRM_SW_DRV, 0, &cmd);
		if (ret)
			pr_err("%s err write_perf_ol rcg name %s ret=%d\n",
			       __func__, qcom_clk_hw_get_name(hw), ret);
	}

	return ret;
}

static int clk_rcg2_crmc_set_rate(struct clk_hw *hw, unsigned long rate,
				  unsigned long parent_rate)
{
	struct clk_rcg2 *rcg = to_clk_rcg2(hw);

	rcg->current_freq = rate;

	if (!clk_hw_is_prepared(hw))
		return 0;

	return clk_rcg2_vote_perf_level(hw, rate);
}

/**
 * clk_rcg2_crmc_prepare() - cesta rcg/vcd prepare call back for cesta managed clks
 *
 * @hw: clk to operate on
 *
 * Vote clock by updating the perf_level to level required by
 * the current rate of the clock if it hasn't been initialized before.
 * Vdd_level and level required by current clock rate mismatches can
 * occur due to error cases and upon initial clock registration
 * if the clock becomes an orphan and is later reparented.
 *
 * Returns 0 on success, -EERROR otherwise.
 */
int clk_rcg2_crmc_prepare(struct clk_hw *hw)
{
	struct clk_rcg2 *rcg = to_clk_rcg2(hw);

	if (!rcg->current_freq)
		rcg->current_freq = cxo_f.freq;

	return clk_rcg2_vote_perf_level(hw, rcg->current_freq);
}

/**
 * clk_rcg2_crmc_unprepare() - standard prepare call back for regmap clks
 *
 * @hw: clk to operate on
 *
 * Unprepare the clock by removing the outstanding perf_level vote.
 *
 */
void clk_rcg2_crmc_unprepare(struct clk_hw *hw)
{
	int ret;

	/*
	 * Cesta will park RCG at a safe configuration that is CP0 perf level
	 */
	ret = clk_rcg2_vote_perf_level(hw, 0);
	if (ret)
		pr_err("%s rcg name=%s ret=%d\n", __func__, qcom_clk_hw_get_name(hw), ret);
}

unsigned long clk_rcg2_crmc_hw_set_rate(struct clk_hw *hw,
					enum crm_drv_type client_type, u32 client_idx,
					u32 pwr_st, unsigned long rate)
{
	struct clk_rcg2 *rcg = to_clk_rcg2(hw);
	struct clk_crm *crm = rcg->clkr.crm;
	struct crm_cmd cmd;
	int ret, perf_index;

	perf_index = qcom_find_crm_freq_index(rcg->freq_tbl, rate);
	if (perf_index < 0 || perf_index >= MAX_PERF_LEVEL_PER_VCD) {
		pr_err("%s rcg name %s perf_index=%d\n", __func__,
		       qcom_clk_hw_get_name(hw), perf_index);
		return -EINVAL;
	}

	cmd.resource_idx = rcg->clkr.crm_vcd;
	cmd.data = perf_index;
	cmd.wait = 1;
	cmd.pwr_state.hw = pwr_st;

	ret = crm_write_perf_ol(crm->dev, client_type, client_idx, &cmd);
	if (ret)
		pr_err("%s err write_perf_ol rcg name %s ret=%d\n",
		       __func__, qcom_clk_hw_get_name(hw), ret);

	return ret;
}

static long clk_rcg2_crmc_list_rate(struct clk_hw *hw, unsigned int n,
				    unsigned long fmax)
{
	struct clk_rcg2 *rcg = to_clk_rcg2(hw);
	struct clk_crm *crm = rcg->clkr.crm;
	struct clk_rate_request req = {0};
	int ret;

	if (crm->name && !crm->initialized)
		ret = clk_rcg2_crmc_determine_rate(hw, &req);

	return clk_rcg2_list_rate(hw, n, fmax);
}

static struct clk_regmap_ops clk_rcg2_crmc_regmap_ops = {
	.set_crm_rate = clk_rcg2_crmc_hw_set_rate,
	.list_rate = clk_rcg2_crmc_list_rate,
};

static int clk_rcg2_crmc_init(struct clk_hw *hw)
{
	struct clk_regmap *rclk = to_clk_regmap(hw);

	if (!rclk->ops)
		rclk->ops = &clk_rcg2_crmc_regmap_ops;

	return 0;
}

static unsigned long
clk_rcg2_crmc_recalc_rate(struct clk_hw *hw, unsigned long parent_rate)
{
	struct clk_rcg2 *rcg = to_clk_rcg2(hw);

	/*
	 * CRM-controlled clocks have multiple SW and HW voters. We need to
	 * return the Linux SW vote instead of the current HW rate. The HW rate
	 * is a result of aggregating across all clients. If we return the
	 * aggregated rate, then subsequent clk_set_rate() calls can
	 * short-circuit before calling our set_rate() callback, even if we
	 * haven't sent a vote for that new rate on behalf of our SW client
	 * yet. Failing to do so can result in the clock frequency dropping
	 * below the rate expected by the framework and consumer.
	 */
	return rcg->current_freq;
}

const struct clk_ops clk_rcg2_crmc_ops = {
	.prepare = clk_rcg2_crmc_prepare,
	.unprepare = clk_rcg2_crmc_unprepare,
	.is_enabled = clk_rcg2_is_enabled,
	.get_parent = clk_rcg2_get_parent,
	.set_rate = clk_rcg2_crmc_set_rate,
	.determine_rate = clk_rcg2_crmc_determine_rate,
	.recalc_rate = clk_rcg2_crmc_recalc_rate,
	.init = clk_rcg2_crmc_init,
	.debug_init = clk_common_debug_init,
};
EXPORT_SYMBOL(clk_rcg2_crmc_ops);

static int clk_rcg2_vote_bw(struct clk_hw *hw, unsigned long rate)
{
	struct clk_rcg2 *rcg = to_clk_rcg2(hw);
	struct clk_crm *crm = rcg->clkr.crm;
	struct crm_cmd cmd = {0};
	int ret, i;

	if (rate)
		rate /= 1000000;

	cmd.resource_idx = 0;
	cmd.wait = 1;
	cmd.data = BCM_TCS_CMD(1, 1, 0, rate);

	for (i = 0; i < MAX_CRM_SW_DRV_STATE; i++) {
		cmd.pwr_state.sw = i;
		ret = crm_write_bw_vote(crm->dev, CRM_SW_DRV, 0, &cmd);
		if (ret)
			pr_err("%s err crm_write_bw_vote rcg name %s ret=%d\n",
			       __func__, qcom_clk_hw_get_name(hw), ret);
	}

	return ret;
}

/**
 * clk_rcg2_crmb_prepare() - cesta rcg/vcd prepare call back for cesta managed clks
 *
 * @hw: clk to operate on
 *
 * Vote clock by updating the perf_level to level required by
 * the current rate of the clock if it hasn't been initialized before.
 * Vdd_level and level required by current clock rate mismatches can
 * occur due to error cases and upon initial clock registration
 * if the clock becomes an orphan and is later reparented.
 *
 * Returns 0 on success, -EERROR otherwise.
 */
int clk_rcg2_crmb_prepare(struct clk_hw *hw)
{
	struct clk_rcg2 *rcg = to_clk_rcg2(hw);
	struct clk_crm *crm = rcg->clkr.crm;

	if (!rcg->freq_tbl || !crm->initialized)
		return 0;

	return clk_rcg2_vote_bw(hw, rcg->current_freq);
}

/**
 * clk_rcg2_crmb_unprepare() - standard prepare call back for regmap clks
 *
 * @hw: clk to operate on
 *
 * Unprepare the clock by removing the outstanding perf_level vote.
 *
 */
void clk_rcg2_crmb_unprepare(struct clk_hw *hw)
{
	struct clk_rcg2 *rcg = to_clk_rcg2(hw);
	struct clk_crm *crm = rcg->clkr.crm;
	int ret;

	if (!rcg->freq_tbl || !crm->initialized)
		return;

	/*
	 * Cesta will park RCG at a safe configuration that is CP0 perf level
	 */
	ret = clk_rcg2_vote_bw(hw, 0);
	if (ret)
		pr_err("%s clk_rcg2_vote_bw rcg name %s ret=%d\n",
		       __func__, qcom_clk_hw_get_name(hw), ret);
}

static int clk_rcg2_crmb_set_rate(struct clk_hw *hw, unsigned long rate,
				  unsigned long parent_rate)
{
	struct clk_rcg2 *rcg = to_clk_rcg2(hw);
	struct clk_crm *crm = rcg->clkr.crm;
	int ret;

	rcg->current_freq = rate;

	if (!clk_hw_is_prepared(hw))
		return 0;

	if (rcg->freq_tbl && crm->initialized) {
		ret = clk_rcg2_vote_bw(hw, rate);
		if (ret)
			pr_err("%s clk_rcg2_vote_bw rcg name %s ret=%d\n",
			       __func__, qcom_clk_hw_get_name(hw), ret);
		return ret;
	}

	return -EINVAL;
}

unsigned long clk_rcg2_crmb_hw_set_bw(struct clk_hw *hw,
				      enum crm_drv_type client_type, u32 client_idx,
				      u32 pwr_st, unsigned long rate)
{
	struct clk_rcg2 *rcg = to_clk_rcg2(hw);
	struct clk_crm *crm = rcg->clkr.crm;
	struct crm_cmd cmd = {0};
	int ret;

	if (rate)
		rate /= 1000000;

	cmd.resource_idx = 0;
	cmd.pwr_state.hw = pwr_st;
	cmd.wait = 1;

	/*
	 * write AB for HW clients
	 */
	cmd.data = BCM_TCS_CMD(1, 1, rate, 0);

	ret = crm_write_bw_vote(crm->dev, client_type, client_idx, &cmd);
	if (ret)
		pr_err("%s err crm_write_bw_vote rcg name %s cmd.data=0x%x ret=%d\n",
		       __func__, qcom_clk_hw_get_name(hw), cmd.data, ret);

	return ret;
}

static struct clk_regmap_ops clk_rcg2_crmb_regmap_ops = {
	.set_crm_rate = clk_rcg2_crmb_hw_set_bw,
	.list_rate = clk_rcg2_list_rate,
};

static int clk_rcg2_crmb_init(struct clk_hw *hw)
{
	struct clk_regmap *rclk = to_clk_regmap(hw);

	if (!rclk->ops)
		rclk->ops = &clk_rcg2_crmb_regmap_ops;

	return 0;
}

const struct clk_ops clk_rcg2_crmb_ops = {
	.prepare = clk_rcg2_crmb_prepare,
	.unprepare = clk_rcg2_crmb_unprepare,
	.is_enabled = clk_rcg2_is_enabled,
	.get_parent = clk_rcg2_get_parent,
	.set_rate = clk_rcg2_crmb_set_rate,
	.determine_rate = clk_rcg2_crmc_determine_rate,
	.recalc_rate = clk_rcg2_crmc_recalc_rate,
	.init = clk_rcg2_crmb_init,
	.debug_init = clk_common_debug_init,
};
EXPORT_SYMBOL(clk_rcg2_crmb_ops);

static int clk_rcg2_enable_dfs(const struct clk_rcg_dfs_data *data,
			       struct regmap *regmap)
{
	struct clk_rcg2 *rcg = data->rcg;
	struct clk_init_data *init = data->init;
	u32 val;
	int ret;

	rcg->flags |= DFS_SUPPORT;

	ret = regmap_read(regmap, rcg->cmd_rcgr + SE_CMD_DFSR_OFFSET, &val);
	if (ret)
		return -EINVAL;

	if (!(val & SE_CMD_DFS_EN))
		return 0;

	/*
	 * Rate changes with consumer writing a register in
	 * their own I/O region
	 */
	init->flags |= CLK_GET_RATE_NOCACHE;
	init->ops = &clk_rcg2_dfs_ops;

	rcg->freq_tbl = NULL;

	return 0;
}

int qcom_cc_register_rcg_dfs(struct regmap *regmap,
			     const struct clk_rcg_dfs_data *rcgs, size_t len)
{
	int i, ret;

	for (i = 0; i < len; i++) {
		ret = clk_rcg2_enable_dfs(&rcgs[i], regmap);
		if (ret)
			return ret;
	}

	return 0;
}
EXPORT_SYMBOL_GPL(qcom_cc_register_rcg_dfs);

static int clk_rcg2_dp_set_rate(struct clk_hw *hw, unsigned long rate,
			unsigned long parent_rate)
{
	struct clk_rcg2 *rcg = to_clk_rcg2(hw);
	struct freq_tbl f = { 0 };
	u32 mask = BIT(rcg->hid_width) - 1;
	u32 hid_div, cfg;
	int i, num_parents = clk_hw_get_num_parents(hw);
	unsigned long num, den;

	rational_best_approximation(parent_rate, rate,
			GENMASK(rcg->mnd_width - 1, 0),
			GENMASK(rcg->mnd_width - 1, 0), &den, &num);

	if (!num || !den)
		return -EINVAL;

	regmap_read(rcg->clkr.regmap, rcg->cmd_rcgr + CFG_REG, &cfg);
	hid_div = cfg;
	cfg &= CFG_SRC_SEL_MASK;
	cfg >>= CFG_SRC_SEL_SHIFT;

	for (i = 0; i < num_parents; i++) {
		if (cfg == rcg->parent_map[i].cfg) {
			f.src = rcg->parent_map[i].src;
			break;
		}
	}

	f.pre_div = hid_div;
	f.pre_div >>= CFG_SRC_DIV_SHIFT;
	f.pre_div &= mask;

	if (num != den) {
		f.m = num;
		f.n = den;
	} else {
		f.m = 0;
		f.n = 0;
	}

	return clk_rcg2_configure(rcg, &f);
}

static int clk_rcg2_dp_set_rate_and_parent(struct clk_hw *hw,
		unsigned long rate, unsigned long parent_rate, u8 index)
{
	return clk_rcg2_dp_set_rate(hw, rate, parent_rate);
}

static int clk_rcg2_dp_determine_rate(struct clk_hw *hw,
				struct clk_rate_request *req)
{
	struct clk_rcg2 *rcg = to_clk_rcg2(hw);
	unsigned long num, den;
	u64 tmp;

	/* Parent rate is a fixed phy link rate */
	rational_best_approximation(req->best_parent_rate, req->rate,
			GENMASK(rcg->mnd_width - 1, 0),
			GENMASK(rcg->mnd_width - 1, 0), &den, &num);

	if (!num || !den)
		return -EINVAL;

	tmp = req->best_parent_rate * num;
	do_div(tmp, den);
	req->rate = tmp;

	return 0;
}

const struct clk_ops clk_dp_ops = {
	.prepare = clk_prepare_regmap,
	.unprepare = clk_unprepare_regmap,
	.pre_rate_change = clk_pre_change_regmap,
	.post_rate_change = clk_post_change_regmap,
	.is_enabled = clk_rcg2_is_enabled,
	.get_parent = clk_rcg2_get_parent,
	.set_parent = clk_rcg2_set_parent,
	.recalc_rate = clk_rcg2_recalc_rate,
	.set_rate = clk_rcg2_dp_set_rate,
	.set_rate_and_parent = clk_rcg2_dp_set_rate_and_parent,
	.determine_rate = clk_rcg2_dp_determine_rate,
	.init = clk_rcg2_init,
	.debug_init = clk_common_debug_init,
};
EXPORT_SYMBOL_GPL(clk_dp_ops);<|MERGE_RESOLUTION|>--- conflicted
+++ resolved
@@ -1593,14 +1593,10 @@
 }
 
 const struct clk_ops clk_rcg2_shared_ops = {
-<<<<<<< HEAD
-	.init = clk_rcg2_shared_init,
-=======
 	.prepare = clk_prepare_regmap,
 	.unprepare = clk_unprepare_regmap,
 	.pre_rate_change = clk_pre_change_regmap,
 	.post_rate_change = clk_post_change_regmap,
->>>>>>> 7cf8e36f
 	.enable = clk_rcg2_shared_enable,
 	.disable = clk_rcg2_shared_disable,
 	.get_parent = clk_rcg2_shared_get_parent,
