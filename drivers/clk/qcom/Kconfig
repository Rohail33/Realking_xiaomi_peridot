# SPDX-License-Identifier: GPL-2.0-only
config KRAIT_CLOCKS
	bool
	select KRAIT_L2_ACCESSORS

config QCOM_GDSC
	bool
	select PM_GENERIC_DOMAINS if PM

config QCOM_RPMCC
	bool

menuconfig COMMON_CLK_QCOM
	tristate "Support for Qualcomm's clock controllers"
	depends on OF
	depends on ARCH_QCOM || COMPILE_TEST
	select RATIONAL
	select REGMAP_MMIO
	select RESET_CONTROLLER

if COMMON_CLK_QCOM

config QCOM_A53PLL
	tristate "MSM8916 A53 PLL"
	help
	  Support for the A53 PLL on MSM8916 devices. It provides
	  the CPU with frequencies above 1GHz.
	  Say Y if you want to support higher CPU frequencies on MSM8916
	  devices.

config QCOM_A7PLL
	tristate "A7 PLL driver for SDX55 and SDX65"
	help
	  Support for the A7 PLL on SDX55 and SDX65 devices. It provides the CPU with
	  frequencies above 1GHz.
	  Say Y if you want to support higher CPU frequencies on SDX55 and SDX65
	  devices.

config QCOM_CLK_APCS_MSM8916
	tristate "MSM8916 APCS Clock Controller"
	depends on QCOM_APCS_IPC || COMPILE_TEST
	help
	  Support for the APCS Clock Controller on msm8916 devices. The
	  APCS is managing the mux and divider which feeds the CPUs.
	  Say Y if you want to support CPU frequency scaling on devices
	  such as msm8916.

config QCOM_CLK_APCC_MSM8996
	tristate "MSM8996 CPU Clock Controller"
	select QCOM_KRYO_L2_ACCESSORS
	depends on ARM64
	help
	  Support for the CPU clock controller on msm8996 devices.
	  Say Y if you want to support CPU clock scaling using CPUfreq
	  drivers for dynamic power management.

config QCOM_CLK_APCS_SDX55
	tristate "SDX55 and SDX65 APCS Clock Controller"
	depends on QCOM_APCS_IPC || COMPILE_TEST
	help
	  Support for the APCS Clock Controller on SDX55, SDX65 platforms. The
	  APCS is managing the mux and divider which feeds the CPUs.
	  Say Y if you want to support CPU frequency scaling on devices
	  such as SDX55, SDX65.

config QCOM_CLK_RPM
	tristate "RPM based Clock Controller"
	depends on MFD_QCOM_RPM
	select QCOM_RPMCC
	help
	  The RPM (Resource Power Manager) is a dedicated hardware engine for
	  managing the shared SoC resources in order to keep the lowest power
	  profile. It communicates with other hardware subsystems via shared
	  memory and accepts clock requests, aggregates the requests and turns
	  the clocks on/off or scales them on demand.
	  Say Y if you want to support the clocks exposed by the RPM on
	  platforms such as apq8064, msm8660, msm8960 etc.

config QCOM_CLK_SMD_RPM
	tristate "RPM over SMD based Clock Controller"
	depends on QCOM_SMD_RPM
	select QCOM_RPMCC
	help
	  The RPM (Resource Power Manager) is a dedicated hardware engine for
	  managing the shared SoC resources in order to keep the lowest power
	  profile. It communicates with other hardware subsystems via shared
	  memory and accepts clock requests, aggregates the requests and turns
	  the clocks on/off or scales them on demand.
	  Say Y if you want to support the clocks exposed by the RPM on
	  platforms such as apq8016, apq8084, msm8974 etc.

config QCOM_CLK_RPMH
	tristate "RPMh Clock Driver"
	depends on QCOM_RPMH
	help
	 RPMh manages shared resources on some Qualcomm Technologies, Inc.
	 SoCs. It accepts requests from other hardware subsystems via RSC.
	 Say Y if you want to support the clocks exposed by RPMh on
	 platforms such as SDM845.

config APQ_GCC_8084
	tristate "APQ8084 Global Clock Controller"
	select QCOM_GDSC
	help
	  Support for the global clock controller on apq8084 devices.
	  Say Y if you want to use peripheral devices such as UART, SPI,
	  i2c, USB, SD/eMMC, SATA, PCIe, etc.

config APQ_MMCC_8084
	tristate "APQ8084 Multimedia Clock Controller"
	select APQ_GCC_8084
	select QCOM_GDSC
	help
	  Support for the multimedia clock controller on apq8084 devices.
	  Say Y if you want to support multimedia devices such as display,
	  graphics, video encode/decode, camera, etc.

config IPQ_APSS_PLL
	tristate "IPQ APSS PLL"
	help
	  Support for APSS PLL on ipq devices. The APSS PLL is the main
	  clock that feeds the CPUs on ipq based devices.
	  Say Y if you want to support CPU frequency scaling on ipq based
	  devices.

config IPQ_APSS_6018
	tristate "IPQ APSS Clock Controller"
	select IPQ_APSS_PLL
	depends on QCOM_APCS_IPC || COMPILE_TEST
	help
	  Support for APSS clock controller on IPQ platforms. The
	  APSS clock controller manages the Mux and enable block that feeds the
	  CPUs.
	  Say Y if you want to support CPU frequency scaling on
	  ipq based devices.

config IPQ_GCC_4019
	tristate "IPQ4019 Global Clock Controller"
	help
	  Support for the global clock controller on ipq4019 devices.
	  Say Y if you want to use peripheral devices such as UART, SPI,
	  i2c, USB, SD/eMMC, etc.

config IPQ_GCC_6018
	tristate "IPQ6018 Global Clock Controller"
	help
	  Support for global clock controller on ipq6018 devices.
	  Say Y if you want to use peripheral devices such as UART, SPI,
	  i2c, USB, SD/eMMC, etc. Select this for the root clock
	  of ipq6018.

config IPQ_GCC_806X
	tristate "IPQ806x Global Clock Controller"
	help
	  Support for the global clock controller on ipq806x devices.
	  Say Y if you want to use peripheral devices such as UART, SPI,
	  i2c, USB, SD/eMMC, etc.

config IPQ_LCC_806X
	tristate "IPQ806x LPASS Clock Controller"
	select IPQ_GCC_806X
	help
	  Support for the LPASS clock controller on ipq806x devices.
	  Say Y if you want to use audio devices such as i2s, pcm,
	  S/PDIF, etc.

config IPQ_GCC_8074
	tristate "IPQ8074 Global Clock Controller"
	select QCOM_GDSC
	help
	  Support for global clock controller on ipq8074 devices.
	  Say Y if you want to use peripheral devices such as UART, SPI,
	  i2c, USB, SD/eMMC, etc. Select this for the root clock
	  of ipq8074.

config MSM_GCC_8660
	tristate "MSM8660 Global Clock Controller"
	help
	  Support for the global clock controller on msm8660 devices.
	  Say Y if you want to use peripheral devices such as UART, SPI,
	  i2c, USB, SD/eMMC, etc.

config MSM_GCC_8909
	tristate "MSM8909 Global Clock Controller"
	select QCOM_GDSC
	help
	  Support for the global clock controller on msm8909 devices.
	  Say Y if you want to use devices such as UART, SPI, I2C, USB,
	  SD/eMMC, display, graphics, camera etc.

config MSM_GCC_8916
	tristate "MSM8916 Global Clock Controller"
	select QCOM_GDSC
	help
	  Support for the global clock controller on msm8916 devices.
	  Say Y if you want to use devices such as UART, SPI i2c, USB,
	  SD/eMMC, display, graphics, camera etc.

config MSM_GCC_8939
	tristate "MSM8939 Global Clock Controller"
	select QCOM_GDSC
	help
	  Support for the global clock controller on msm8939 devices.
	  Say Y if you want to use devices such as UART, SPI i2c, USB,
	  SD/eMMC, display, graphics, camera etc.

config MSM_GCC_8960
	tristate "APQ8064/MSM8960 Global Clock Controller"
	help
	  Support for the global clock controller on apq8064/msm8960 devices.
	  Say Y if you want to use peripheral devices such as UART, SPI,
	  i2c, USB, SD/eMMC, SATA, PCIe, etc.

config MSM_LCC_8960
	tristate "APQ8064/MSM8960 LPASS Clock Controller"
	select MSM_GCC_8960
	help
	  Support for the LPASS clock controller on apq8064/msm8960 devices.
	  Say Y if you want to use audio devices such as i2s, pcm,
	  SLIMBus, etc.

config MDM_GCC_9607
	tristate "MDM9607 Global Clock Controller"
	help
	  Support for the global clock controller on mdm9607 devices.
	  Say Y if you want to use peripheral devices such as UART, SPI,
	  I2C, USB, SD/eMMC, etc.

config MDM_GCC_9615
	tristate "MDM9615 Global Clock Controller"
	help
	  Support for the global clock controller on mdm9615 devices.
	  Say Y if you want to use peripheral devices such as UART, SPI,
	  i2c, USB, SD/eMMC, etc.

config MDM_LCC_9615
	tristate "MDM9615 LPASS Clock Controller"
	select MDM_GCC_9615
	help
	  Support for the LPASS clock controller on mdm9615 devices.
	  Say Y if you want to use audio devices such as i2s, pcm,
	  SLIMBus, etc.

config MSM_MMCC_8960
	tristate "MSM8960 Multimedia Clock Controller"
	select MSM_GCC_8960
	help
	  Support for the multimedia clock controller on msm8960 devices.
	  Say Y if you want to support multimedia devices such as display,
	  graphics, video encode/decode, camera, etc.

config MSM_GCC_8953
	tristate "MSM8953 Global Clock Controller"
	select QCOM_GDSC
	help
	  Support for the global clock controller on msm8953 devices.
	  Say Y if you want to use devices such as UART, SPI i2c, USB,
	  SD/eMMC, display, graphics, camera etc.

config MSM_GCC_8974
	tristate "MSM8974 Global Clock Controller"
	select QCOM_GDSC
	help
	  Support for the global clock controller on msm8974 devices.
	  Say Y if you want to use peripheral devices such as UART, SPI,
	  i2c, USB, SD/eMMC, SATA, PCIe, etc.

config MSM_MMCC_8974
	tristate "MSM8974 Multimedia Clock Controller"
	select MSM_GCC_8974
	select QCOM_GDSC
	help
	  Support for the multimedia clock controller on msm8974 devices.
	  Say Y if you want to support multimedia devices such as display,
	  graphics, video encode/decode, camera, etc.

config MSM_GCC_8976
	tristate "MSM8956/76 Global Clock Controller"
	select QCOM_GDSC
	help
	  Support for the global clock controller on msm8956/76 devices.
	  Say Y if you want to use peripheral devices such as UART, SPI,
	  i2c, USB, SD/eMMC, SATA, PCIe, etc.

config MSM_MMCC_8994
	tristate "MSM8994 Multimedia Clock Controller"
	select MSM_GCC_8994
	select QCOM_GDSC
	help
	  Support for the multimedia clock controller on msm8994 devices.
	  Say Y if you want to support multimedia devices such as display,
	  graphics, video encode/decode, camera, etc.

config MSM_GCC_8994
	tristate "MSM8994 Global Clock Controller"
	help
	  Support for the global clock controller on msm8994 devices.
	  Say Y if you want to use peripheral devices such as UART, SPI,
	  i2c, USB, UFS, SD/eMMC, PCIe, etc.

config MSM_GCC_8996
	tristate "MSM8996 Global Clock Controller"
	select QCOM_GDSC
	help
	  Support for the global clock controller on msm8996 devices.
	  Say Y if you want to use peripheral devices such as UART, SPI,
	  i2c, USB, UFS, SD/eMMC, PCIe, etc.

config MSM_MMCC_8996
	tristate "MSM8996 Multimedia Clock Controller"
	select MSM_GCC_8996
	select QCOM_GDSC
	help
	  Support for the multimedia clock controller on msm8996 devices.
	  Say Y if you want to support multimedia devices such as display,
	  graphics, video encode/decode, camera, etc.

config MSM_GCC_8998
	tristate "MSM8998 Global Clock Controller"
	select QCOM_GDSC
	help
	  Support for the global clock controller on msm8998 devices.
	  Say Y if you want to use peripheral devices such as UART, SPI,
	  i2c, USB, UFS, SD/eMMC, PCIe, etc.

config MSM_GPUCC_8998
	tristate "MSM8998 Graphics Clock Controller"
	select MSM_GCC_8998
	select QCOM_GDSC
	help
	  Support for the graphics clock controller on MSM8998 devices.
	  Say Y if you want to support graphics controller devices and
	  functionality such as 3D graphics.

config MSM_MMCC_8998
	tristate "MSM8998 Multimedia Clock Controller"
	select MSM_GCC_8998
	select QCOM_GDSC
	help
	  Support for the multimedia clock controller on msm8998 devices.
	  Say Y if you want to support multimedia devices such as display,
	  graphics, video encode/decode, camera, etc.

config QCM_GCC_2290
	tristate "QCM2290 Global Clock Controller"
	select QCOM_GDSC
	help
	  Support for the global clock controller on QCM2290 devices.
	  Say Y if you want to use multimedia devices or peripheral
	  devices such as UART, SPI, I2C, USB, SD/eMMC etc.

config QCM_DISPCC_2290
	tristate "QCM2290 Display Clock Controller"
	select QCM_GCC_2290
	help
	  Support for the display clock controller on Qualcomm Technologies, Inc
	  QCM2290 devices.
	  Say Y if you want to support display devices and functionality such as
	  splash screen.

config QCS_GCC_404
	tristate "QCS404 Global Clock Controller"
	help
	  Support for the global clock controller on QCS404 devices.
	  Say Y if you want to use multimedia devices or peripheral
	  devices such as UART, SPI, I2C, USB, SD/eMMC, PCIe etc.

config SC_CAMCC_7180
	tristate "SC7180 Camera Clock Controller"
	select SC_GCC_7180
	help
	  Support for the camera clock controller on Qualcomm Technologies, Inc
	  SC7180 devices.
	  Say Y if you want to support camera devices and functionality such as
	  capturing pictures.

config SC_CAMCC_7280
	tristate "SC7280 Camera Clock Controller"
	select SC_GCC_7280
	help
	  Support for the camera clock controller on Qualcomm Technologies, Inc
	  SC7280 devices.
	  Say Y if you want to support camera devices and functionality such as
	  capturing pictures.

config SC_DISPCC_7180
	tristate "SC7180 Display Clock Controller"
	select SC_GCC_7180
	help
	  Support for the display clock controller on Qualcomm Technologies, Inc
	  SC7180 devices.
	  Say Y if you want to support display devices and functionality such as
	  splash screen.

config SC_DISPCC_7280
	tristate "SC7280 Display Clock Controller"
	select SC_GCC_7280
	help
	  Support for the display clock controller on Qualcomm Technologies, Inc.
	  SC7280 devices.
	  Say Y if you want to support display devices and functionality such as
	  splash screen.

config SC_GCC_7180
	tristate "SC7180 Global Clock Controller"
	select QCOM_GDSC
	depends on COMMON_CLK_QCOM
	help
	  Support for the global clock controller on SC7180 devices.
	  Say Y if you want to use peripheral devices such as UART, SPI,
	  I2C, USB, UFS, SDCC, etc.

config SC_GCC_7280
	tristate "SC7280 Global Clock Controller"
	select QCOM_GDSC
	depends on COMMON_CLK_QCOM
	help
	  Support for the global clock controller on SC7280 devices.
	  Say Y if you want to use peripheral devices such as UART, SPI,
	  I2C, USB, UFS, SDCC, PCIe etc.

config SC_GCC_8180X
	tristate "SC8180X Global Clock Controller"
	select QCOM_GDSC
	depends on COMMON_CLK_QCOM
	help
	  Support for the global clock controller on SC8180X devices.
	  Say Y if you want to use peripheral devices such as UART, SPI,
	  I2C, USB, UFS, SDCC, etc.

config SC_GCC_8280XP
	tristate "SC8280XP Global Clock Controller"
	select QCOM_GDSC
	depends on COMMON_CLK_QCOM
	help
	  Support for the global clock controller on SC8280XP devices.
	  Say Y if you want to use peripheral devices such as UART, SPI,
	  I2C, USB, UFS, SDCC, etc.

config SC_GPUCC_7180
	tristate "SC7180 Graphics Clock Controller"
	select SC_GCC_7180
	help
	  Support for the graphics clock controller on SC7180 devices.
	  Say Y if you want to support graphics controller devices and
	  functionality such as 3D graphics.

config SC_GPUCC_7280
	tristate "SC7280 Graphics Clock Controller"
	select SC_GCC_7280
	help
	  Support for the graphics clock controller on SC7280 devices.
	  Say Y if you want to support graphics controller devices and
	  functionality such as 3D graphics.

config SC_GPUCC_8280XP
	tristate "SC8280XP Graphics Clock Controller"
	select SC_GCC_8280XP
	help
	  Support for the graphics clock controller on SC8280XP devices.
	  Say Y if you want to support graphics controller devices and
	  functionality such as 3D graphics.

config SC_LPASSCC_7280
	tristate "SC7280 Low Power Audio Subsystem (LPASS) Clock Controller"
	select SC_GCC_7280
	help
	  Support for the LPASS clock controller on SC7280 devices.
	  Say Y if you want to use the LPASS branch clocks of the LPASS clock
	  controller to reset the LPASS subsystem.

config SC_LPASS_CORECC_7180
	tristate "SC7180 LPASS Core Clock Controller"
	select SC_GCC_7180
	help
	  Support for the LPASS(Low Power Audio Subsystem) core clock controller
	  on SC7180 devices.
	  Say Y if you want to use LPASS clocks and power domains of the LPASS
	  core clock controller.

config SC_LPASS_CORECC_7280
	tristate "SC7280 LPASS Core & Audio Clock Controller"
	select SC_GCC_7280
	select QCOM_GDSC
	help
	  Support for the LPASS(Low Power Audio Subsystem) core and audio clock
	  controller on SC7280 devices.
	  Say Y if you want to use LPASS clocks and power domains of the LPASS
	  core clock controller.

config SC_MSS_7180
	tristate "SC7180 Modem Clock Controller"
	select SC_GCC_7180
	help
	  Support for the Modem Subsystem clock controller on Qualcomm
	  Technologies, Inc on SC7180 devices.
	  Say Y if you want to use the Modem branch clocks of the Modem
	  subsystem clock controller to reset the MSS subsystem.

config SC_VIDEOCC_7180
	tristate "SC7180 Video Clock Controller"
	select SC_GCC_7180
	help
	  Support for the video clock controller on SC7180 devices.
	  Say Y if you want to support video devices and functionality such as
	  video encode and decode.

config SC_VIDEOCC_7280
	tristate "SC7280 Video Clock Controller"
	select SC_GCC_7280
	help
	  Support for the video clock controller on SC7280 devices.
	  Say Y if you want to support video devices and functionality such as
	  video encode and decode.

config SDM_CAMCC_845
	tristate "SDM845 Camera Clock Controller"
	select SDM_GCC_845
	help
	  Support for the camera clock controller on SDM845 devices.
	  Say Y if you want to support camera devices and camera functionality.

config SDM_GCC_660
	tristate "SDM660 Global Clock Controller"
	select QCOM_GDSC
	help
	  Support for the global clock controller on SDM660 devices.
	  Say Y if you want to use peripheral devices such as UART, SPI,
	  i2C, USB, UFS, SDDC, PCIe, etc.

config SDM_MMCC_660
	tristate "SDM660 Multimedia Clock Controller"
	select SDM_GCC_660
	select QCOM_GDSC
	help
	  Support for the multimedia clock controller on SDM660 devices.
	  Say Y if you want to support multimedia devices such as display,
	  graphics, video encode/decode, camera, etc.

config SDM_GPUCC_660
	tristate "SDM660 Graphics Clock Controller"
	select SDM_GCC_660
	select QCOM_GDSC
	help
	  Support for the graphics clock controller on SDM630/636/660 devices.
	  Say Y if you want to support graphics controller devices and
	  functionality such as 3D graphics

config QCS_TURING_404
	tristate "QCS404 Turing Clock Controller"
	help
	  Support for the Turing Clock Controller on QCS404, provides clocks
	  and resets for the Turing subsystem.

config QCS_Q6SSTOP_404
	tristate "QCS404 Q6SSTOP Clock Controller"
	select QCS_GCC_404
	help
	  Support for the Q6SSTOP clock controller on QCS404 devices.
	  Say Y if you want to use the Q6SSTOP branch clocks of the WCSS clock
	  controller to reset the Q6SSTOP subsystem.

config SDM_GCC_845
	tristate "SDM845/SDM670 Global Clock Controller"
	select QCOM_GDSC
	help
	  Support for the global clock controller on SDM845 and SDM670 devices.
	  Say Y if you want to use peripheral devices such as UART, SPI,
	  i2C, USB, UFS, SDDC, PCIe, etc.

config SDM_GPUCC_845
	tristate "SDM845 Graphics Clock Controller"
	select SDM_GCC_845
	help
	  Support for the graphics clock controller on SDM845 devices.
	  Say Y if you want to support graphics controller devices and
	  functionality such as 3D graphics.

config SDM_VIDEOCC_845
	tristate "SDM845 Video Clock Controller"
	select SDM_GCC_845
	select QCOM_GDSC
	help
	  Support for the video clock controller on SDM845 devices.
	  Say Y if you want to support video devices and functionality such as
	  video encode and decode.

config SDM_DISPCC_845
	tristate "SDM845 Display Clock Controller"
	select SDM_GCC_845
	help
	  Support for the display clock controller on Qualcomm Technologies, Inc
	  SDM845 devices.
	  Say Y if you want to support display devices and functionality such as
	  splash screen.

config SDM_LPASSCC_845
	tristate "SDM845 Low Power Audio Subsystem (LPAAS) Clock Controller"
	select SDM_GCC_845
	help
	  Support for the LPASS clock controller on SDM845 devices.
	  Say Y if you want to use the LPASS branch clocks of the LPASS clock
	  controller to reset the LPASS subsystem.

config SDX_GCC_55
	tristate "SDX55 Global Clock Controller"
	select QCOM_GDSC
	help
	  Support for the global clock controller on SDX55 devices.
	  Say Y if you want to use peripheral devices such as UART,
	  SPI, I2C, USB, SD/UFS, PCIe etc.

config SDX_GCC_65
	tristate "SDX65 Global Clock Controller"
	select QCOM_GDSC
	help
	  Support for the global clock controller on SDX65 devices.
	  Say Y if you want to use peripheral devices such as UART,
	  SPI, I2C, USB, SD/UFS, PCIe etc.

config SM_CAMCC_8250
	tristate "SM8250 Camera Clock Controller"
	select SM_GCC_8250
	help
	  Support for the camera clock controller on SM8250 devices.
	  Say Y if you want to support camera devices and camera functionality.

config SM_CAMCC_8450
	tristate "SM8450 Camera Clock Controller"
	select SM_GCC_8450
	help
	  Support for the camera clock controller on SM8450 devices.
	  Say Y if you want to support camera devices and camera functionality.

config SM_DISPCC_6115
	tristate "SM6115 Display Clock Controller"
	depends on SM_GCC_6115
	help
	  Support for the display clock controller on Qualcomm Technologies, Inc
	  SM6115/SM4250 devices.
	  Say Y if you want to support display devices and functionality such as
	  splash screen

config SM_DISPCC_6125
	tristate "SM6125 Display Clock Controller"
	depends on SM_GCC_6125
	help
	  Support for the display clock controller on Qualcomm Technologies, Inc
	  SM6125 devices.
	  Say Y if you want to support display devices and functionality such as
	  splash screen

config SM_CAMCC_PINEAPPLE
	tristate "Pineapple Camera Clock Controller"
	depends on SM_GCC_PINEAPPLE
	help
	  Support for the camera clock controller on Qualcomm Technologies, Inc
	  Pineapple devices.
	  Say Y if you want to support camera devices and functionality such as
	  capturing pictures.

config SM_DISPCC_8250
	tristate "SM8150/SM8250/SM8350 Display Clock Controller"
	depends on SM_GCC_8150 || SM_GCC_8250 || SM_GCC_8350
	help
	  Support for the display clock controller on Qualcomm Technologies, Inc
	  SM8150/SM8250/SM8350 devices.
	  Say Y if you want to support display devices and functionality such as
	  splash screen.

config SM_DISPCC_6350
	tristate "SM6350 Display Clock Controller"
	depends on SM_GCC_6350
	help
	  Support for the display clock controller on Qualcomm Technologies, Inc
	  SM6350 devices.

config SM_DISPCC_PINEAPPLE
	tristate "Pineapple Display Clock Controller"
	depends on SM_GCC_PINEAPPLE
	help
	  Support for the display clock controller on Qualcomm Technologies, Inc
	  Pineapple devices.
	  Say Y if you want to support display devices and functionality such as
	  splash screen.

<<<<<<< HEAD
config SM_DEBUGCC_PINEAPPLE
	tristate "Pineapple Debug Clock Controller"
	depends on COMMON_CLK_QCOM
	help
	  Support for the debug clock controller on Qualcomm Technologies, Inc
	  Pineapple devices.
	  Say Y if you want to support the debug clocks such as clock
	  measurement functionality.
=======
config SM_DISPCC_8450
	tristate "SM8450 Display Clock Controller"
	depends on SM_GCC_8450
	help
	  Support for the display clock controller on Qualcomm Technologies, Inc
	  SM8450 devices.
	  Say Y if you want to support display devices and functionality such as
	  splash screen.
>>>>>>> e9630af1

config SM_GCC_6115
	tristate "SM6115 and SM4250 Global Clock Controller"
	select QCOM_GDSC
	help
	  Support for the global clock controller on SM6115 and SM4250 devices.
	  Say Y if you want to use peripheral devices such as UART, SPI,
	  i2C, USB, UFS, SDDC, PCIe, etc.

config SM_GCC_6125
	tristate "SM6125 Global Clock Controller"
	help
	  Support for the global clock controller on SM6125 devices.
	  Say Y if you want to use peripheral devices such as UART,
	  SPI, I2C, USB, SD/UFS, PCIe etc.

config SM_GCC_6350
	tristate "SM6350 Global Clock Controller"
	select QCOM_GDSC
	help
	  Support for the global clock controller on SM6350 devices.
	  Say Y if you want to use peripheral devices such as UART,
	  SPI, I2C, USB, SD/UFS, PCIe etc.

config SM_GCC_6375
	tristate "SM6375 Global Clock Controller"
	select QCOM_GDSC
	help
	  Support for the global clock controller on SM6375 devices.
	  Say Y if you want to use peripheral devices such as UART,
	  SPI, I2C, USB, SD/UFS etc.

config SM_GCC_8150
	tristate "SM8150 Global Clock Controller"
	help
	  Support for the global clock controller on SM8150 devices.
	  Say Y if you want to use peripheral devices such as UART,
	  SPI, I2C, USB, SD/UFS, PCIe etc.

config SM_GCC_8250
	tristate "SM8250 Global Clock Controller"
	select QCOM_GDSC
	help
	  Support for the global clock controller on SM8250 devices.
	  Say Y if you want to use peripheral devices such as UART,
	  SPI, I2C, USB, SD/UFS, PCIe etc.

config SM_GCC_8350
	tristate "SM8350 Global Clock Controller"
	select QCOM_GDSC
	help
	  Support for the global clock controller on SM8350 devices.
	  Say Y if you want to use peripheral devices such as UART,
	  SPI, I2C, USB, SD/UFS, PCIe etc.

config SM_GCC_8450
	tristate "SM8450 Global Clock Controller"
	select QCOM_GDSC
	help
	  Support for the global clock controller on SM8450 devices.
	  Say Y if you want to use peripheral devices such as UART,
	  SPI, I2C, USB, SD/UFS, PCIe etc.

config SM_GCC_PINEAPPLE
	tristate "Pineapple Global Clock Controller"
	help
	  Support for the global clock controller on Qualcomm Technologies, Inc
	  Pineapple devices.
	  Say Y if you want to use peripheral devices such as UART,
	  SPI, I2C, USB, SD/UFS, PCIe etc.

config SM_GPUCC_6350
	tristate "SM6350 Graphics Clock Controller"
	select SM_GCC_6350
	help
	  Support for the graphics clock controller on SM6350 devices.
	  Say Y if you want to support graphics controller devices and
	  functionality such as 3D graphics.

config SM_GPUCC_8150
	tristate "SM8150 Graphics Clock Controller"
	select SM_GCC_8150
	help
	  Support for the graphics clock controller on SM8150 devices.
	  Say Y if you want to support graphics controller devices and
	  functionality such as 3D graphics.

config SM_GPUCC_8250
	tristate "SM8250 Graphics Clock Controller"
	select SM_GCC_8250
	help
	  Support for the graphics clock controller on SM8250 devices.
	  Say Y if you want to support graphics controller devices and
	  functionality such as 3D graphics.

config SM_GPUCC_8350
	tristate "SM8350 Graphics Clock Controller"
	select SM_GCC_8350
	help
	  Support for the graphics clock controller on SM8350 devices.
	  Say Y if you want to support graphics controller devices and
	  functionality such as 3D graphics.

config SM_GPUCC_PINEAPPLE
	tristate "PINEAPPLE Graphics Clock Controller"
	select SM_GCC_PINEAPPLE
	help
	  Support for the graphics clock controller on Qualcomm Technologies, Inc
          Pineapple devices.
	  Say Y if you want to support graphics controller devices and
	  functionality such as 3D graphics.

config SM_VIDEOCC_8150
	tristate "SM8150 Video Clock Controller"
	select SM_GCC_8150
	select QCOM_GDSC
	help
	  Support for the video clock controller on SM8150 devices.
	  Say Y if you want to support video devices and functionality such as
	  video encode and decode.

config SM_VIDEOCC_8250
	tristate "SM8250 Video Clock Controller"
	select SM_GCC_8250
	select QCOM_GDSC
	help
	  Support for the video clock controller on SM8250 devices.
	  Say Y if you want to support video devices and functionality such as
	  video encode and decode.

config SM_VIDEOCC_PINEAPPLE
	tristate "Pineapple Video Clock Controller"
	depends on SM_GCC_PINEAPPLE
	help
	  Support for the video clock controller on Qualcomm Technologies, Inc
	  Pineapple devices.
	  Say Y if you want to support video devices and functionality such as
	  video encode/decode.

config SM_TCSRCC_PINEAPPLE
	tristate "Pineapple Top-Level CSR Clock Controller"
	depends on SM_GCC_PINEAPPLE
	help
	  Support for the TCSR clock controller on Qualcomm Technologies, Inc
	  Pineapple devices.
	  Say Y if you want to support miscellaneous top-level clocks
	  such as for the PHY references.

config SPMI_PMIC_CLKDIV
	tristate "SPMI PMIC clkdiv Support"
	depends on SPMI || COMPILE_TEST
	help
	  This driver supports the clkdiv functionality on the Qualcomm
	  Technologies, Inc. SPMI PMIC. It configures the frequency of
	  clkdiv outputs of the PMIC. These clocks are typically wired
	  through alternate functions on GPIO pins.

config QCOM_HFPLL
	tristate "High-Frequency PLL (HFPLL) Clock Controller"
	help
	  Support for the high-frequency PLLs present on Qualcomm devices.
	  Say Y if you want to support CPU frequency scaling on devices
	  such as MSM8974, APQ8084, etc.

config KPSS_XCC
	tristate "KPSS Clock Controller"
	help
	  Support for the Krait ACC and GCC clock controllers. Say Y
	  if you want to support CPU frequency scaling on devices such
	  as MSM8960, APQ8064, etc.

config KRAITCC
	tristate "Krait Clock Controller"
	depends on ARM
	select KRAIT_CLOCKS
	help
	  Support for the Krait CPU clocks on Qualcomm devices.
	  Say Y if you want to support CPU frequency scaling.

config CLK_GFM_LPASS_SM8250
	tristate "SM8250 GFM LPASS Clocks"
	help
	  Support for the Glitch Free Mux (GFM) Low power audio
          subsystem (LPASS) clocks found on SM8250 SoCs.

config QCOM_GDSC_REGULATOR
	tristate "GDSC regulator driver"
	depends on COMMON_CLK_QCOM
	help
	  This driver supports globally distributed switch controller (GDSC)
	  devices in regulator framework.
	  Say Y if you want to support clients using regulator framework APIs
	  to control GDSCs.

config SM_GCC_KALAMA
	tristate "Kalama Global Clock Controller"
	depends on COMMON_CLK_QCOM
	help
	  Support for the global clock controller on Qualcomm Technologies, Inc
	  Kalama devices.
	  Say Y if you want to use peripheral devices such as UART, SPI, I2C,
	  USB, UFS, SD/eMMC, PCIe, etc.

config SM_VIDEOCC_KALAMA
	tristate "Kalama Video Clock Controller"
	depends on SM_GCC_KALAMA
	help
	  Support for the video clock controller on Qualcomm Technologies, Inc.
	  Kalama devices.
	  Say Y if you want to support video devices and functionality such as
	  video encode/decode.

config SM_CAMCC_KALAMA
	tristate "Kalama Camera Clock Controller"
	depends on SM_GCC_KALAMA
	help
	  Support for the camera clock controller on Qualcomm Technologies, Inc
	  Kalama devices.
	  Say Y if you want to support camera devices and functionality such as
	  capturing pictures.

config SM_DISPCC_KALAMA
	tristate "Kalama Display Clock Controller"
	depends on SM_GCC_KALAMA
	help
	  Support for the display clock controller on Qualcomm Technologies, Inc
	  Kalama devices.
	  Say Y if you want to support display devices and functionality such as
	  splash screen.

config SM_DEBUGCC_KALAMA
	tristate "Kalama Debug Clock Controller"
	depends on COMMON_CLK_QCOM
	help
	  Support for the debug clock controller on Qualcomm Technologies, Inc
	  Kalama devices.
	  Say Y if you want to support the debug clocks such as
	  clock measurement functionality.

config SM_GPUCC_KALAMA
	tristate "Kalama Graphics Clock Controller"
	depends on SM_GCC_KALAMA
	help
	  Support for the graphics clock controller on Qualcomm Technologies, Inc
	  Kalama devices.
	  Say Y if you want to support graphics controller devices and
	  functionality such as 3D graphics.

config SM_TCSRCC_KALAMA
	tristate "Kalama Top-Level CSR Clock Controller"
	depends on SM_GCC_KALAMA
	help
	  Support for the TCSR clock controller on Qualcomm Technologies, Inc
	  Kalama devices.
	  Say Y if you want to support miscellaneous top-level clocks
	  such as for the PHY references.

endif<|MERGE_RESOLUTION|>--- conflicted
+++ resolved
@@ -684,7 +684,6 @@
 	  Say Y if you want to support display devices and functionality such as
 	  splash screen.
 
-<<<<<<< HEAD
 config SM_DEBUGCC_PINEAPPLE
 	tristate "Pineapple Debug Clock Controller"
 	depends on COMMON_CLK_QCOM
@@ -693,7 +692,7 @@
 	  Pineapple devices.
 	  Say Y if you want to support the debug clocks such as clock
 	  measurement functionality.
-=======
+
 config SM_DISPCC_8450
 	tristate "SM8450 Display Clock Controller"
 	depends on SM_GCC_8450
@@ -702,7 +701,6 @@
 	  SM8450 devices.
 	  Say Y if you want to support display devices and functionality such as
 	  splash screen.
->>>>>>> e9630af1
 
 config SM_GCC_6115
 	tristate "SM6115 and SM4250 Global Clock Controller"
