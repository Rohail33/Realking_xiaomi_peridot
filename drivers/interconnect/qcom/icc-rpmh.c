// SPDX-License-Identifier: GPL-2.0
/*
 * Copyright (c) 2020-2021, The Linux Foundation. All rights reserved.
 */

#include <linux/clk.h>
#include <linux/interconnect.h>
#include <linux/interconnect-provider.h>
#include <linux/module.h>
#include <linux/of.h>
#include <linux/of_platform.h>
#include <linux/of_device.h>
#include <linux/slab.h>

#include "bcm-voter.h"
#include "icc-common.h"
#include "icc-debug.h"
#include "icc-rpmh.h"
#include "qnoc-qos.h"

static LIST_HEAD(qnoc_probe_list);
static DEFINE_MUTEX(probe_list_lock);

/**
 * qcom_icc_pre_aggregate - cleans up stale values from prior icc_set
 * @node: icc node to operate on
 */
void qcom_icc_pre_aggregate(struct icc_node *node)
{
	size_t i;
	struct qcom_icc_node *qn;
	struct qcom_icc_provider *qp;

	qn = node->data;
	qp = to_qcom_provider(node->provider);

	for (i = 0; i < QCOM_ICC_NUM_BUCKETS; i++) {
		qn->sum_avg[i] = 0;
		qn->max_peak[i] = 0;
		qn->perf_mode[i] = false;
	}

	for (i = 0; i < qn->num_bcms; i++)
		qcom_icc_bcm_voter_add(qp->voters[qn->bcms[i]->voter_idx],
				       qn->bcms[i]);
}
EXPORT_SYMBOL_GPL(qcom_icc_pre_aggregate);

static void qcom_icc_pre_aggregate_stub(struct icc_node *node)
{
}

/**
 * qcom_icc_aggregate - aggregate bw for buckets indicated by tag
 * @node: node to aggregate
 * @tag: tag to indicate which buckets to aggregate
 * @avg_bw: new bw to sum aggregate
 * @peak_bw: new bw to max aggregate
 * @agg_avg: existing aggregate avg bw val
 * @agg_peak: existing aggregate peak bw val
 */
int qcom_icc_aggregate(struct icc_node *node, u32 tag, u32 avg_bw,
		       u32 peak_bw, u32 *agg_avg, u32 *agg_peak)
{
	size_t i;
	struct qcom_icc_node *qn;

	qn = node->data;

	if (!tag)
		tag = QCOM_ICC_TAG_ALWAYS;

	for (i = 0; i < QCOM_ICC_NUM_BUCKETS; i++) {
		if (tag & BIT(i)) {
			qn->sum_avg[i] += avg_bw;
			qn->max_peak[i] = max_t(u32, qn->max_peak[i], peak_bw);
			if (tag & QCOM_ICC_TAG_PERF_MODE && (avg_bw || peak_bw))
				qn->perf_mode[i] = true;
		}

		if (node->init_avg || node->init_peak) {
			qn->sum_avg[i] = max_t(u64, qn->sum_avg[i], node->init_avg);
			qn->max_peak[i] = max_t(u64, qn->max_peak[i], node->init_peak);
		}
	}

	*agg_avg += avg_bw;
	*agg_peak = max_t(u32, *agg_peak, peak_bw);

	return 0;
}
EXPORT_SYMBOL_GPL(qcom_icc_aggregate);

int qcom_icc_aggregate_stub(struct icc_node *node, u32 tag, u32 avg_bw,
			    u32 peak_bw, u32 *agg_avg, u32 *agg_peak)
{
	return 0;
}
EXPORT_SYMBOL(qcom_icc_aggregate_stub);

/**
 * qcom_icc_set - set the constraints based on path
 * @src: source node for the path to set constraints on
 * @dst: destination node for the path to set constraints on
 *
 * Return: 0 on success, or an error code otherwise
 */
int qcom_icc_set(struct icc_node *src, struct icc_node *dst)
{
	struct qcom_icc_provider *qp;
	struct icc_node *node;
	struct qcom_icc_node *qn;
	u64 clk_rate;
	int i, ret;

	if (!src)
		node = dst;
	else
		node = src;

	qp = to_qcom_provider(node->provider);
	qn = node->data;

	if (qn->bw_scale_numerator && qn->bw_scale_denominator) {
		node->avg_bw *= qn->bw_scale_numerator;
		do_div(node->avg_bw, qn->bw_scale_denominator);

		node->peak_bw *= qn->bw_scale_numerator;
		do_div(node->peak_bw, qn->bw_scale_denominator);
	}

	if (qn->clk) {
		/*
		 * Multiply by 1000 to convert the unit of bandwidth from KBps
		 * to Bps, then divide by the bandwidth to get the clk rate in Hz.
		 */
		clk_rate = (u64)max(node->avg_bw, node->peak_bw) * 1000 / qn->buswidth;
		clk_rate = clk_rate > U32_MAX ? U32_MAX : clk_rate;

		if (clk_rate > 0) {
			ret = clk_set_rate(qn->clk, clk_rate);
			if (ret)
				dev_warn(qp->dev, "Failed to set %s rate to %d for %s\n",
					 qn->clk_name, clk_rate, qn->name);

			if (qn->toggle_clk && !qn->clk_enabled) {
				ret = clk_prepare_enable(qn->clk);
				if (ret) {
					dev_err(qp->dev, "Failed to enable %s for %s\n",
						qn->clk_name, qn->name);
					return ret;
				}

				qn->clk_enabled = true;
			}
		} else if (qn->toggle_clk && qn->clk_enabled) {
			clk_disable_unprepare(qn->clk);
			qn->clk_enabled = false;
		}
	}

	for (i = 0; i < qp->num_voters; i++)
		qcom_icc_bcm_voter_commit(qp->voters[i]);

	return 0;
}
EXPORT_SYMBOL_GPL(qcom_icc_set);

int qcom_icc_set_stub(struct icc_node *src, struct icc_node *dst)
{
	return 0;
}
EXPORT_SYMBOL(qcom_icc_set_stub);

int qcom_icc_get_bw_stub(struct icc_node *node, u32 *avg, u32 *peak)
{
	*avg = 0;
	*peak = 0;

	return 0;
}
EXPORT_SYMBOL(qcom_icc_get_bw_stub);

/**
 * qcom_icc_bcm_init - populates bcm aux data and connect qnodes
 * @bcm: bcm to be initialized
 * @dev: associated provider device
 *
 * Return: 0 on success, or an error code otherwise
 */
int qcom_icc_bcm_init(struct qcom_icc_provider *qp, struct qcom_icc_bcm *bcm,
		      struct device *dev)
{
	struct qcom_icc_node *qn;
	const struct bcm_db *data;
	struct bcm_voter *voter;
	size_t data_count;
	int ret;
	int i;

	/* BCM is already initialised*/
	if (bcm->addr)
		return 0;

	bcm->addr = cmd_db_read_addr(bcm->name);
	if (!bcm->addr) {
		dev_err(dev, "%s could not find RPMh address\n",
			bcm->name);
		return -EINVAL;
	}

	data = cmd_db_read_aux_data(bcm->name, &data_count);
	if (IS_ERR(data)) {
		dev_err(dev, "%s command db read error (%ld)\n",
			bcm->name, PTR_ERR(data));
		return PTR_ERR(data);
	}
	if (!data_count) {
		dev_err(dev, "%s command db missing or partial aux data\n",
			bcm->name);
		return -EINVAL;
	}

	bcm->aux_data.unit = max_t(u32, 1, le32_to_cpu(data->unit));
	bcm->aux_data.width = max_t(u16, 1, le16_to_cpu(data->width));
	bcm->aux_data.vcd = data->vcd;
	bcm->aux_data.reserved = data->reserved;
	INIT_LIST_HEAD(&bcm->list);
	INIT_LIST_HEAD(&bcm->ws_list);

	if (!bcm->vote_scale)
		bcm->vote_scale = 1000;

	/* Link Qnodes to their respective BCMs */
	for (i = 0; i < bcm->num_nodes; i++) {
		qn = bcm->nodes[i];
		qn->bcms[qn->num_bcms] = bcm;
		qn->num_bcms++;
	}

	if (bcm->keepalive || bcm->keepalive_early) {
		voter = qp->voters[bcm->voter_idx];
		qcom_icc_bcm_voter_add(voter, bcm);

		ret = qcom_icc_bcm_voter_commit(voter);
		if (ret) {
			dev_err(dev, "failed to place initial vote for %s\n",
				bcm->name);
			return ret;
		}
	}

	return 0;
}
EXPORT_SYMBOL_GPL(qcom_icc_bcm_init);

static bool bcm_needs_qos_proxy(struct qcom_icc_bcm *bcm)
{
	int i;

	if (bcm->qos_proxy)
		return true;

	if (bcm->voter_idx == 0)
		for (i = 0; i < bcm->num_nodes; i++)
			if (bcm->nodes[i]->qosbox)
				return true;

	return false;
}

static int enable_qos_deps(struct qcom_icc_provider *qp)
{
	struct qcom_icc_bcm *bcm;
	struct bcm_voter *voter;
	bool keepalive;
	int ret, i;

	for (i = 0; i < qp->num_bcms; i++) {
		bcm = qp->bcms[i];
		if (bcm_needs_qos_proxy(bcm)) {
			keepalive = bcm->keepalive;
			bcm->keepalive = true;

			voter = qp->voters[bcm->voter_idx];
			qcom_icc_bcm_voter_add(voter, bcm);
			ret = qcom_icc_bcm_voter_commit(voter);

			bcm->keepalive = keepalive;

			if (ret) {
				dev_err(qp->dev, "failed to vote BW to %s for QoS\n",
					bcm->name);
				return ret;
			}
		}
	}

	ret = clk_bulk_prepare_enable(qp->num_clks, qp->clks);
	if (ret) {
		dev_err(qp->dev, "failed to enable clocks for QoS\n");
		return ret;
	}

	return 0;
}

static void disable_qos_deps(struct qcom_icc_provider *qp)
{
	struct qcom_icc_bcm *bcm;
	struct bcm_voter *voter;
	int i;

	clk_bulk_disable_unprepare(qp->num_clks, qp->clks);

	for (i = 0; i < qp->num_bcms; i++) {
		bcm = qp->bcms[i];
		if (bcm_needs_qos_proxy(bcm)) {
			voter = qp->voters[bcm->voter_idx];
			qcom_icc_bcm_voter_add(voter, bcm);
			qcom_icc_bcm_voter_commit(voter);
		}
	}
}

int qcom_icc_rpmh_configure_qos(struct qcom_icc_provider *qp)
{
	struct qcom_icc_node *qnode;
	size_t i;
	int ret;

	ret = enable_qos_deps(qp);
	if (ret)
		return ret;

	for (i = 0; i < qp->num_nodes; i++) {
		qnode = qp->nodes[i];
		if (!qnode)
			continue;

		if (qnode->qosbox)
			qnode->noc_ops->set_qos(qnode);
	}

	disable_qos_deps(qp);

	return ret;
}
EXPORT_SYMBOL(qcom_icc_rpmh_configure_qos);

static struct regmap *qcom_icc_rpmh_map(struct platform_device *pdev,
					const struct qcom_icc_desc *desc)
{
	void __iomem *base;
	struct resource *res;
	struct device *dev = &pdev->dev;

	res = platform_get_resource(pdev, IORESOURCE_MEM, 0);
	if (!res)
		return NULL;

	base = devm_ioremap(dev, res->start, resource_size(res));
	if (IS_ERR(base))
		return ERR_CAST(base);

	return devm_regmap_init_mmio(dev, base, desc->config);
}

int qcom_icc_rpmh_probe(struct platform_device *pdev)
{
	const struct qcom_icc_desc *desc;
	struct device *dev = &pdev->dev;
	struct icc_onecell_data *data;
	struct icc_provider *provider;
	struct qcom_icc_node * const *qnodes, *qn;
	struct qcom_icc_provider *qp;
	struct icc_node *node;
	size_t num_nodes, i, j;
	int ret;

	desc = of_device_get_match_data(dev);
	if (!desc)
		return -EINVAL;

	qnodes = desc->nodes;
	num_nodes = desc->num_nodes;

	qp = devm_kzalloc(dev, sizeof(*qp), GFP_KERNEL);
	if (!qp)
		return -ENOMEM;

	data = devm_kzalloc(dev, struct_size(data, nodes, num_nodes), GFP_KERNEL);
	if (!data)
		return -ENOMEM;

	qp->stub = of_property_read_bool(pdev->dev.of_node, "qcom,stub");
	qp->skip_qos = of_property_read_bool(pdev->dev.of_node, "qcom,skip-qos");

	provider = &qp->provider;
	provider->dev = dev;
	provider->set = qcom_icc_set_stub;
	provider->pre_aggregate = qcom_icc_pre_aggregate_stub;
	provider->aggregate = qcom_icc_aggregate_stub;
	provider->xlate_extended = qcom_icc_xlate_extended;
	provider->data = data;
	provider->get_bw = qcom_icc_get_bw_stub;

	icc_provider_init(provider);

	qp->dev = dev;
	qp->bcms = desc->bcms;
	qp->nodes = desc->nodes;
	qp->num_nodes = desc->num_nodes;

	if (!qp->stub) {
		qp->num_bcms = desc->num_bcms;
		qp->num_voters = desc->num_voters;

		qp->voters = devm_kcalloc(&pdev->dev, qp->num_voters,
					  sizeof(*qp->voters), GFP_KERNEL);

		if (!qp->voters)
			return -ENOMEM;

		for (i = 0; i < qp->num_voters; i++) {
			qp->voters[i] = of_bcm_voter_get(qp->dev, desc->voters[i]);
			if (IS_ERR(qp->voters[i]))
				return PTR_ERR(qp->voters[i]);
		}
	}

	qp->regmap = qcom_icc_rpmh_map(pdev, desc);
	if (IS_ERR(qp->regmap))
		return PTR_ERR(qp->regmap);

<<<<<<< HEAD
	ret = icc_provider_add(provider);
	if (ret)
		return ret;

	qp->num_clks = devm_clk_bulk_get_all(qp->dev, &qp->clks);
	if (qp->num_clks < 0)
		return qp->num_clks;

=======
>>>>>>> cc425b85
	for (i = 0; i < qp->num_bcms; i++)
		qcom_icc_bcm_init(qp, qp->bcms[i], dev);

	for (i = 0; i < num_nodes; i++) {
		qn = qnodes[i];
		if (!qn)
			continue;

		qn->regmap = dev_get_regmap(qp->dev, NULL);

		node = icc_node_create(qn->id);
		if (IS_ERR(node)) {
			ret = PTR_ERR(node);
			goto err_remove_nodes;
		}

		if (qn->clk_name) {
			qn->clk = devm_clk_get(qp->dev, qn->clk_name);
			if (IS_ERR(qn->clk)) {
				ret = PTR_ERR(qn->clk);
				if (ret != -EPROBE_DEFER)
					dev_err(qp->dev, "failed to get %s, err:(%d)\n",
						qn->clk_name, ret);
				goto err;
			}
		}

		node->name = qn->name;
		node->data = qn;
		icc_node_add(node, provider);

		for (j = 0; j < qn->num_links; j++)
			icc_link_create(node, qn->links[j]);

		data->nodes[i] = node;
	}

	data->num_nodes = num_nodes;

<<<<<<< HEAD
	if (!qp->skip_qos) {
		ret = qcom_icc_rpmh_configure_qos(qp);
		if (ret)
			goto err;
	}
=======
	ret = icc_provider_register(provider);
	if (ret)
		goto err_remove_nodes;
>>>>>>> cc425b85

	platform_set_drvdata(pdev, qp);

	if (!qp->stub) {
		provider->set = qcom_icc_set;
		provider->pre_aggregate = qcom_icc_pre_aggregate;
		provider->aggregate = qcom_icc_aggregate;
	}

	qcom_icc_debug_register(provider);

	mutex_lock(&probe_list_lock);
	list_add_tail(&qp->probe_list, &qnoc_probe_list);
	mutex_unlock(&probe_list_lock);

	/* Populate child NoC devices if any */
	if (of_get_child_count(dev->of_node) > 0) {
		ret = of_platform_populate(dev->of_node, NULL, NULL, dev);
		if (ret)
			goto err_deregister_provider;
	}

	return 0;
<<<<<<< HEAD
err:
	clk_bulk_put_all(qp->num_clks, qp->clks);
=======

err_deregister_provider:
	icc_provider_deregister(provider);
err_remove_nodes:
>>>>>>> cc425b85
	icc_nodes_remove(provider);

	return ret;
}
EXPORT_SYMBOL_GPL(qcom_icc_rpmh_probe);

int qcom_icc_rpmh_remove(struct platform_device *pdev)
{
	struct qcom_icc_provider *qp = platform_get_drvdata(pdev);

<<<<<<< HEAD
	qcom_icc_debug_unregister(&qp->provider);
	clk_bulk_put_all(qp->num_clks, qp->clks);

=======
	icc_provider_deregister(&qp->provider);
>>>>>>> cc425b85
	icc_nodes_remove(&qp->provider);

	return 0;
}
EXPORT_SYMBOL_GPL(qcom_icc_rpmh_remove);

void qcom_icc_rpmh_sync_state(struct device *dev)
{
	struct platform_device *pdev = to_platform_device(dev);
	const struct of_device_id *oft = dev->driver->of_match_table;
	struct qcom_icc_provider *qp = platform_get_drvdata(pdev);
	struct qcom_icc_bcm *bcm;
	struct bcm_voter *voter;
	static int probe_count;
	int num_providers;

	for (num_providers = 0; oft[num_providers].data; num_providers++)
		;

	mutex_lock(&probe_list_lock);
	probe_count++;

	if (probe_count < num_providers) {
		mutex_unlock(&probe_list_lock);
		return;
	}

	list_for_each_entry(qp, &qnoc_probe_list, probe_list) {
		int i;

		for (i = 0; i < qp->num_voters; i++)
			qcom_icc_bcm_voter_clear_init(qp->voters[i]);

		for (i = 0; i < qp->num_bcms; i++) {
			bcm = qp->bcms[i];
			if (!bcm->keepalive && !bcm->keepalive_early)
				continue;

			bcm->keepalive_early = false;

			voter = qp->voters[bcm->voter_idx];
			qcom_icc_bcm_voter_add(voter, bcm);
			qcom_icc_bcm_voter_commit(voter);
		}
	}

	mutex_unlock(&probe_list_lock);

	dev_info(dev, "sync-state\n");
}
EXPORT_SYMBOL(qcom_icc_rpmh_sync_state);

MODULE_LICENSE("GPL v2");<|MERGE_RESOLUTION|>--- conflicted
+++ resolved
@@ -433,17 +433,11 @@
 	if (IS_ERR(qp->regmap))
 		return PTR_ERR(qp->regmap);
 
-<<<<<<< HEAD
-	ret = icc_provider_add(provider);
-	if (ret)
-		return ret;
 
 	qp->num_clks = devm_clk_bulk_get_all(qp->dev, &qp->clks);
 	if (qp->num_clks < 0)
 		return qp->num_clks;
 
-=======
->>>>>>> cc425b85
 	for (i = 0; i < qp->num_bcms; i++)
 		qcom_icc_bcm_init(qp, qp->bcms[i], dev);
 
@@ -467,7 +461,7 @@
 				if (ret != -EPROBE_DEFER)
 					dev_err(qp->dev, "failed to get %s, err:(%d)\n",
 						qn->clk_name, ret);
-				goto err;
+				goto err_remove_nodes;
 			}
 		}
 
@@ -483,17 +477,15 @@
 
 	data->num_nodes = num_nodes;
 
-<<<<<<< HEAD
 	if (!qp->skip_qos) {
 		ret = qcom_icc_rpmh_configure_qos(qp);
 		if (ret)
-			goto err;
-	}
-=======
+			goto err_remove_nodes;
+	}
+
 	ret = icc_provider_register(provider);
 	if (ret)
 		goto err_remove_nodes;
->>>>>>> cc425b85
 
 	platform_set_drvdata(pdev, qp);
 
@@ -517,15 +509,11 @@
 	}
 
 	return 0;
-<<<<<<< HEAD
-err:
-	clk_bulk_put_all(qp->num_clks, qp->clks);
-=======
 
 err_deregister_provider:
 	icc_provider_deregister(provider);
 err_remove_nodes:
->>>>>>> cc425b85
+	clk_bulk_put_all(qp->num_clks, qp->clks);
 	icc_nodes_remove(provider);
 
 	return ret;
@@ -535,14 +523,9 @@
 int qcom_icc_rpmh_remove(struct platform_device *pdev)
 {
 	struct qcom_icc_provider *qp = platform_get_drvdata(pdev);
-
-<<<<<<< HEAD
+	icc_provider_deregister(&qp->provider);
 	qcom_icc_debug_unregister(&qp->provider);
 	clk_bulk_put_all(qp->num_clks, qp->clks);
-
-=======
-	icc_provider_deregister(&qp->provider);
->>>>>>> cc425b85
 	icc_nodes_remove(&qp->provider);
 
 	return 0;
