// SPDX-License-Identifier: GPL-2.0-only
/* Copyright (c) 2012-2021, The Linux Foundation. All rights reserved. */
/* Copyright (c) 2022 Qualcomm Innovation Center, Inc. All rights reserved. */

#include <linux/bitmap.h>
#include <linux/debugfs.h>
#include <linux/delay.h>
#include <linux/err.h>
#include <linux/interrupt.h>
#include <linux/io.h>
#include <linux/irqchip/chained_irq.h>
#include <linux/irqdomain.h>
#include <linux/irq.h>
#include <linux/kernel.h>
#include <linux/module.h>
#include <linux/of.h>
#include <linux/of_platform.h>
#include <linux/platform_device.h>
#include <linux/slab.h>
#include <linux/spmi.h>
#include <linux/string.h>
#include <linux/soc/qcom/spmi-pmic-arb.h>

/* PMIC Arbiter configuration registers */
#define PMIC_ARB_VERSION		0x0000
#define PMIC_ARB_VERSION_V2_MIN		0x20010000
#define PMIC_ARB_VERSION_V3_MIN		0x30000000
#define PMIC_ARB_VERSION_V5_MIN		0x50000000
#define PMIC_ARB_VERSION_V7_MIN		0x70000000
#define PMIC_ARB_INT_EN			0x0004

#define PMIC_ARB_FEATURES		0x0004
#define PMIC_ARB_FEATURES_PERIPH_MASK	GENMASK(10, 0)

#define PMIC_ARB_FEATURES1		0x0008

/* PMIC Arbiter channel registers offsets */
#define PMIC_ARB_CMD			0x00
#define PMIC_ARB_CONFIG			0x04
#define PMIC_ARB_STATUS			0x08
#define PMIC_ARB_WDATA0			0x10
#define PMIC_ARB_WDATA1			0x14
#define PMIC_ARB_RDATA0			0x18
#define PMIC_ARB_RDATA1			0x1C

/* Mapping Table */
#define SPMI_MAPPING_TABLE_REG(N)	(0x0B00 + (4 * (N)))
#define SPMI_MAPPING_BIT_INDEX(X)	(((X) >> 18) & 0xF)
#define SPMI_MAPPING_BIT_IS_0_FLAG(X)	(((X) >> 17) & 0x1)
#define SPMI_MAPPING_BIT_IS_0_RESULT(X)	(((X) >> 9) & 0xFF)
#define SPMI_MAPPING_BIT_IS_1_FLAG(X)	(((X) >> 8) & 0x1)
#define SPMI_MAPPING_BIT_IS_1_RESULT(X)	(((X) >> 0) & 0xFF)

#define SPMI_MAPPING_TABLE_TREE_DEPTH	16	/* Maximum of 16-bits */
#define PMIC_ARB_MAX_PPID		BIT(12) /* PPID is 12bit */
#define PMIC_ARB_APID_VALID		BIT(15)
#define PMIC_ARB_CHAN_IS_IRQ_OWNER(reg)	((reg) & BIT(24))
#define INVALID_EE				0xFF

/* Ownership Table */
#define SPMI_OWNERSHIP_PERIPH2OWNER(X)	((X) & 0x7)

/* Channel Status fields */
enum pmic_arb_chnl_status {
	PMIC_ARB_STATUS_DONE	= BIT(0),
	PMIC_ARB_STATUS_FAILURE	= BIT(1),
	PMIC_ARB_STATUS_DENIED	= BIT(2),
	PMIC_ARB_STATUS_DROPPED	= BIT(3),
};

/* Command register fields */
#define PMIC_ARB_CMD_MAX_BYTE_COUNT	8

/* Command Opcodes */
enum pmic_arb_cmd_op_code {
	PMIC_ARB_OP_EXT_WRITEL = 0,
	PMIC_ARB_OP_EXT_READL = 1,
	PMIC_ARB_OP_EXT_WRITE = 2,
	PMIC_ARB_OP_RESET = 3,
	PMIC_ARB_OP_SLEEP = 4,
	PMIC_ARB_OP_SHUTDOWN = 5,
	PMIC_ARB_OP_WAKEUP = 6,
	PMIC_ARB_OP_AUTHENTICATE = 7,
	PMIC_ARB_OP_MSTR_READ = 8,
	PMIC_ARB_OP_MSTR_WRITE = 9,
	PMIC_ARB_OP_EXT_READ = 13,
	PMIC_ARB_OP_WRITE = 14,
	PMIC_ARB_OP_READ = 15,
	PMIC_ARB_OP_ZERO_WRITE = 16,
};

/*
 * PMIC arbiter version 5 uses different register offsets for read/write vs
 * observer channels.
 */
enum pmic_arb_channel {
	PMIC_ARB_CHANNEL_RW,
	PMIC_ARB_CHANNEL_OBS,
};

/* Maximum number of support PMIC peripherals */
#define PMIC_ARB_MAX_PERIPHS		512
<<<<<<< HEAD
#define PMIC_ARB_MAX_PERIPHS_V7		1024
=======
>>>>>>> e9630af1
#define PMIC_ARB_TIMEOUT_US		1000
#define PMIC_ARB_MAX_TRANS_BYTES	(8)

#define PMIC_ARB_APID_MASK		0xFF
#define PMIC_ARB_PPID_MASK		0xFFF

/* interrupt enable bit */
#define SPMI_PIC_ACC_ENABLE_BIT		BIT(0)

#define spec_to_hwirq(slave_id, periph_id, irq_id, apid) \
	((((slave_id) & 0xF)   << 28) | \
	(((periph_id) & 0xFF)  << 20) | \
	(((irq_id)    & 0x7)   << 16) | \
	(((apid)      & 0x3FF) << 0))

#define hwirq_to_sid(hwirq)  (((hwirq) >> 28) & 0xF)
#define hwirq_to_per(hwirq)  (((hwirq) >> 20) & 0xFF)
#define hwirq_to_irq(hwirq)  (((hwirq) >> 16) & 0x7)
#define hwirq_to_apid(hwirq) (((hwirq) >> 0)  & 0x3FF)

struct pmic_arb_ver_ops;

struct apid_data {
	u16		ppid;
	u8		write_ee;
	u8		irq_ee;
};

/**
 * spmi_pmic_arb - SPMI PMIC Arbiter object
 *
 * @rd_base:		on v1 "core", on v2 "observer" register base off DT.
 * @wr_base:		on v1 "core", on v2 "chnls"    register base off DT.
 * @wr_base_phys:	Base physical address of the register range used for
 *			SPMI write commands.
 * @intr:		address of the SPMI interrupt control registers.
 * @cnfg:		address of the PMIC Arbiter configuration registers.
 * @lock:		lock to synchronize accesses.
 * @channel:		execution environment channel to use for accesses.
 * @irq:		PMIC ARB interrupt.
 * @ee:			the current Execution Environment
 * @bus_instance:	on v7: 0 = primary SPMI bus, 1 = secondary SPMI bus
 * @min_apid:		minimum APID (used for bounding IRQ search)
 * @max_apid:		maximum APID
 * @base_apid:		on v7: minimum APID associated with the particular SPMI
 *			bus instance
 * @apid_count:		on v5 and v7: number of APIDs associated with the
 *			particular SPMI bus instance
 * @mapping_table:	in-memory copy of PPID -> APID mapping table.
 * @domain:		irq domain object for PMIC IRQ domain
 * @spmic:		SPMI controller object
 * @ver_ops:		version dependent operations.
 * @ppid_to_apid:	in-memory copy of PPID -> APID mapping table.
 * @last_apid:		Highest value APID in use
 * @apid_data:		Table of data for all APIDs
 * @max_periphs:	Number of elements in apid_data[]
 * @debugfs:		debugfs directory pointer
 * @debug_spmi_addr:	SPMI address used for debugfs operations
 */
struct spmi_pmic_arb {
	void __iomem		*rd_base;
	void __iomem		*wr_base;
	phys_addr_t		wr_base_phys;
	void __iomem		*intr;
	void __iomem		*cnfg;
	void __iomem		*core;
	resource_size_t		core_size;
	raw_spinlock_t		lock;
	u8			channel;
	int			irq;
	u8			ee;
	u32			bus_instance;
	u16			min_apid;
	u16			max_apid;
	u16			base_apid;
	int			apid_count;
	u32			*mapping_table;
	DECLARE_BITMAP(mapping_table_valid, PMIC_ARB_MAX_PERIPHS);
	struct irq_domain	*domain;
	struct spmi_controller	*spmic;
	const struct pmic_arb_ver_ops *ver_ops;
	u16			*ppid_to_apid;
	u16			last_apid;
	struct apid_data	*apid_data;
	int			max_periphs;
	struct dentry		*debugfs;
	u32			debug_spmi_addr;
};

/**
 * pmic_arb_ver: version dependent functionality.
 *
 * @ver_str:		version string.
 * @ppid_to_apid:	finds the apid for a given ppid.
 * @non_data_cmd:	on v1 issues an spmi non-data command.
 *			on v2 no HW support, returns -EOPNOTSUPP.
 * @offset:		on v1 offset of per-ee channel.
 *			on v2 offset of per-ee and per-ppid channel.
 * @fmt_cmd:		formats a GENI/SPMI command.
 * @owner_acc_status:	on v1 address of PMIC_ARB_SPMI_PIC_OWNERm_ACC_STATUSn
 *			on v2 address of SPMI_PIC_OWNERm_ACC_STATUSn.
 * @acc_enable:		on v1 address of PMIC_ARB_SPMI_PIC_ACC_ENABLEn
 *			on v2 address of SPMI_PIC_ACC_ENABLEn.
 * @irq_status:		on v1 address of PMIC_ARB_SPMI_PIC_IRQ_STATUSn
 *			on v2 address of SPMI_PIC_IRQ_STATUSn.
 * @irq_clear:		on v1 address of PMIC_ARB_SPMI_PIC_IRQ_CLEARn
 *			on v2 address of SPMI_PIC_IRQ_CLEARn.
 * @apid_map_offset:	offset of PMIC_ARB_REG_CHNLn
 * @apid_owner:		on v2 and later address of SPMI_PERIPHn_2OWNER_TABLE_REG
 * @wr_addr_map:	maps from an SPMI address to the physical address
 *			range of the registers used to perform an SPMI write
 *			command to the SPMI address.
 */
struct pmic_arb_ver_ops {
	const char *ver_str;
	int (*ppid_to_apid)(struct spmi_pmic_arb *pmic_arb, u16 ppid);
	/* spmi commands (read_cmd, write_cmd, cmd) functionality */
	int (*offset)(struct spmi_pmic_arb *pmic_arb, u8 sid, u16 addr,
			enum pmic_arb_channel ch_type);
	u32 (*fmt_cmd)(u8 opc, u8 sid, u16 addr, u8 bc);
	int (*non_data_cmd)(struct spmi_controller *ctrl, u8 opc, u8 sid);
	/* Interrupts controller functionality (offset of PIC registers) */
	void __iomem *(*owner_acc_status)(struct spmi_pmic_arb *pmic_arb, u8 m,
					  u16 n);
	void __iomem *(*acc_enable)(struct spmi_pmic_arb *pmic_arb, u16 n);
	void __iomem *(*irq_status)(struct spmi_pmic_arb *pmic_arb, u16 n);
	void __iomem *(*irq_clear)(struct spmi_pmic_arb *pmic_arb, u16 n);
	u32 (*apid_map_offset)(u16 n);
	void __iomem *(*apid_owner)(struct spmi_pmic_arb *pmic_arb, u16 n);
	int (*wr_addr_map)(struct spmi_pmic_arb *pmic_arb, u8 sid, u16 addr,
			   struct resource *res_out);
};

static inline void pmic_arb_base_write(struct spmi_pmic_arb *pmic_arb,
				       u32 offset, u32 val)
{
	writel_relaxed(val, pmic_arb->wr_base + offset);
}

static inline void pmic_arb_set_rd_cmd(struct spmi_pmic_arb *pmic_arb,
				       u32 offset, u32 val)
{
	writel_relaxed(val, pmic_arb->rd_base + offset);
}

/**
 * pmic_arb_read_data: reads pmic-arb's register and copy 1..4 bytes to buf
 * @bc:		byte count -1. range: 0..3
 * @reg:	register's address
 * @buf:	output parameter, length must be bc + 1
 */
static void
pmic_arb_read_data(struct spmi_pmic_arb *pmic_arb, u8 *buf, u32 reg, u8 bc)
{
	u32 data = __raw_readl(pmic_arb->rd_base + reg);

	memcpy(buf, &data, (bc & 3) + 1);
}

/**
 * pmic_arb_write_data: write 1..4 bytes from buf to pmic-arb's register
 * @bc:		byte-count -1. range: 0..3.
 * @reg:	register's address.
 * @buf:	buffer to write. length must be bc + 1.
 */
static void pmic_arb_write_data(struct spmi_pmic_arb *pmic_arb, const u8 *buf,
				u32 reg, u8 bc)
{
	u32 data = 0;

	memcpy(&data, buf, (bc & 3) + 1);
	__raw_writel(data, pmic_arb->wr_base + reg);
}

static int pmic_arb_wait_for_done(struct spmi_controller *ctrl,
				  void __iomem *base, u8 sid, u16 addr,
				  enum pmic_arb_channel ch_type)
{
	struct spmi_pmic_arb *pmic_arb = spmi_controller_get_drvdata(ctrl);
	u32 status = 0;
	u32 timeout = PMIC_ARB_TIMEOUT_US;
	u32 offset;
	int rc;

	rc = pmic_arb->ver_ops->offset(pmic_arb, sid, addr, ch_type);
	if (rc < 0)
		return rc;

	offset = rc;
	offset += PMIC_ARB_STATUS;

	while (timeout--) {
		status = readl_relaxed(base + offset);

		if (status & PMIC_ARB_STATUS_DONE) {
			if (status & PMIC_ARB_STATUS_DENIED) {
				dev_err(&ctrl->dev, "%s: %#x %#x: transaction denied (%#x)\n",
					__func__, sid, addr, status);
				return -EPERM;
			}

			if (status & PMIC_ARB_STATUS_FAILURE) {
				dev_err(&ctrl->dev, "%s: %#x %#x: transaction failed (%#x)\n",
					__func__, sid, addr, status);
				WARN_ON(1);
				return -EIO;
			}

			if (status & PMIC_ARB_STATUS_DROPPED) {
				dev_err(&ctrl->dev, "%s: %#x %#x: transaction dropped (%#x)\n",
					__func__, sid, addr, status);
				return -EIO;
			}

			return 0;
		}
		udelay(1);
	}

	dev_err(&ctrl->dev, "%s: %#x %#x: timeout, status %#x\n",
		__func__, sid, addr, status);
	return -ETIMEDOUT;
}

static int
pmic_arb_non_data_cmd_v1(struct spmi_controller *ctrl, u8 opc, u8 sid)
{
	struct spmi_pmic_arb *pmic_arb = spmi_controller_get_drvdata(ctrl);
	unsigned long flags;
	u32 cmd;
	int rc;
	u32 offset;

	rc = pmic_arb->ver_ops->offset(pmic_arb, sid, 0, PMIC_ARB_CHANNEL_RW);
	if (rc < 0)
		return rc;

	offset = rc;
	cmd = ((opc | 0x40) << 27) | ((sid & 0xf) << 20);

	raw_spin_lock_irqsave(&pmic_arb->lock, flags);
	pmic_arb_base_write(pmic_arb, offset + PMIC_ARB_CMD, cmd);
	rc = pmic_arb_wait_for_done(ctrl, pmic_arb->wr_base, sid, 0,
				    PMIC_ARB_CHANNEL_RW);
	raw_spin_unlock_irqrestore(&pmic_arb->lock, flags);

	return rc;
}

static int
pmic_arb_non_data_cmd_v2(struct spmi_controller *ctrl, u8 opc, u8 sid)
{
	return -EOPNOTSUPP;
}

/* Non-data command */
static int pmic_arb_cmd(struct spmi_controller *ctrl, u8 opc, u8 sid)
{
	struct spmi_pmic_arb *pmic_arb = spmi_controller_get_drvdata(ctrl);

	dev_dbg(&ctrl->dev, "cmd op:0x%x sid:%d\n", opc, sid);

	/* Check for valid non-data command */
	if (opc < SPMI_CMD_RESET || opc > SPMI_CMD_WAKEUP)
		return -EINVAL;

	return pmic_arb->ver_ops->non_data_cmd(ctrl, opc, sid);
}

static int pmic_arb_fmt_read_cmd(struct spmi_pmic_arb *pmic_arb, u8 opc, u8 sid,
				 u16 addr, size_t len, u32 *cmd, u32 *offset)
{
	u8 bc = len - 1;
	int rc;

	rc = pmic_arb->ver_ops->offset(pmic_arb, sid, addr,
				       PMIC_ARB_CHANNEL_OBS);
	if (rc < 0)
		return rc;

	*offset = rc;
	if (bc >= PMIC_ARB_MAX_TRANS_BYTES) {
		dev_err(&pmic_arb->spmic->dev, "pmic-arb supports 1..%d bytes per trans, but:%zu requested",
			PMIC_ARB_MAX_TRANS_BYTES, len);
		return  -EINVAL;
	}

	/* Check the opcode */
	if (opc >= 0x60 && opc <= 0x7F)
		opc = PMIC_ARB_OP_READ;
	else if (opc >= 0x20 && opc <= 0x2F)
		opc = PMIC_ARB_OP_EXT_READ;
	else if (opc >= 0x38 && opc <= 0x3F)
		opc = PMIC_ARB_OP_EXT_READL;
	else
		return -EINVAL;

	*cmd = pmic_arb->ver_ops->fmt_cmd(opc, sid, addr, bc);

	return 0;
}

static int pmic_arb_read_cmd_unlocked(struct spmi_controller *ctrl, u32 cmd,
				      u32 offset, u8 sid, u16 addr, u8 *buf,
				      size_t len)
{
	struct spmi_pmic_arb *pmic_arb = spmi_controller_get_drvdata(ctrl);
	u8 bc = len - 1;
	int rc;

	pmic_arb_set_rd_cmd(pmic_arb, offset + PMIC_ARB_CMD, cmd);
	rc = pmic_arb_wait_for_done(ctrl, pmic_arb->rd_base, sid, addr,
				    PMIC_ARB_CHANNEL_OBS);
	if (rc)
		return rc;

	pmic_arb_read_data(pmic_arb, buf, offset + PMIC_ARB_RDATA0,
		     min_t(u8, bc, 3));

	if (bc > 3)
		pmic_arb_read_data(pmic_arb, buf + 4, offset + PMIC_ARB_RDATA1,
					bc - 4);
	return 0;
}

static int pmic_arb_read_cmd(struct spmi_controller *ctrl, u8 opc, u8 sid,
			     u16 addr, u8 *buf, size_t len)
{
	struct spmi_pmic_arb *pmic_arb = spmi_controller_get_drvdata(ctrl);
	unsigned long flags;
	u32 cmd, offset;
	int rc;

	rc = pmic_arb_fmt_read_cmd(pmic_arb, opc, sid, addr, len, &cmd,
				   &offset);
	if (rc)
		return rc;

	raw_spin_lock_irqsave(&pmic_arb->lock, flags);
	rc = pmic_arb_read_cmd_unlocked(ctrl, cmd, offset, sid, addr, buf, len);
	raw_spin_unlock_irqrestore(&pmic_arb->lock, flags);

	return rc;
}

static int pmic_arb_fmt_write_cmd(struct spmi_pmic_arb *pmic_arb, u8 opc,
				  u8 sid, u16 addr, size_t len, u32 *cmd,
				  u32 *offset)
{
	u8 bc = len - 1;
	int rc;

	rc = pmic_arb->ver_ops->offset(pmic_arb, sid, addr,
					PMIC_ARB_CHANNEL_RW);
	if (rc < 0)
		return rc;

	*offset = rc;
	if (bc >= PMIC_ARB_MAX_TRANS_BYTES) {
		dev_err(&pmic_arb->spmic->dev, "pmic-arb supports 1..%d bytes per trans, but:%zu requested",
			PMIC_ARB_MAX_TRANS_BYTES, len);
		return  -EINVAL;
	}

	/* Check the opcode */
	if (opc >= 0x40 && opc <= 0x5F)
		opc = PMIC_ARB_OP_WRITE;
	else if (opc <= 0x0F)
		opc = PMIC_ARB_OP_EXT_WRITE;
	else if (opc >= 0x30 && opc <= 0x37)
		opc = PMIC_ARB_OP_EXT_WRITEL;
	else if (opc >= 0x80)
		opc = PMIC_ARB_OP_ZERO_WRITE;
	else
		return -EINVAL;

	*cmd = pmic_arb->ver_ops->fmt_cmd(opc, sid, addr, bc);

	return 0;
}

static int pmic_arb_write_cmd_unlocked(struct spmi_controller *ctrl, u32 cmd,
				      u32 offset, u8 sid, u16 addr,
				      const u8 *buf, size_t len)
{
	struct spmi_pmic_arb *pmic_arb = spmi_controller_get_drvdata(ctrl);
	u8 bc = len - 1;

	/* Write data to FIFOs */
	pmic_arb_write_data(pmic_arb, buf, offset + PMIC_ARB_WDATA0,
				min_t(u8, bc, 3));
	if (bc > 3)
		pmic_arb_write_data(pmic_arb, buf + 4, offset + PMIC_ARB_WDATA1,
					bc - 4);

	/* Start the transaction */
	pmic_arb_base_write(pmic_arb, offset + PMIC_ARB_CMD, cmd);
	return pmic_arb_wait_for_done(ctrl, pmic_arb->wr_base, sid, addr,
				      PMIC_ARB_CHANNEL_RW);
}

static int pmic_arb_write_cmd(struct spmi_controller *ctrl, u8 opc, u8 sid,
			      u16 addr, const u8 *buf, size_t len)
{
	struct spmi_pmic_arb *pmic_arb = spmi_controller_get_drvdata(ctrl);
	unsigned long flags;
	u32 cmd, offset;
	int rc;

	rc = pmic_arb_fmt_write_cmd(pmic_arb, opc, sid, addr, len, &cmd,
				    &offset);
	if (rc)
		return rc;

	raw_spin_lock_irqsave(&pmic_arb->lock, flags);
	rc = pmic_arb_write_cmd_unlocked(ctrl, cmd, offset, sid, addr, buf,
					 len);
	raw_spin_unlock_irqrestore(&pmic_arb->lock, flags);

	return rc;
}

static int pmic_arb_masked_write(struct spmi_controller *ctrl, u8 sid, u16 addr,
				 const u8 *buf, const u8 *mask, size_t len)
{
	struct spmi_pmic_arb *pmic_arb = spmi_controller_get_drvdata(ctrl);
	u32 read_cmd, read_offset, write_cmd, write_offset;
	u8 temp[PMIC_ARB_MAX_TRANS_BYTES];
	unsigned long flags;
	int rc, i;

	rc = pmic_arb_fmt_read_cmd(pmic_arb, SPMI_CMD_EXT_READL, sid, addr, len,
				   &read_cmd, &read_offset);
	if (rc)
		return rc;

	rc = pmic_arb_fmt_write_cmd(pmic_arb, SPMI_CMD_EXT_WRITEL, sid, addr,
				    len, &write_cmd, &write_offset);
	if (rc)
		return rc;

	raw_spin_lock_irqsave(&pmic_arb->lock, flags);
	rc = pmic_arb_read_cmd_unlocked(ctrl, read_cmd, read_offset, sid, addr,
					temp, len);
	if (rc)
		goto done;

	for (i = 0; i < len; i++)
		temp[i] = (temp[i] & ~mask[i]) | (buf[i] & mask[i]);

	rc = pmic_arb_write_cmd_unlocked(ctrl, write_cmd, write_offset, sid,
					 addr, temp, len);
done:
	raw_spin_unlock_irqrestore(&pmic_arb->lock, flags);

	return rc;
}

enum qpnpint_regs {
	QPNPINT_REG_RT_STS		= 0x10,
	QPNPINT_REG_SET_TYPE		= 0x11,
	QPNPINT_REG_POLARITY_HIGH	= 0x12,
	QPNPINT_REG_POLARITY_LOW	= 0x13,
	QPNPINT_REG_LATCHED_CLR		= 0x14,
	QPNPINT_REG_EN_SET		= 0x15,
	QPNPINT_REG_EN_CLR		= 0x16,
	QPNPINT_REG_LATCHED_STS		= 0x18,
};

struct spmi_pmic_arb_qpnpint_type {
	u8 type; /* 1 -> edge */
	u8 polarity_high;
	u8 polarity_low;
} __packed;

/* Simplified accessor functions for irqchip callbacks */
static void qpnpint_spmi_write(struct irq_data *d, u8 reg, void *buf,
			       size_t len)
{
	struct spmi_pmic_arb *pmic_arb = irq_data_get_irq_chip_data(d);
	u8 sid = hwirq_to_sid(d->hwirq);
	u8 per = hwirq_to_per(d->hwirq);

	if (pmic_arb_write_cmd(pmic_arb->spmic, SPMI_CMD_EXT_WRITEL, sid,
			       (per << 8) + reg, buf, len))
		dev_err_ratelimited(&pmic_arb->spmic->dev, "failed irqchip transaction on %x\n",
				    d->irq);
}

static void qpnpint_spmi_read(struct irq_data *d, u8 reg, void *buf, size_t len)
{
	struct spmi_pmic_arb *pmic_arb = irq_data_get_irq_chip_data(d);
	u8 sid = hwirq_to_sid(d->hwirq);
	u8 per = hwirq_to_per(d->hwirq);

	if (pmic_arb_read_cmd(pmic_arb->spmic, SPMI_CMD_EXT_READL, sid,
			      (per << 8) + reg, buf, len))
		dev_err_ratelimited(&pmic_arb->spmic->dev, "failed irqchip transaction on %x\n",
				    d->irq);
}

static int qpnpint_spmi_masked_write(struct irq_data *d, u8 reg,
				     const void *buf, const void *mask,
				     size_t len)
{
	struct spmi_pmic_arb *pmic_arb = irq_data_get_irq_chip_data(d);
	u8 sid = hwirq_to_sid(d->hwirq);
	u8 per = hwirq_to_per(d->hwirq);
	int rc;

	rc = pmic_arb_masked_write(pmic_arb->spmic, sid, (per << 8) + reg, buf,
				   mask, len);
	if (rc)
		dev_err_ratelimited(&pmic_arb->spmic->dev, "failed irqchip transaction on %x rc=%d\n",
				    d->irq, rc);
	return rc;
}

static void cleanup_irq(struct spmi_pmic_arb *pmic_arb, u16 apid, int id)
{
	u16 ppid = pmic_arb->apid_data[apid].ppid;
	u8 sid = ppid >> 8;
	u8 per = ppid & 0xFF;
	u8 irq_mask = BIT(id);

	dev_err_ratelimited(&pmic_arb->spmic->dev, "%s apid=%d sid=0x%x per=0x%x irq=%d\n",
			__func__, apid, sid, per, id);
	writel_relaxed(irq_mask, pmic_arb->ver_ops->irq_clear(pmic_arb, apid));
}

static int periph_interrupt(struct spmi_pmic_arb *pmic_arb, u16 apid)
{
	unsigned int irq;
	u32 status, id;
	int handled = 0;
	u8 sid = (pmic_arb->apid_data[apid].ppid >> 8) & 0xF;
	u8 per = pmic_arb->apid_data[apid].ppid & 0xFF;

	status = readl_relaxed(pmic_arb->ver_ops->irq_status(pmic_arb, apid));
	while (status) {
		id = ffs(status) - 1;
		status &= ~BIT(id);
		irq = irq_find_mapping(pmic_arb->domain,
					spec_to_hwirq(sid, per, id, apid));
		if (irq == 0) {
			cleanup_irq(pmic_arb, apid, id);
			continue;
		}
		generic_handle_irq(irq);
		handled++;
	}

	return handled;
}

static void pmic_arb_chained_irq(struct irq_desc *desc)
{
	struct spmi_pmic_arb *pmic_arb = irq_desc_get_handler_data(desc);
	const struct pmic_arb_ver_ops *ver_ops = pmic_arb->ver_ops;
	struct irq_chip *chip = irq_desc_get_chip(desc);
<<<<<<< HEAD
	int first = pmic_arb->min_apid >> 5;
	int last = pmic_arb->max_apid >> 5;
	/*
	 * acc_offset will be non-zero for the secondary SPMI bus instance on
	 * v7 controllers.
	 */
	int acc_offset = pmic_arb->base_apid >> 5;
=======
	int first = pmic_arb->min_apid;
	int last = pmic_arb->max_apid;
>>>>>>> e9630af1
	u8 ee = pmic_arb->ee;
	u32 status, enable, handled = 0;
	int i, id, apid;
	/* status based dispatch */
	bool acc_valid = false;
	u32 irq_status = 0;

	chained_irq_enter(chip, desc);

<<<<<<< HEAD
	for (i = first; i <= last; ++i) {
		status = readl_relaxed(ver_ops->owner_acc_status(pmic_arb, ee,
							       i - acc_offset));
=======
	for (i = first >> 5; i <= last >> 5; ++i) {
		status = readl_relaxed(
				ver_ops->owner_acc_status(pmic_arb, ee, i));
>>>>>>> e9630af1
		if (status)
			acc_valid = true;

		while (status) {
			id = ffs(status) - 1;
			status &= ~BIT(id);
			apid = id + i * 32;
<<<<<<< HEAD
			if (apid < pmic_arb->min_apid
			    || apid > pmic_arb->max_apid) {
=======
			if (apid < first || apid > last) {
>>>>>>> e9630af1
				WARN_ONCE(true, "spurious spmi irq received for apid=%d\n",
					apid);
				continue;
			}
			enable = readl_relaxed(
					ver_ops->acc_enable(pmic_arb, apid));
			if (enable & SPMI_PIC_ACC_ENABLE_BIT)
				if (periph_interrupt(pmic_arb, apid) != 0)
					handled++;
		}
	}

	/* ACC_STATUS is empty but IRQ fired check IRQ_STATUS */
	if (!acc_valid) {
		for (i = first; i <= last; i++) {
			/* skip if APPS is not irq owner */
			if (pmic_arb->apid_data[i].irq_ee != pmic_arb->ee)
				continue;

			irq_status = readl_relaxed(
					     ver_ops->irq_status(pmic_arb, i));
			if (irq_status) {
				enable = readl_relaxed(
					     ver_ops->acc_enable(pmic_arb, i));
				if (enable & SPMI_PIC_ACC_ENABLE_BIT) {
					dev_dbg(&pmic_arb->spmic->dev,
						"Dispatching IRQ for apid=%d status=%x\n",
						i, irq_status);
					if (periph_interrupt(pmic_arb, i) != 0)
						handled++;
				}
			}
		}
	}

<<<<<<< HEAD
	/* ACC_STATUS is empty but IRQ fired check IRQ_STATUS */
	if (!acc_valid) {
		for (i = pmic_arb->min_apid; i <= pmic_arb->max_apid; i++) {
			/* skip if APPS is not irq owner */
			if (pmic_arb->apid_data[i].irq_ee != pmic_arb->ee)
				continue;

			irq_status = readl_relaxed(
					     ver_ops->irq_status(pmic_arb, i));
			if (irq_status) {
				enable = readl_relaxed(
					     ver_ops->acc_enable(pmic_arb, i));
				if (enable & SPMI_PIC_ACC_ENABLE_BIT) {
					dev_dbg(&pmic_arb->spmic->dev,
						"Dispatching IRQ for apid=%d status=%x\n",
						i, irq_status);
					periph_interrupt(pmic_arb, i);
				}
			}
		}
	}
=======
	if (handled == 0)
		handle_bad_irq(desc);
>>>>>>> e9630af1

	chained_irq_exit(chip, desc);
}

static void qpnpint_irq_ack(struct irq_data *d)
{
	struct spmi_pmic_arb *pmic_arb = irq_data_get_irq_chip_data(d);
	u8 irq = hwirq_to_irq(d->hwirq);
	u16 apid = hwirq_to_apid(d->hwirq);
	u8 data;

	writel_relaxed(BIT(irq), pmic_arb->ver_ops->irq_clear(pmic_arb, apid));

	data = BIT(irq);
	qpnpint_spmi_write(d, QPNPINT_REG_LATCHED_CLR, &data, 1);
}

static void qpnpint_irq_mask(struct irq_data *d)
{
	u8 irq = hwirq_to_irq(d->hwirq);
	u8 data = BIT(irq);

	qpnpint_spmi_write(d, QPNPINT_REG_EN_CLR, &data, 1);
}

static void qpnpint_irq_unmask(struct irq_data *d)
{
	struct spmi_pmic_arb *pmic_arb = irq_data_get_irq_chip_data(d);
	const struct pmic_arb_ver_ops *ver_ops = pmic_arb->ver_ops;
	u8 irq = hwirq_to_irq(d->hwirq);
	u16 apid = hwirq_to_apid(d->hwirq);
	u8 buf[2];

	writel_relaxed(SPMI_PIC_ACC_ENABLE_BIT,
			ver_ops->acc_enable(pmic_arb, apid));

	qpnpint_spmi_read(d, QPNPINT_REG_EN_SET, &buf[0], 1);
	if (!(buf[0] & BIT(irq))) {
		/*
		 * Since the interrupt is currently disabled, write to both the
		 * LATCHED_CLR and EN_SET registers so that a spurious interrupt
		 * cannot be triggered when the interrupt is enabled
		 */
		buf[0] = BIT(irq);
		buf[1] = BIT(irq);
		qpnpint_spmi_write(d, QPNPINT_REG_LATCHED_CLR, &buf, 2);
	}
}

static int qpnpint_irq_set_type(struct irq_data *d, unsigned int flow_type)
{
	struct spmi_pmic_arb_qpnpint_type type = {0};
	struct spmi_pmic_arb_qpnpint_type mask;
	irq_flow_handler_t flow_handler;
	u8 irq_bit = BIT(hwirq_to_irq(d->hwirq));
	int rc;

	if (flow_type & (IRQF_TRIGGER_RISING | IRQF_TRIGGER_FALLING)) {
		type.type = irq_bit;
		if (flow_type & IRQF_TRIGGER_RISING)
			type.polarity_high = irq_bit;
		if (flow_type & IRQF_TRIGGER_FALLING)
			type.polarity_low = irq_bit;

		flow_handler = handle_edge_irq;
	} else {
		if ((flow_type & (IRQF_TRIGGER_HIGH)) &&
		    (flow_type & (IRQF_TRIGGER_LOW)))
			return -EINVAL;

		if (flow_type & IRQF_TRIGGER_HIGH)
			type.polarity_high = irq_bit;
		else
			type.polarity_low = irq_bit;

		flow_handler = handle_level_irq;
	}

	mask.type = irq_bit;
	mask.polarity_high = irq_bit;
	mask.polarity_low = irq_bit;

	rc = qpnpint_spmi_masked_write(d, QPNPINT_REG_SET_TYPE, &type, &mask,
				       sizeof(type));
	irq_set_handler_locked(d, flow_handler);

	return rc;
}

static int qpnpint_irq_set_wake(struct irq_data *d, unsigned int on)
{
	struct spmi_pmic_arb *pmic_arb = irq_data_get_irq_chip_data(d);

	return irq_set_irq_wake(pmic_arb->irq, on);
}

static int qpnpint_get_irqchip_state(struct irq_data *d,
				     enum irqchip_irq_state which,
				     bool *state)
{
	u8 irq = hwirq_to_irq(d->hwirq);
	u8 status = 0;

	if (which != IRQCHIP_STATE_LINE_LEVEL)
		return -EINVAL;

	qpnpint_spmi_read(d, QPNPINT_REG_RT_STS, &status, 1);
	*state = !!(status & BIT(irq));

	return 0;
}

static int qpnpint_irq_domain_activate(struct irq_domain *domain,
				       struct irq_data *d, bool reserve)
{
	struct spmi_pmic_arb *pmic_arb = irq_data_get_irq_chip_data(d);
	u16 periph = hwirq_to_per(d->hwirq);
	u16 apid = hwirq_to_apid(d->hwirq);
	u16 sid = hwirq_to_sid(d->hwirq);
	u16 irq = hwirq_to_irq(d->hwirq);
	u8 buf;

	if (pmic_arb->apid_data[apid].irq_ee != pmic_arb->ee) {
		dev_err(&pmic_arb->spmic->dev, "failed to xlate sid = %#x, periph = %#x, irq = %u: ee=%u but owner=%u\n",
			sid, periph, irq, pmic_arb->ee,
			pmic_arb->apid_data[apid].irq_ee);
		return -ENODEV;
	}

	buf = BIT(irq);
	qpnpint_spmi_write(d, QPNPINT_REG_EN_CLR, &buf, 1);
	qpnpint_spmi_write(d, QPNPINT_REG_LATCHED_CLR, &buf, 1);

	return 0;
}

static struct irq_chip pmic_arb_irqchip = {
	.name		= "pmic_arb",
	.irq_ack	= qpnpint_irq_ack,
	.irq_mask	= qpnpint_irq_mask,
	.irq_unmask	= qpnpint_irq_unmask,
	.irq_set_type	= qpnpint_irq_set_type,
	.irq_set_wake	= qpnpint_irq_set_wake,
	.irq_get_irqchip_state	= qpnpint_get_irqchip_state,
	.flags		= IRQCHIP_MASK_ON_SUSPEND,
};

static int qpnpint_irq_domain_translate(struct irq_domain *d,
					struct irq_fwspec *fwspec,
					unsigned long *out_hwirq,
					unsigned int *out_type)
{
	struct spmi_pmic_arb *pmic_arb = d->host_data;
	u32 *intspec = fwspec->param;
	u16 apid, ppid;
	int rc;

	dev_dbg(&pmic_arb->spmic->dev, "intspec[0] 0x%1x intspec[1] 0x%02x intspec[2] 0x%02x\n",
		intspec[0], intspec[1], intspec[2]);

	if (irq_domain_get_of_node(d) != pmic_arb->spmic->dev.of_node)
		return -EINVAL;
	if (fwspec->param_count != 4)
		return -EINVAL;
	if (intspec[0] > 0xF || intspec[1] > 0xFF || intspec[2] > 0x7)
		return -EINVAL;

	ppid = intspec[0] << 8 | intspec[1];
	rc = pmic_arb->ver_ops->ppid_to_apid(pmic_arb, ppid);
	if (rc < 0) {
		dev_err(&pmic_arb->spmic->dev, "failed to xlate sid = %#x, periph = %#x, irq = %u rc = %d\n",
		intspec[0], intspec[1], intspec[2], rc);
		return rc;
	}

	apid = rc;
	/* Keep track of {max,min}_apid for bounding search during interrupt */
	if (apid > pmic_arb->max_apid)
		pmic_arb->max_apid = apid;
	if (apid < pmic_arb->min_apid)
		pmic_arb->min_apid = apid;

	*out_hwirq = spec_to_hwirq(intspec[0], intspec[1], intspec[2], apid);
	*out_type  = intspec[3] & IRQ_TYPE_SENSE_MASK;

	dev_dbg(&pmic_arb->spmic->dev, "out_hwirq = %lu\n", *out_hwirq);

	return 0;
}

static struct lock_class_key qpnpint_irq_lock_class, qpnpint_irq_request_class;

static void qpnpint_irq_domain_map(struct spmi_pmic_arb *pmic_arb,
				   struct irq_domain *domain, unsigned int virq,
				   irq_hw_number_t hwirq, unsigned int type)
{
	irq_flow_handler_t handler;

	dev_dbg(&pmic_arb->spmic->dev, "virq = %u, hwirq = %lu, type = %u\n",
		virq, hwirq, type);

	if (type & IRQ_TYPE_EDGE_BOTH)
		handler = handle_edge_irq;
	else
		handler = handle_level_irq;


	irq_set_lockdep_class(virq, &qpnpint_irq_lock_class,
			      &qpnpint_irq_request_class);
	irq_domain_set_info(domain, virq, hwirq, &pmic_arb_irqchip, pmic_arb,
			    handler, NULL, NULL);
}

static int qpnpint_irq_domain_alloc(struct irq_domain *domain,
				    unsigned int virq, unsigned int nr_irqs,
				    void *data)
{
	struct spmi_pmic_arb *pmic_arb = domain->host_data;
	struct irq_fwspec *fwspec = data;
	irq_hw_number_t hwirq;
	unsigned int type;
	int ret, i;

	ret = qpnpint_irq_domain_translate(domain, fwspec, &hwirq, &type);
	if (ret)
		return ret;

	for (i = 0; i < nr_irqs; i++)
		qpnpint_irq_domain_map(pmic_arb, domain, virq + i, hwirq + i,
				       type);

	return 0;
}

static int pmic_arb_ppid_to_apid_v1(struct spmi_pmic_arb *pmic_arb, u16 ppid)
{
	u32 *mapping_table = pmic_arb->mapping_table;
	int index = 0, i;
	u16 apid_valid;
	u16 apid;
	u32 data;

	apid_valid = pmic_arb->ppid_to_apid[ppid];
	if (apid_valid & PMIC_ARB_APID_VALID) {
		apid = apid_valid & ~PMIC_ARB_APID_VALID;
		return apid;
	}

	for (i = 0; i < SPMI_MAPPING_TABLE_TREE_DEPTH; ++i) {
		if (!test_and_set_bit(index, pmic_arb->mapping_table_valid))
			mapping_table[index] = readl_relaxed(pmic_arb->cnfg +
						SPMI_MAPPING_TABLE_REG(index));

		data = mapping_table[index];

		if (ppid & BIT(SPMI_MAPPING_BIT_INDEX(data))) {
			if (SPMI_MAPPING_BIT_IS_1_FLAG(data)) {
				index = SPMI_MAPPING_BIT_IS_1_RESULT(data);
			} else {
				apid = SPMI_MAPPING_BIT_IS_1_RESULT(data);
				pmic_arb->ppid_to_apid[ppid]
					= apid | PMIC_ARB_APID_VALID;
				pmic_arb->apid_data[apid].ppid = ppid;
				return apid;
			}
		} else {
			if (SPMI_MAPPING_BIT_IS_0_FLAG(data)) {
				index = SPMI_MAPPING_BIT_IS_0_RESULT(data);
			} else {
				apid = SPMI_MAPPING_BIT_IS_0_RESULT(data);
				pmic_arb->ppid_to_apid[ppid]
					= apid | PMIC_ARB_APID_VALID;
				pmic_arb->apid_data[apid].ppid = ppid;
				return apid;
			}
		}
	}

	return -ENODEV;
}

/* v1 offset per ee */
static int pmic_arb_offset_v1(struct spmi_pmic_arb *pmic_arb, u8 sid, u16 addr,
			enum pmic_arb_channel ch_type)
{
	return 0x800 + 0x80 * pmic_arb->channel;
}

static int pmic_arb_wr_addr_map_v1(struct spmi_pmic_arb *pmic_arb, u8 sid,
				   u16 addr, struct resource *res_out)
{
	int rc;

	rc = pmic_arb_offset_v1(pmic_arb, sid, addr, PMIC_ARB_CHANNEL_RW);
	if (rc < 0)
		return rc;

	res_out->start = pmic_arb->wr_base_phys + rc;
	res_out->end = res_out->start + 0x80 - 1;

	return 0;
}

static u16 pmic_arb_find_apid(struct spmi_pmic_arb *pmic_arb, u16 ppid)
{
	struct apid_data *apidd = &pmic_arb->apid_data[pmic_arb->last_apid];
	u32 regval, offset;
	u16 id, apid;

	for (apid = pmic_arb->last_apid; ; apid++, apidd++) {
		offset = pmic_arb->ver_ops->apid_map_offset(apid);
		if (offset >= pmic_arb->core_size)
			break;

		regval = readl_relaxed(pmic_arb->ver_ops->apid_owner(pmic_arb,
								     apid));
		apidd->irq_ee = SPMI_OWNERSHIP_PERIPH2OWNER(regval);
		apidd->write_ee = apidd->irq_ee;

		regval = readl_relaxed(pmic_arb->core + offset);
		if (!regval)
			continue;

		id = (regval >> 8) & PMIC_ARB_PPID_MASK;
		pmic_arb->ppid_to_apid[id] = apid | PMIC_ARB_APID_VALID;
		apidd->ppid = id;
		if (id == ppid) {
			apid |= PMIC_ARB_APID_VALID;
			break;
		}
	}
	pmic_arb->last_apid = apid & ~PMIC_ARB_APID_VALID;

	return apid;
}

static int pmic_arb_ppid_to_apid_v2(struct spmi_pmic_arb *pmic_arb, u16 ppid)
{
	u16 apid_valid;

	apid_valid = pmic_arb->ppid_to_apid[ppid];
	if (!(apid_valid & PMIC_ARB_APID_VALID))
		apid_valid = pmic_arb_find_apid(pmic_arb, ppid);
	if (!(apid_valid & PMIC_ARB_APID_VALID))
		return -ENODEV;

	return apid_valid & ~PMIC_ARB_APID_VALID;
}

static int pmic_arb_read_apid_map_v5(struct spmi_pmic_arb *pmic_arb)
{
	struct apid_data *apidd;
	struct apid_data *prev_apidd;
	u16 i, apid, ppid, apid_max;
	bool valid, is_irq_ee;
	u32 regval, offset;

	/*
	 * In order to allow multiple EEs to write to a single PPID in arbiter
	 * version 5 and 7, there is more than one APID mapped to each PPID.
	 * The owner field for each of these mappings specifies the EE which is
	 * allowed to write to the APID.  The owner of the last (highest) APID
	 * which has the IRQ owner bit set for a given PPID will receive
	 * interrupts from the PPID.
<<<<<<< HEAD
	 *
	 * In arbiter version 7, the APID numbering space is divided between
	 * the primary bus (0) and secondary bus (1) such that:
	 * APID = 0 to N-1 are assigned to the primary bus
	 * APID = N to N+M-1 are assigned to the secondary bus
	 * where N = number of APIDs supported by the primary bus and
	 *       M = number of APIDs supported by the secondary bus
=======
>>>>>>> e9630af1
	 */
	apidd = &pmic_arb->apid_data[pmic_arb->base_apid];
	apid_max = pmic_arb->base_apid + pmic_arb->apid_count;
	for (i = pmic_arb->base_apid; i < apid_max; i++, apidd++) {
		offset = pmic_arb->ver_ops->apid_map_offset(i);
		if (offset >= pmic_arb->core_size)
			break;

		regval = readl_relaxed(pmic_arb->core + offset);
		if (!regval)
			continue;
		ppid = (regval >> 8) & PMIC_ARB_PPID_MASK;
		is_irq_ee = PMIC_ARB_CHAN_IS_IRQ_OWNER(regval);

		regval = readl_relaxed(pmic_arb->ver_ops->apid_owner(pmic_arb,
								     i));
		apidd->write_ee = SPMI_OWNERSHIP_PERIPH2OWNER(regval);

		apidd->irq_ee = is_irq_ee ? apidd->write_ee : INVALID_EE;

		valid = pmic_arb->ppid_to_apid[ppid] & PMIC_ARB_APID_VALID;
		apid = pmic_arb->ppid_to_apid[ppid] & ~PMIC_ARB_APID_VALID;
		prev_apidd = &pmic_arb->apid_data[apid];

		if (!valid || apidd->write_ee == pmic_arb->ee) {
			/* First PPID mapping or one for this EE */
			pmic_arb->ppid_to_apid[ppid] = i | PMIC_ARB_APID_VALID;
		} else if (valid && is_irq_ee &&
			   prev_apidd->write_ee == pmic_arb->ee) {
			/*
			 * Duplicate PPID mapping after the one for this EE;
			 * override the irq owner
			 */
			prev_apidd->irq_ee = apidd->irq_ee;
		}

		apidd->ppid = ppid;
		pmic_arb->last_apid = i;
	}

	/* Dump the mapping table for debug purposes. */
	dev_dbg(&pmic_arb->spmic->dev, "PPID APID Write-EE IRQ-EE\n");
	for (ppid = 0; ppid < PMIC_ARB_MAX_PPID; ppid++) {
		apid = pmic_arb->ppid_to_apid[ppid];
		if (apid & PMIC_ARB_APID_VALID) {
			apid &= ~PMIC_ARB_APID_VALID;
			apidd = &pmic_arb->apid_data[apid];
			dev_dbg(&pmic_arb->spmic->dev, "%#03X %3u %2u %2u\n",
			      ppid, apid, apidd->write_ee, apidd->irq_ee);
		}
	}

	return 0;
}

static int pmic_arb_ppid_to_apid_v5(struct spmi_pmic_arb *pmic_arb, u16 ppid)
{
	if (!(pmic_arb->ppid_to_apid[ppid] & PMIC_ARB_APID_VALID))
		return -ENODEV;

	return pmic_arb->ppid_to_apid[ppid] & ~PMIC_ARB_APID_VALID;
}

/* v2 offset per ppid and per ee */
static int pmic_arb_offset_v2(struct spmi_pmic_arb *pmic_arb, u8 sid, u16 addr,
			   enum pmic_arb_channel ch_type)
{
	u16 apid;
	u16 ppid;
	int rc;

	ppid = sid << 8 | ((addr >> 8) & 0xFF);
	rc = pmic_arb_ppid_to_apid_v2(pmic_arb, ppid);
	if (rc < 0)
		return rc;

	apid = rc;
	return 0x1000 * pmic_arb->ee + 0x8000 * apid;
}

static int pmic_arb_wr_addr_map_v2(struct spmi_pmic_arb *pmic_arb, u8 sid,
				   u16 addr, struct resource *res_out)
{
	int rc;

	rc = pmic_arb_offset_v2(pmic_arb, sid, addr, PMIC_ARB_CHANNEL_RW);
	if (rc < 0)
		return rc;

	res_out->start = pmic_arb->wr_base_phys + rc;
	res_out->end = res_out->start + 0x1000 - 1;

	return 0;
}

/*
 * v5 offset per ee and per apid for observer channels and per apid for
 * read/write channels.
 */
static int pmic_arb_offset_v5(struct spmi_pmic_arb *pmic_arb, u8 sid, u16 addr,
			   enum pmic_arb_channel ch_type)
{
	u16 apid;
	int rc;
	u32 offset = 0;
	u16 ppid = (sid << 8) | (addr >> 8);

	rc = pmic_arb_ppid_to_apid_v5(pmic_arb, ppid);
	if (rc < 0)
		return rc;

	apid = rc;
	switch (ch_type) {
	case PMIC_ARB_CHANNEL_OBS:
		offset = 0x10000 * pmic_arb->ee + 0x80 * apid;
		break;
	case PMIC_ARB_CHANNEL_RW:
		if (pmic_arb->apid_data[apid].write_ee != pmic_arb->ee) {
			dev_err(&pmic_arb->spmic->dev, "disallowed SPMI write to sid=%u, addr=0x%04X\n",
				sid, addr);
			return -EPERM;
		}
		offset = 0x10000 * apid;
		break;
	}

	return offset;
}

static int pmic_arb_wr_addr_map_v5(struct spmi_pmic_arb *pmic_arb, u8 sid,
				   u16 addr, struct resource *res_out)
{
	int rc;

	rc = pmic_arb_offset_v5(pmic_arb, sid, addr, PMIC_ARB_CHANNEL_RW);
	if (rc < 0)
		return rc;

	res_out->start = pmic_arb->wr_base_phys + rc;
	res_out->end = res_out->start + 0x10000 - 1;

	return 0;
}

/*
 * v7 offset per ee and per apid for observer channels and per apid for
 * read/write channels.
 */
static int pmic_arb_offset_v7(struct spmi_pmic_arb *pmic_arb, u8 sid, u16 addr,
			   enum pmic_arb_channel ch_type)
{
	u16 apid;
	int rc;
	u32 offset = 0;
	u16 ppid = (sid << 8) | (addr >> 8);

	rc = pmic_arb->ver_ops->ppid_to_apid(pmic_arb, ppid);
	if (rc < 0)
		return rc;

	apid = rc;
	switch (ch_type) {
	case PMIC_ARB_CHANNEL_OBS:
		offset = 0x8000 * pmic_arb->ee + 0x20 * apid;
		break;
	case PMIC_ARB_CHANNEL_RW:
		if (pmic_arb->apid_data[apid].write_ee != pmic_arb->ee) {
			dev_err(&pmic_arb->spmic->dev, "disallowed SPMI write to sid=%u, addr=0x%04X\n",
				sid, addr);
			return -EPERM;
		}
		offset = 0x1000 * apid;
		break;
	}

	return offset;
}

static int pmic_arb_wr_addr_map_v7(struct spmi_pmic_arb *pmic_arb, u8 sid,
				   u16 addr, struct resource *res_out)
{
	int rc;

	rc = pmic_arb_offset_v7(pmic_arb, sid, addr, PMIC_ARB_CHANNEL_RW);
	if (rc < 0)
		return rc;

	res_out->start = pmic_arb->wr_base_phys + rc;
	res_out->end = res_out->start + 0x1000 - 1;

	return 0;
}

static u32 pmic_arb_fmt_cmd_v1(u8 opc, u8 sid, u16 addr, u8 bc)
{
	return (opc << 27) | ((sid & 0xf) << 20) | (addr << 4) | (bc & 0x7);
}

static u32 pmic_arb_fmt_cmd_v2(u8 opc, u8 sid, u16 addr, u8 bc)
{
	return (opc << 27) | ((addr & 0xff) << 4) | (bc & 0x7);
}

static void __iomem *
pmic_arb_owner_acc_status_v1(struct spmi_pmic_arb *pmic_arb, u8 m, u16 n)
{
	return pmic_arb->intr + 0x20 * m + 0x4 * n;
}

static void __iomem *
pmic_arb_owner_acc_status_v2(struct spmi_pmic_arb *pmic_arb, u8 m, u16 n)
{
	return pmic_arb->intr + 0x100000 + 0x1000 * m + 0x4 * n;
}

static void __iomem *
pmic_arb_owner_acc_status_v3(struct spmi_pmic_arb *pmic_arb, u8 m, u16 n)
{
	return pmic_arb->intr + 0x200000 + 0x1000 * m + 0x4 * n;
}

static void __iomem *
pmic_arb_owner_acc_status_v5(struct spmi_pmic_arb *pmic_arb, u8 m, u16 n)
{
	return pmic_arb->intr + 0x10000 * m + 0x4 * n;
}

static void __iomem *
pmic_arb_owner_acc_status_v7(struct spmi_pmic_arb *pmic_arb, u8 m, u16 n)
{
	return pmic_arb->intr + 0x1000 * m + 0x4 * n;
}

static void __iomem *
pmic_arb_acc_enable_v1(struct spmi_pmic_arb *pmic_arb, u16 n)
{
	return pmic_arb->intr + 0x200 + 0x4 * n;
}

static void __iomem *
pmic_arb_acc_enable_v2(struct spmi_pmic_arb *pmic_arb, u16 n)
{
	return pmic_arb->intr + 0x1000 * n;
}

static void __iomem *
pmic_arb_acc_enable_v5(struct spmi_pmic_arb *pmic_arb, u16 n)
{
	return pmic_arb->wr_base + 0x100 + 0x10000 * n;
}

static void __iomem *
pmic_arb_acc_enable_v7(struct spmi_pmic_arb *pmic_arb, u16 n)
{
	return pmic_arb->wr_base + 0x100 + 0x1000 * n;
}

static void __iomem *
pmic_arb_irq_status_v1(struct spmi_pmic_arb *pmic_arb, u16 n)
{
	return pmic_arb->intr + 0x600 + 0x4 * n;
}

static void __iomem *
pmic_arb_irq_status_v2(struct spmi_pmic_arb *pmic_arb, u16 n)
{
	return pmic_arb->intr + 0x4 + 0x1000 * n;
}

static void __iomem *
pmic_arb_irq_status_v5(struct spmi_pmic_arb *pmic_arb, u16 n)
{
	return pmic_arb->wr_base + 0x104 + 0x10000 * n;
}

static void __iomem *
pmic_arb_irq_status_v7(struct spmi_pmic_arb *pmic_arb, u16 n)
{
	return pmic_arb->wr_base + 0x104 + 0x1000 * n;
}

static void __iomem *
pmic_arb_irq_clear_v1(struct spmi_pmic_arb *pmic_arb, u16 n)
{
	return pmic_arb->intr + 0xA00 + 0x4 * n;
}

static void __iomem *
pmic_arb_irq_clear_v2(struct spmi_pmic_arb *pmic_arb, u16 n)
{
	return pmic_arb->intr + 0x8 + 0x1000 * n;
}

static void __iomem *
pmic_arb_irq_clear_v5(struct spmi_pmic_arb *pmic_arb, u16 n)
{
	return pmic_arb->wr_base + 0x108 + 0x10000 * n;
}

static void __iomem *
pmic_arb_irq_clear_v7(struct spmi_pmic_arb *pmic_arb, u16 n)
{
	return pmic_arb->wr_base + 0x108 + 0x1000 * n;
}

static u32 pmic_arb_apid_map_offset_v2(u16 n)
{
	return 0x800 + 0x4 * n;
}

static u32 pmic_arb_apid_map_offset_v5(u16 n)
{
	return 0x900 + 0x4 * n;
}

static u32 pmic_arb_apid_map_offset_v7(u16 n)
{
	return 0x2000 + 0x4 * n;
}

static void __iomem *
pmic_arb_apid_owner_v2(struct spmi_pmic_arb *pmic_arb, u16 n)
{
	return pmic_arb->cnfg + 0x700 + 0x4 * n;
}

/*
 * For arbiter version 7, APID ownership table registers have independent
 * numbering space for each SPMI bus instance, so each is indexed starting from
 * 0.
 */
static void __iomem *
pmic_arb_apid_owner_v7(struct spmi_pmic_arb *pmic_arb, u16 n)
{
	return pmic_arb->cnfg + 0x4 * (n - pmic_arb->base_apid);
}

static const struct pmic_arb_ver_ops pmic_arb_v1 = {
	.ver_str		= "v1",
	.ppid_to_apid		= pmic_arb_ppid_to_apid_v1,
	.non_data_cmd		= pmic_arb_non_data_cmd_v1,
	.offset			= pmic_arb_offset_v1,
	.fmt_cmd		= pmic_arb_fmt_cmd_v1,
	.owner_acc_status	= pmic_arb_owner_acc_status_v1,
	.acc_enable		= pmic_arb_acc_enable_v1,
	.irq_status		= pmic_arb_irq_status_v1,
	.irq_clear		= pmic_arb_irq_clear_v1,
	.apid_map_offset	= pmic_arb_apid_map_offset_v2,
	.wr_addr_map		= pmic_arb_wr_addr_map_v1,
};

static const struct pmic_arb_ver_ops pmic_arb_v2 = {
	.ver_str		= "v2",
	.ppid_to_apid		= pmic_arb_ppid_to_apid_v2,
	.non_data_cmd		= pmic_arb_non_data_cmd_v2,
	.offset			= pmic_arb_offset_v2,
	.fmt_cmd		= pmic_arb_fmt_cmd_v2,
	.owner_acc_status	= pmic_arb_owner_acc_status_v2,
	.acc_enable		= pmic_arb_acc_enable_v2,
	.irq_status		= pmic_arb_irq_status_v2,
	.irq_clear		= pmic_arb_irq_clear_v2,
	.apid_map_offset	= pmic_arb_apid_map_offset_v2,
	.apid_owner		= pmic_arb_apid_owner_v2,
	.wr_addr_map		= pmic_arb_wr_addr_map_v2,
};

static const struct pmic_arb_ver_ops pmic_arb_v3 = {
	.ver_str		= "v3",
	.ppid_to_apid		= pmic_arb_ppid_to_apid_v2,
	.non_data_cmd		= pmic_arb_non_data_cmd_v2,
	.offset			= pmic_arb_offset_v2,
	.fmt_cmd		= pmic_arb_fmt_cmd_v2,
	.owner_acc_status	= pmic_arb_owner_acc_status_v3,
	.acc_enable		= pmic_arb_acc_enable_v2,
	.irq_status		= pmic_arb_irq_status_v2,
	.irq_clear		= pmic_arb_irq_clear_v2,
	.apid_map_offset	= pmic_arb_apid_map_offset_v2,
	.apid_owner		= pmic_arb_apid_owner_v2,
	.wr_addr_map		= pmic_arb_wr_addr_map_v2,
};

static const struct pmic_arb_ver_ops pmic_arb_v5 = {
	.ver_str		= "v5",
	.ppid_to_apid		= pmic_arb_ppid_to_apid_v5,
	.non_data_cmd		= pmic_arb_non_data_cmd_v2,
	.offset			= pmic_arb_offset_v5,
	.fmt_cmd		= pmic_arb_fmt_cmd_v2,
	.owner_acc_status	= pmic_arb_owner_acc_status_v5,
	.acc_enable		= pmic_arb_acc_enable_v5,
	.irq_status		= pmic_arb_irq_status_v5,
	.irq_clear		= pmic_arb_irq_clear_v5,
	.apid_map_offset	= pmic_arb_apid_map_offset_v5,
	.apid_owner		= pmic_arb_apid_owner_v2,
	.wr_addr_map		= pmic_arb_wr_addr_map_v5,
};

static const struct pmic_arb_ver_ops pmic_arb_v7 = {
	.ver_str		= "v7",
	.ppid_to_apid		= pmic_arb_ppid_to_apid_v5,
	.non_data_cmd		= pmic_arb_non_data_cmd_v2,
	.offset			= pmic_arb_offset_v7,
	.fmt_cmd		= pmic_arb_fmt_cmd_v2,
	.owner_acc_status	= pmic_arb_owner_acc_status_v7,
	.acc_enable		= pmic_arb_acc_enable_v7,
	.irq_status		= pmic_arb_irq_status_v7,
	.irq_clear		= pmic_arb_irq_clear_v7,
	.apid_map_offset	= pmic_arb_apid_map_offset_v7,
	.apid_owner		= pmic_arb_apid_owner_v7,
	.wr_addr_map		= pmic_arb_wr_addr_map_v7,
};

static const struct irq_domain_ops pmic_arb_irq_domain_ops = {
	.activate = qpnpint_irq_domain_activate,
	.alloc = qpnpint_irq_domain_alloc,
	.free = irq_domain_free_irqs_common,
	.translate = qpnpint_irq_domain_translate,
};

static int _spmi_pmic_arb_map_address(struct spmi_pmic_arb *pmic_arb,
				u32 spmi_address, struct resource *res_out)
{
	u32 sid, addr;

	sid = (spmi_address >> 16) & 0xF;
	addr = spmi_address & 0xFFFF;

	return pmic_arb->ver_ops->wr_addr_map(pmic_arb, sid, addr, res_out);
}

/**
 * spmi_pmic_arb_map_address() - returns physical addresses of registers used to
 *		write to the PMIC peripheral at spmi_address
 * @dev:		Consumer device pointer
 * @spmi_address:	20-bit SPMI address of the form: 0xSPPPP
 *			where S = global PMIC SID and
 *			PPPP = SPMI address within the slave
 * @res_out:		Resource struct (allocated by the caller) in which
 *			physical addresses for the range are passed via start
 *			and end elements
 *
 * Returns: 0 on success or an errno on failure.
 */
int spmi_pmic_arb_map_address(const struct device *dev, u32 spmi_address,
			      struct resource *res_out)
{
	struct device_node *ctrl_node;
	struct platform_device *ctrl_pdev;
	struct spmi_controller *ctrl;
	struct spmi_pmic_arb *pmic_arb;

	if (!dev || !dev->of_node || !res_out) {
		pr_err("%s: Invalid pointer\n", __func__);
		return -EINVAL;
	}

	ctrl_node = of_parse_phandle(dev->of_node, "qcom,pmic-arb", 0);
	if (!ctrl_node) {
		pr_err("%s: Could not find PMIC arbiter node via qcom,pmic-arb property\n",
			__func__);
		return -ENODEV;
	}

	ctrl_pdev = of_find_device_by_node(ctrl_node);
	of_node_put(ctrl_node);
	if (!ctrl_pdev)
		return -EPROBE_DEFER;

	ctrl = platform_get_drvdata(ctrl_pdev);
	if (!ctrl)
		return -EPROBE_DEFER;

	pmic_arb = spmi_controller_get_drvdata(ctrl);
	if (!pmic_arb) {
		pr_err("Missing PMIC arbiter device\n");
		return -ENODEV;
	}

	return _spmi_pmic_arb_map_address(pmic_arb, spmi_address, res_out);
}
EXPORT_SYMBOL(spmi_pmic_arb_map_address);

#ifdef CONFIG_DEBUG_FS
static int debug_spmi_addr_get(void *data, u64 *val)
{
	struct spmi_pmic_arb *pmic_arb = data;

	*val = pmic_arb->debug_spmi_addr;

	return 0;
}

static int debug_spmi_addr_set(void *data, u64 val)
{
	struct spmi_pmic_arb *pmic_arb = data;

	pmic_arb->debug_spmi_addr = val;

	return 0;
}
DEFINE_DEBUGFS_ATTRIBUTE(debug_spmi_addr_fops, debug_spmi_addr_get,
			debug_spmi_addr_set, "0x%05llX\n");

static int debug_soc_start_addr_get(void *data, u64 *val)
{
	struct spmi_pmic_arb *pmic_arb = data;
	struct resource res = {0};
	int err;

	err = _spmi_pmic_arb_map_address(pmic_arb, pmic_arb->debug_spmi_addr,
					&res);
	if (err)
		return err;

	*val = res.start;

	return 0;
}
DEFINE_DEBUGFS_ATTRIBUTE(debug_soc_start_addr_fops, debug_soc_start_addr_get,
			 NULL, "0x%llX\n");

static int debug_soc_end_addr_get(void *data, u64 *val)
{
	struct spmi_pmic_arb *pmic_arb = data;
	struct resource res = {0};
	int err;

	err = _spmi_pmic_arb_map_address(pmic_arb, pmic_arb->debug_spmi_addr,
					&res);
	if (err)
		return err;

	*val = res.end;

	return 0;
}
DEFINE_DEBUGFS_ATTRIBUTE(debug_soc_end_addr_fops, debug_soc_end_addr_get,
			 NULL, "0x%llX\n");

static void spmi_pmic_arb_debugfs_init(struct spmi_pmic_arb *pmic_arb)
{
	struct dentry *dir, *file;
	char buf[10];

	scnprintf(buf, sizeof(buf), "spmi%u", pmic_arb->spmic->nr);

	dir = debugfs_create_dir(buf, NULL);
	if (IS_ERR(dir)) {
		dev_err(&pmic_arb->spmic->dev, "Could not create %s debugfs directory, rc=%ld\n",
			buf, PTR_ERR(dir));
		return;
	}
	pmic_arb->debugfs = dir;

	dir = debugfs_create_dir("address_map", pmic_arb->debugfs);
	if (IS_ERR(dir)) {
		dev_err(&pmic_arb->spmic->dev, "Could not create address_map debugfs directory, rc=%ld\n",
			PTR_ERR(dir));
		goto error;
	}

	file = debugfs_create_file_unsafe("spmi_addr", 0600, dir, pmic_arb,
					  &debug_spmi_addr_fops);
	if (IS_ERR(file)) {
		dev_err(&pmic_arb->spmic->dev, "Could not create spmi_addr debugfs file, rc=%ld\n",
			PTR_ERR(file));
		goto error;
	}

	file = debugfs_create_file_unsafe("soc_addr_start", 0400, dir, pmic_arb,
					  &debug_soc_start_addr_fops);
	if (IS_ERR(file)) {
		dev_err(&pmic_arb->spmic->dev, "Could not create soc_addr_start debugfs file, rc=%ld\n",
			PTR_ERR(file));
		goto error;
	}

	file = debugfs_create_file_unsafe("soc_addr_end", 0400, dir, pmic_arb,
					  &debug_soc_end_addr_fops);
	if (IS_ERR(file)) {
		dev_err(&pmic_arb->spmic->dev, "Could not create soc_addr_end debugfs file, rc=%ld\n",
			PTR_ERR(file));
		goto error;
	}

	return;
error:
	debugfs_remove_recursive(pmic_arb->debugfs);
}
#else
static void spmi_pmic_arb_debugfs_init(struct spmi_pmic_arb *pmic_arb) { }
#endif

static int spmi_pmic_arb_probe(struct platform_device *pdev)
{
	struct spmi_pmic_arb *pmic_arb;
	struct spmi_controller *ctrl;
	struct resource *res;
	void __iomem *core;
	u32 *mapping_table;
	u32 channel, ee, hw_ver;
	int err;

	ctrl = spmi_controller_alloc(&pdev->dev, sizeof(*pmic_arb));
	if (!ctrl)
		return -ENOMEM;

	pmic_arb = spmi_controller_get_drvdata(ctrl);
	pmic_arb->spmic = ctrl;

	/*
	 * Please don't replace this with devm_platform_ioremap_resource() or
	 * devm_ioremap_resource().  These both result in a call to
	 * devm_request_mem_region() which prevents multiple mappings of this
	 * register address range.  SoCs with PMIC arbiter v7 may define two
	 * arbiter devices, for the two physical SPMI interfaces, which  share
	 * some register address ranges (i.e. "core", "obsrvr", and "chnls").
	 * Ensure that both devices probe successfully by calling devm_ioremap()
	 * which does not result in a devm_request_mem_region() call.
	 */
	res = platform_get_resource_byname(pdev, IORESOURCE_MEM, "core");
	if (!res) {
		err = -EINVAL;
		goto err_put_ctrl;
	}

	core = devm_ioremap(&ctrl->dev, res->start, resource_size(res));
	if (IS_ERR(core)) {
		err = PTR_ERR(core);
		goto err_put_ctrl;
	}

	pmic_arb->core_size = resource_size(res);

	pmic_arb->ppid_to_apid = devm_kcalloc(&ctrl->dev, PMIC_ARB_MAX_PPID,
					      sizeof(*pmic_arb->ppid_to_apid),
					      GFP_KERNEL);
	if (!pmic_arb->ppid_to_apid) {
		err = -ENOMEM;
		goto err_put_ctrl;
	}

	hw_ver = readl_relaxed(core + PMIC_ARB_VERSION);

	if (hw_ver < PMIC_ARB_VERSION_V2_MIN) {
		pmic_arb->ver_ops = &pmic_arb_v1;
		pmic_arb->wr_base = core;
		pmic_arb->wr_base_phys = res->start;
		pmic_arb->rd_base = core;
	} else {
		pmic_arb->core = core;

		if (hw_ver < PMIC_ARB_VERSION_V3_MIN)
			pmic_arb->ver_ops = &pmic_arb_v2;
		else if (hw_ver < PMIC_ARB_VERSION_V5_MIN)
			pmic_arb->ver_ops = &pmic_arb_v3;
		else if (hw_ver < PMIC_ARB_VERSION_V7_MIN)
			pmic_arb->ver_ops = &pmic_arb_v5;
		else
			pmic_arb->ver_ops = &pmic_arb_v7;

		res = platform_get_resource_byname(pdev, IORESOURCE_MEM,
						   "obsrvr");
		if (!res) {
			err = -EINVAL;
			goto err_put_ctrl;
		}

		pmic_arb->rd_base = devm_ioremap(&ctrl->dev, res->start,
						 resource_size(res));
		if (IS_ERR(pmic_arb->rd_base)) {
			err = PTR_ERR(pmic_arb->rd_base);
			goto err_put_ctrl;
		}

		res = platform_get_resource_byname(pdev, IORESOURCE_MEM,
						   "chnls");
		if (!res) {
			err = -EINVAL;
			goto err_put_ctrl;
		}

		pmic_arb->wr_base = devm_ioremap(&ctrl->dev, res->start,
						 resource_size(res));
		if (IS_ERR(pmic_arb->wr_base)) {
			err = PTR_ERR(pmic_arb->wr_base);
			goto err_put_ctrl;
		}
		pmic_arb->wr_base_phys = res->start;
	}

	pmic_arb->max_periphs = PMIC_ARB_MAX_PERIPHS;

	if (hw_ver >= PMIC_ARB_VERSION_V7_MIN) {
		pmic_arb->max_periphs = PMIC_ARB_MAX_PERIPHS_V7;
		/* Optional property for v7: */
		of_property_read_u32(pdev->dev.of_node, "qcom,bus-id",
					&pmic_arb->bus_instance);
		if (pmic_arb->bus_instance > 1) {
			err = -EINVAL;
			dev_err(&pdev->dev, "invalid bus instance (%u) specified\n",
				pmic_arb->bus_instance);
			goto err_put_ctrl;
		}

		if (pmic_arb->bus_instance == 0) {
			pmic_arb->base_apid = 0;
			pmic_arb->apid_count =
				readl_relaxed(core + PMIC_ARB_FEATURES) &
				PMIC_ARB_FEATURES_PERIPH_MASK;
		} else {
			pmic_arb->base_apid =
				readl_relaxed(core + PMIC_ARB_FEATURES) &
				PMIC_ARB_FEATURES_PERIPH_MASK;
			pmic_arb->apid_count =
				readl_relaxed(core + PMIC_ARB_FEATURES1) &
				PMIC_ARB_FEATURES_PERIPH_MASK;
		}

		if (pmic_arb->base_apid + pmic_arb->apid_count >
		    pmic_arb->max_periphs) {
			err = -EINVAL;
			dev_err(&pdev->dev, "Unsupported APID count %d detected\n",
				pmic_arb->base_apid + pmic_arb->apid_count);
			goto err_put_ctrl;
		}
	} else if (hw_ver >= PMIC_ARB_VERSION_V5_MIN) {
		pmic_arb->base_apid = 0;
		pmic_arb->apid_count = readl_relaxed(core + PMIC_ARB_FEATURES) &
					PMIC_ARB_FEATURES_PERIPH_MASK;

		if (pmic_arb->apid_count > pmic_arb->max_periphs) {
			err = -EINVAL;
			dev_err(&pdev->dev, "Unsupported APID count %d detected\n",
				pmic_arb->apid_count);
			goto err_put_ctrl;
		}
	}

	pmic_arb->apid_data = devm_kcalloc(&ctrl->dev, pmic_arb->max_periphs,
					   sizeof(*pmic_arb->apid_data),
					   GFP_KERNEL);
	if (!pmic_arb->apid_data) {
		err = -ENOMEM;
		goto err_put_ctrl;
	}

	dev_info(&ctrl->dev, "PMIC arbiter version %s (0x%x)\n",
		 pmic_arb->ver_ops->ver_str, hw_ver);

	res = platform_get_resource_byname(pdev, IORESOURCE_MEM, "intr");
	if (!res) {
		err = -EINVAL;
		goto err_put_ctrl;
	}

	pmic_arb->intr = devm_ioremap_resource(&ctrl->dev, res);
	if (IS_ERR(pmic_arb->intr)) {
		err = PTR_ERR(pmic_arb->intr);
		goto err_put_ctrl;
	}

	res = platform_get_resource_byname(pdev, IORESOURCE_MEM, "cnfg");
	if (!res) {
		err = -EINVAL;
		goto err_put_ctrl;
	}

	pmic_arb->cnfg = devm_ioremap_resource(&ctrl->dev, res);
	if (IS_ERR(pmic_arb->cnfg)) {
		err = PTR_ERR(pmic_arb->cnfg);
		goto err_put_ctrl;
	}

	if (of_find_property(pdev->dev.of_node, "interrupt-names", NULL)) {
		pmic_arb->irq = platform_get_irq_byname(pdev, "periph_irq");
		if (pmic_arb->irq < 0) {
			err = pmic_arb->irq;
			goto err_put_ctrl;
		}
	}

	err = of_property_read_u32(pdev->dev.of_node, "qcom,channel", &channel);
	if (err) {
		dev_err(&pdev->dev, "channel unspecified.\n");
		goto err_put_ctrl;
	}

	if (channel > 5) {
		dev_err(&pdev->dev, "invalid channel (%u) specified.\n",
			channel);
		err = -EINVAL;
		goto err_put_ctrl;
	}

	pmic_arb->channel = channel;

	err = of_property_read_u32(pdev->dev.of_node, "qcom,ee", &ee);
	if (err) {
		dev_err(&pdev->dev, "EE unspecified.\n");
		goto err_put_ctrl;
	}

	if (ee > 5) {
		dev_err(&pdev->dev, "invalid EE (%u) specified\n", ee);
		err = -EINVAL;
		goto err_put_ctrl;
	}

	pmic_arb->ee = ee;
	mapping_table = devm_kcalloc(&ctrl->dev, PMIC_ARB_MAX_PERIPHS,
					sizeof(*mapping_table), GFP_KERNEL);
	if (!mapping_table) {
		err = -ENOMEM;
		goto err_put_ctrl;
	}

	pmic_arb->mapping_table = mapping_table;
	/* Initialize max_apid/min_apid to the opposite bounds, during
	 * the irq domain translation, we are sure to update these */
	pmic_arb->max_apid = 0;
	pmic_arb->min_apid = pmic_arb->max_periphs - 1;

	platform_set_drvdata(pdev, ctrl);
	raw_spin_lock_init(&pmic_arb->lock);

	ctrl->cmd = pmic_arb_cmd;
	ctrl->read_cmd = pmic_arb_read_cmd;
	ctrl->write_cmd = pmic_arb_write_cmd;

	if (hw_ver >= PMIC_ARB_VERSION_V5_MIN) {
		err = pmic_arb_read_apid_map_v5(pmic_arb);
		if (err) {
			dev_err(&pdev->dev, "could not read APID->PPID mapping table, rc= %d\n",
				err);
			goto err_put_ctrl;
		}
	}

	if (pmic_arb->irq > 0) {
		dev_dbg(&pdev->dev, "adding irq domain\n");
		pmic_arb->domain = irq_domain_add_tree(pdev->dev.of_node,
					    &pmic_arb_irq_domain_ops, pmic_arb);
		if (!pmic_arb->domain) {
			dev_err(&pdev->dev, "unable to create irq_domain\n");
			err = -ENOMEM;
			goto err_put_ctrl;
		}

		irq_set_chained_handler_and_data(pmic_arb->irq,
						pmic_arb_chained_irq, pmic_arb);
	} else {
		dev_dbg(&pdev->dev, "not supporting PMIC interrupts\n");
	}

	err = spmi_controller_add(ctrl);
	if (err)
		goto err_domain_remove;

	spmi_pmic_arb_debugfs_init(pmic_arb);

	return 0;

err_domain_remove:
	if (pmic_arb->irq > 0) {
		irq_set_chained_handler_and_data(pmic_arb->irq, NULL, NULL);
		irq_domain_remove(pmic_arb->domain);
	}
err_put_ctrl:
	spmi_controller_put(ctrl);
	return err;
}

static int spmi_pmic_arb_remove(struct platform_device *pdev)
{
	struct spmi_controller *ctrl = platform_get_drvdata(pdev);
	struct spmi_pmic_arb *pmic_arb = spmi_controller_get_drvdata(ctrl);
	debugfs_remove_recursive(pmic_arb->debugfs);
	spmi_controller_remove(ctrl);
	if (pmic_arb->irq > 0) {
		irq_set_chained_handler_and_data(pmic_arb->irq, NULL, NULL);
		irq_domain_remove(pmic_arb->domain);
	}
	spmi_controller_put(ctrl);
	return 0;
}

static const struct of_device_id spmi_pmic_arb_match_table[] = {
	{ .compatible = "qcom,spmi-pmic-arb", },
	{},
};
MODULE_DEVICE_TABLE(of, spmi_pmic_arb_match_table);

static struct platform_driver spmi_pmic_arb_driver = {
	.probe		= spmi_pmic_arb_probe,
	.remove		= spmi_pmic_arb_remove,
	.driver		= {
		.name	= "spmi_pmic_arb",
		.of_match_table = spmi_pmic_arb_match_table,
		.probe_type = PROBE_PREFER_ASYNCHRONOUS,
	},
};

static int __init spmi_pmic_arb_init(void)
{
	return platform_driver_register(&spmi_pmic_arb_driver);
}
arch_initcall(spmi_pmic_arb_init);

static void __exit spmi_pmic_arb_exit(void)
{
	platform_driver_unregister(&spmi_pmic_arb_driver);
}
module_exit(spmi_pmic_arb_exit);

MODULE_LICENSE("GPL v2");
MODULE_ALIAS("platform:spmi_pmic_arb");<|MERGE_RESOLUTION|>--- conflicted
+++ resolved
@@ -100,10 +100,7 @@
 
 /* Maximum number of support PMIC peripherals */
 #define PMIC_ARB_MAX_PERIPHS		512
-<<<<<<< HEAD
 #define PMIC_ARB_MAX_PERIPHS_V7		1024
-=======
->>>>>>> e9630af1
 #define PMIC_ARB_TIMEOUT_US		1000
 #define PMIC_ARB_MAX_TRANS_BYTES	(8)
 
@@ -664,18 +661,13 @@
 	struct spmi_pmic_arb *pmic_arb = irq_desc_get_handler_data(desc);
 	const struct pmic_arb_ver_ops *ver_ops = pmic_arb->ver_ops;
 	struct irq_chip *chip = irq_desc_get_chip(desc);
-<<<<<<< HEAD
-	int first = pmic_arb->min_apid >> 5;
-	int last = pmic_arb->max_apid >> 5;
+	int first = pmic_arb->min_apid;
+	int last = pmic_arb->max_apid;
 	/*
 	 * acc_offset will be non-zero for the secondary SPMI bus instance on
 	 * v7 controllers.
 	 */
 	int acc_offset = pmic_arb->base_apid >> 5;
-=======
-	int first = pmic_arb->min_apid;
-	int last = pmic_arb->max_apid;
->>>>>>> e9630af1
 	u8 ee = pmic_arb->ee;
 	u32 status, enable, handled = 0;
 	int i, id, apid;
@@ -685,15 +677,9 @@
 
 	chained_irq_enter(chip, desc);
 
-<<<<<<< HEAD
-	for (i = first; i <= last; ++i) {
+	for (i = first >> 5; i <= last >> 5; ++i) {
 		status = readl_relaxed(ver_ops->owner_acc_status(pmic_arb, ee,
 							       i - acc_offset));
-=======
-	for (i = first >> 5; i <= last >> 5; ++i) {
-		status = readl_relaxed(
-				ver_ops->owner_acc_status(pmic_arb, ee, i));
->>>>>>> e9630af1
 		if (status)
 			acc_valid = true;
 
@@ -701,12 +687,7 @@
 			id = ffs(status) - 1;
 			status &= ~BIT(id);
 			apid = id + i * 32;
-<<<<<<< HEAD
-			if (apid < pmic_arb->min_apid
-			    || apid > pmic_arb->max_apid) {
-=======
 			if (apid < first || apid > last) {
->>>>>>> e9630af1
 				WARN_ONCE(true, "spurious spmi irq received for apid=%d\n",
 					apid);
 				continue;
@@ -742,32 +723,8 @@
 		}
 	}
 
-<<<<<<< HEAD
-	/* ACC_STATUS is empty but IRQ fired check IRQ_STATUS */
-	if (!acc_valid) {
-		for (i = pmic_arb->min_apid; i <= pmic_arb->max_apid; i++) {
-			/* skip if APPS is not irq owner */
-			if (pmic_arb->apid_data[i].irq_ee != pmic_arb->ee)
-				continue;
-
-			irq_status = readl_relaxed(
-					     ver_ops->irq_status(pmic_arb, i));
-			if (irq_status) {
-				enable = readl_relaxed(
-					     ver_ops->acc_enable(pmic_arb, i));
-				if (enable & SPMI_PIC_ACC_ENABLE_BIT) {
-					dev_dbg(&pmic_arb->spmic->dev,
-						"Dispatching IRQ for apid=%d status=%x\n",
-						i, irq_status);
-					periph_interrupt(pmic_arb, i);
-				}
-			}
-		}
-	}
-=======
 	if (handled == 0)
 		handle_bad_irq(desc);
->>>>>>> e9630af1
 
 	chained_irq_exit(chip, desc);
 }
@@ -1132,7 +1089,6 @@
 	 * allowed to write to the APID.  The owner of the last (highest) APID
 	 * which has the IRQ owner bit set for a given PPID will receive
 	 * interrupts from the PPID.
-<<<<<<< HEAD
 	 *
 	 * In arbiter version 7, the APID numbering space is divided between
 	 * the primary bus (0) and secondary bus (1) such that:
@@ -1140,8 +1096,6 @@
 	 * APID = N to N+M-1 are assigned to the secondary bus
 	 * where N = number of APIDs supported by the primary bus and
 	 *       M = number of APIDs supported by the secondary bus
-=======
->>>>>>> e9630af1
 	 */
 	apidd = &pmic_arb->apid_data[pmic_arb->base_apid];
 	apid_max = pmic_arb->base_apid + pmic_arb->apid_count;
