// SPDX-License-Identifier: GPL-2.0-only
/*
 * soc-apci-intel-byt-match.c - tables and support for BYT ACPI enumeration.
 *
 * Copyright (c) 2017, Intel Corporation.
 */

#include <linux/dmi.h>
#include <sound/soc-acpi.h>
#include <sound/soc-acpi-intel-match.h>

static unsigned long byt_machine_id;

#define BYT_THINKPAD_10  1
#define BYT_POV_P1006W   2
<<<<<<< HEAD
=======
#define BYT_AEGEX_10     3
>>>>>>> 0ecfebd2

static int byt_thinkpad10_quirk_cb(const struct dmi_system_id *id)
{
	byt_machine_id = BYT_THINKPAD_10;
	return 1;
}

static int byt_pov_p1006w_quirk_cb(const struct dmi_system_id *id)
{
	byt_machine_id = BYT_POV_P1006W;
	return 1;
}
<<<<<<< HEAD
=======

static int byt_aegex10_quirk_cb(const struct dmi_system_id *id)
{
	byt_machine_id = BYT_AEGEX_10;
	return 1;
}
>>>>>>> 0ecfebd2

static const struct dmi_system_id byt_table[] = {
	{
		.callback = byt_thinkpad10_quirk_cb,
		.matches = {
			DMI_MATCH(DMI_SYS_VENDOR, "LENOVO"),
			DMI_MATCH(DMI_PRODUCT_VERSION, "ThinkPad 8"),
		},
	},
	{
		.callback = byt_thinkpad10_quirk_cb,
		.matches = {
			DMI_MATCH(DMI_SYS_VENDOR, "LENOVO"),
			DMI_MATCH(DMI_PRODUCT_VERSION, "ThinkPad 10"),
		},
	},
	{
		.callback = byt_thinkpad10_quirk_cb,
		.matches = {
			DMI_MATCH(DMI_SYS_VENDOR, "LENOVO"),
			DMI_MATCH(DMI_PRODUCT_VERSION, "ThinkPad Tablet B"),
		},
	},
	{
		.callback = byt_thinkpad10_quirk_cb,
		.matches = {
			DMI_MATCH(DMI_SYS_VENDOR, "LENOVO"),
			DMI_MATCH(DMI_PRODUCT_VERSION, "Lenovo Miix 2 10"),
		},
	},
	{
		/* Point of View mobii wintab p1006w (v1.0) */
		.callback = byt_pov_p1006w_quirk_cb,
		.matches = {
			DMI_EXACT_MATCH(DMI_SYS_VENDOR, "Insyde"),
			DMI_EXACT_MATCH(DMI_PRODUCT_NAME, "BayTrail"),
			/* Note 105b is Foxcon's USB/PCI vendor id */
			DMI_EXACT_MATCH(DMI_BOARD_VENDOR, "105B"),
			DMI_EXACT_MATCH(DMI_BOARD_NAME, "0E57"),
		},
	},
<<<<<<< HEAD
=======
	{
		/* Aegex 10 tablet (RU2) */
		.callback = byt_aegex10_quirk_cb,
		.matches = {
			DMI_MATCH(DMI_SYS_VENDOR, "AEGEX"),
			DMI_MATCH(DMI_PRODUCT_VERSION, "RU2"),
		},
	},
>>>>>>> 0ecfebd2
	{ }
};

/* The Thinkapd 10 and Aegex 10 tablets have the same ID problem */
static struct snd_soc_acpi_mach byt_thinkpad_10 = {
	.id = "10EC5640",
	.drv_name = "cht-bsw-rt5672",
	.fw_filename = "intel/fw_sst_0f28.bin",
	.board = "cht-bsw",
	.sof_fw_filename = "sof-byt.ri",
	.sof_tplg_filename = "sof-byt-rt5670.tplg",
};

static struct snd_soc_acpi_mach byt_pov_p1006w = {
	.id = "10EC5640",
	.drv_name = "bytcr_rt5651",
	.fw_filename = "intel/fw_sst_0f28.bin",
	.board = "bytcr_rt5651",
	.sof_fw_filename = "sof-byt.ri",
	.sof_tplg_filename = "sof-byt-rt5651.tplg",
};

static struct snd_soc_acpi_mach *byt_quirk(void *arg)
{
	struct snd_soc_acpi_mach *mach = arg;

	dmi_check_system(byt_table);

	switch (byt_machine_id) {
	case BYT_THINKPAD_10:
<<<<<<< HEAD
=======
	case BYT_AEGEX_10:
>>>>>>> 0ecfebd2
		return &byt_thinkpad_10;
	case BYT_POV_P1006W:
		return &byt_pov_p1006w;
	default:
		return mach;
	}
}

struct snd_soc_acpi_mach snd_soc_acpi_intel_baytrail_legacy_machines[] = {
	{
		.id = "10EC5640",
		.drv_name = "byt-rt5640",
		.fw_filename = "intel/fw_sst_0f28.bin-48kHz_i2s_master",
	},
	{
		.id = "193C9890",
		.drv_name = "byt-max98090",
		.fw_filename = "intel/fw_sst_0f28.bin-48kHz_i2s_master",
	},
	{}
};
EXPORT_SYMBOL_GPL(snd_soc_acpi_intel_baytrail_legacy_machines);

struct snd_soc_acpi_mach  snd_soc_acpi_intel_baytrail_machines[] = {
	{
		.id = "10EC5640",
		.drv_name = "bytcr_rt5640",
		.fw_filename = "intel/fw_sst_0f28.bin",
		.board = "bytcr_rt5640",
		.machine_quirk = byt_quirk,
		.sof_fw_filename = "sof-byt.ri",
		.sof_tplg_filename = "sof-byt-rt5640.tplg",
	},
	{
		.id = "10EC5642",
		.drv_name = "bytcr_rt5640",
		.fw_filename = "intel/fw_sst_0f28.bin",
		.board = "bytcr_rt5640",
		.sof_fw_filename = "sof-byt.ri",
		.sof_tplg_filename = "sof-byt-rt5640.tplg",
	},
	{
		.id = "INTCCFFD",
		.drv_name = "bytcr_rt5640",
		.fw_filename = "intel/fw_sst_0f28.bin",
		.board = "bytcr_rt5640",
		.sof_fw_filename = "sof-byt.ri",
		.sof_tplg_filename = "sof-byt-rt5640.tplg",
	},
	{
		.id = "10EC5651",
		.drv_name = "bytcr_rt5651",
		.fw_filename = "intel/fw_sst_0f28.bin",
		.board = "bytcr_rt5651",
		.sof_fw_filename = "sof-byt.ri",
		.sof_tplg_filename = "sof-byt-rt5651.tplg",
	},
	{
		.id = "DLGS7212",
		.drv_name = "bytcht_da7213",
		.fw_filename = "intel/fw_sst_0f28.bin",
		.board = "bytcht_da7213",
		.sof_fw_filename = "sof-byt.ri",
		.sof_tplg_filename = "sof-byt-da7213.tplg",
	},
	{
		.id = "DLGS7213",
		.drv_name = "bytcht_da7213",
		.fw_filename = "intel/fw_sst_0f28.bin",
		.board = "bytcht_da7213",
		.sof_fw_filename = "sof-byt.ri",
		.sof_tplg_filename = "sof-byt-da7213.tplg",
	},
	{
		.id = "ESSX8316",
		.drv_name = "bytcht_es8316",
		.fw_filename = "intel/fw_sst_0f28.bin",
		.board = "bytcht_es8316",
		.sof_fw_filename = "sof-byt.ri",
		.sof_tplg_filename = "sof-byt-es8316.tplg",
<<<<<<< HEAD
=======
	},
	{
		.id = "10EC5682",
		.drv_name = "sof_rt5682",
		.sof_fw_filename = "sof-byt.ri",
		.sof_tplg_filename = "sof-byt-rt5682.tplg",
>>>>>>> 0ecfebd2
	},
	/* some Baytrail platforms rely on RT5645, use CHT machine driver */
	{
		.id = "10EC5645",
		.drv_name = "cht-bsw-rt5645",
		.fw_filename = "intel/fw_sst_0f28.bin",
		.board = "cht-bsw",
		.sof_fw_filename = "sof-byt.ri",
		.sof_tplg_filename = "sof-byt-rt5645.tplg",
	},
	{
		.id = "10EC5648",
		.drv_name = "cht-bsw-rt5645",
		.fw_filename = "intel/fw_sst_0f28.bin",
		.board = "cht-bsw",
		.sof_fw_filename = "sof-byt.ri",
		.sof_tplg_filename = "sof-byt-rt5645.tplg",
	},
	/* use CHT driver to Baytrail Chromebooks */
	{
		.id = "193C9890",
		.drv_name = "cht-bsw-max98090",
		.fw_filename = "intel/fw_sst_0f28.bin",
		.board = "cht-bsw",
		.sof_fw_filename = "sof-byt.ri",
		.sof_tplg_filename = "sof-byt-max98090.tplg",
	},
#if IS_ENABLED(CONFIG_SND_SOC_INTEL_BYT_CHT_NOCODEC_MACH)
	/*
	 * This is always last in the table so that it is selected only when
	 * enabled explicitly and there is no codec-related information in SSDT
	 */
	{
		.id = "80860F28",
		.drv_name = "bytcht_nocodec",
		.fw_filename = "intel/fw_sst_0f28.bin",
		.board = "bytcht_nocodec",
	},
#endif
	{},
};
EXPORT_SYMBOL_GPL(snd_soc_acpi_intel_baytrail_machines);

MODULE_LICENSE("GPL v2");
MODULE_DESCRIPTION("Intel Common ACPI Match module");<|MERGE_RESOLUTION|>--- conflicted
+++ resolved
@@ -13,10 +13,7 @@
 
 #define BYT_THINKPAD_10  1
 #define BYT_POV_P1006W   2
-<<<<<<< HEAD
-=======
 #define BYT_AEGEX_10     3
->>>>>>> 0ecfebd2
 
 static int byt_thinkpad10_quirk_cb(const struct dmi_system_id *id)
 {
@@ -29,15 +26,12 @@
 	byt_machine_id = BYT_POV_P1006W;
 	return 1;
 }
-<<<<<<< HEAD
-=======
 
 static int byt_aegex10_quirk_cb(const struct dmi_system_id *id)
 {
 	byt_machine_id = BYT_AEGEX_10;
 	return 1;
 }
->>>>>>> 0ecfebd2
 
 static const struct dmi_system_id byt_table[] = {
 	{
@@ -79,8 +73,6 @@
 			DMI_EXACT_MATCH(DMI_BOARD_NAME, "0E57"),
 		},
 	},
-<<<<<<< HEAD
-=======
 	{
 		/* Aegex 10 tablet (RU2) */
 		.callback = byt_aegex10_quirk_cb,
@@ -89,7 +81,6 @@
 			DMI_MATCH(DMI_PRODUCT_VERSION, "RU2"),
 		},
 	},
->>>>>>> 0ecfebd2
 	{ }
 };
 
@@ -120,10 +111,7 @@
 
 	switch (byt_machine_id) {
 	case BYT_THINKPAD_10:
-<<<<<<< HEAD
-=======
 	case BYT_AEGEX_10:
->>>>>>> 0ecfebd2
 		return &byt_thinkpad_10;
 	case BYT_POV_P1006W:
 		return &byt_pov_p1006w;
@@ -204,15 +192,12 @@
 		.board = "bytcht_es8316",
 		.sof_fw_filename = "sof-byt.ri",
 		.sof_tplg_filename = "sof-byt-es8316.tplg",
-<<<<<<< HEAD
-=======
 	},
 	{
 		.id = "10EC5682",
 		.drv_name = "sof_rt5682",
 		.sof_fw_filename = "sof-byt.ri",
 		.sof_tplg_filename = "sof-byt-rt5682.tplg",
->>>>>>> 0ecfebd2
 	},
 	/* some Baytrail platforms rely on RT5645, use CHT machine driver */
 	{
