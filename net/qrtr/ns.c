--- conflicted
+++ resolved
@@ -825,22 +825,8 @@
 
 void qrtr_ns_remove(void)
 {
-<<<<<<< HEAD
-	cancel_work_sync(&qrtr_ns.work);
-	destroy_workqueue(qrtr_ns.workqueue);
-
-	/* sock_release() expects the two references that were put during
-	 * qrtr_ns_init(). This function is only called during module remove,
-	 * so try_stop_module() has already set the refcnt to 0. Use
-	 * __module_get() instead of try_module_get() to successfully take two
-	 * references.
-	 */
-	__module_get(qrtr_ns.sock->ops->owner);
-	__module_get(qrtr_ns.sock->sk->sk_prot_creator->owner);
-=======
 	kthread_flush_worker(&qrtr_ns.kworker);
 	kthread_stop(qrtr_ns.task);
->>>>>>> 7cf8e36f
 	sock_release(qrtr_ns.sock);
 }
 EXPORT_SYMBOL_GPL(qrtr_ns_remove);
