// SPDX-License-Identifier: GPL-2.0-only

/* PIPAPO: PIle PAcket POlicies: set for arbitrary concatenations of ranges
 *
 * Copyright (c) 2019-2020 Red Hat GmbH
 *
 * Author: Stefano Brivio <sbrivio@redhat.com>
 */

/**
 * DOC: Theory of Operation
 *
 *
 * Problem
 * -------
 *
 * Match packet bytes against entries composed of ranged or non-ranged packet
 * field specifiers, mapping them to arbitrary references. For example:
 *
 * ::
 *
 *               --- fields --->
 *      |    [net],[port],[net]... => [reference]
 *   entries [net],[port],[net]... => [reference]
 *      |    [net],[port],[net]... => [reference]
 *      V    ...
 *
 * where [net] fields can be IP ranges or netmasks, and [port] fields are port
 * ranges. Arbitrary packet fields can be matched.
 *
 *
 * Algorithm Overview
 * ------------------
 *
 * This algorithm is loosely inspired by [Ligatti 2010], and fundamentally
 * relies on the consideration that every contiguous range in a space of b bits
 * can be converted into b * 2 netmasks, from Theorem 3 in [Rottenstreich 2010],
 * as also illustrated in Section 9 of [Kogan 2014].
 *
 * Classification against a number of entries, that require matching given bits
 * of a packet field, is performed by grouping those bits in sets of arbitrary
 * size, and classifying packet bits one group at a time.
 *
 * Example:
 *   to match the source port (16 bits) of a packet, we can divide those 16 bits
 *   in 4 groups of 4 bits each. Given the entry:
 *      0000 0001 0101 1001
 *   and a packet with source port:
 *      0000 0001 1010 1001
 *   first and second groups match, but the third doesn't. We conclude that the
 *   packet doesn't match the given entry.
 *
 * Translate the set to a sequence of lookup tables, one per field. Each table
 * has two dimensions: bit groups to be matched for a single packet field, and
 * all the possible values of said groups (buckets). Input entries are
 * represented as one or more rules, depending on the number of composing
 * netmasks for the given field specifier, and a group match is indicated as a
 * set bit, with number corresponding to the rule index, in all the buckets
 * whose value matches the entry for a given group.
 *
 * Rules are mapped between fields through an array of x, n pairs, with each
 * item mapping a matched rule to one or more rules. The position of the pair in
 * the array indicates the matched rule to be mapped to the next field, x
 * indicates the first rule index in the next field, and n the amount of
 * next-field rules the current rule maps to.
 *
 * The mapping array for the last field maps to the desired references.
 *
 * To match, we perform table lookups using the values of grouped packet bits,
 * and use a sequence of bitwise operations to progressively evaluate rule
 * matching.
 *
 * A stand-alone, reference implementation, also including notes about possible
 * future optimisations, is available at:
 *    https://pipapo.lameexcu.se/
 *
 * Insertion
 * ---------
 *
 * - For each packet field:
 *
 *   - divide the b packet bits we want to classify into groups of size t,
 *     obtaining ceil(b / t) groups
 *
 *      Example: match on destination IP address, with t = 4: 32 bits, 8 groups
 *      of 4 bits each
 *
 *   - allocate a lookup table with one column ("bucket") for each possible
 *     value of a group, and with one row for each group
 *
 *      Example: 8 groups, 2^4 buckets:
 *
 * ::
 *
 *                     bucket
 *      group  0   1   2   3   4   5   6   7   8   9  10  11  12  13  14  15
 *        0
 *        1
 *        2
 *        3
 *        4
 *        5
 *        6
 *        7
 *
 *   - map the bits we want to classify for the current field, for a given
 *     entry, to a single rule for non-ranged and netmask set items, and to one
 *     or multiple rules for ranges. Ranges are expanded to composing netmasks
 *     by pipapo_expand().
 *
 *      Example: 2 entries, 10.0.0.5:1024 and 192.168.1.0-192.168.2.1:2048
 *      - rule #0: 10.0.0.5
 *      - rule #1: 192.168.1.0/24
 *      - rule #2: 192.168.2.0/31
 *
 *   - insert references to the rules in the lookup table, selecting buckets
 *     according to bit values of a rule in the given group. This is done by
 *     pipapo_insert().
 *
 *      Example: given:
 *      - rule #0: 10.0.0.5 mapping to buckets
 *        < 0 10  0 0   0 0  0 5 >
 *      - rule #1: 192.168.1.0/24 mapping to buckets
 *        < 12 0  10 8  0 1  < 0..15 > < 0..15 > >
 *      - rule #2: 192.168.2.0/31 mapping to buckets
 *        < 12 0  10 8  0 2  0 < 0..1 > >
 *
 *      these bits are set in the lookup table:
 *
 * ::
 *
 *                     bucket
 *      group  0   1   2   3   4   5   6   7   8   9  10  11  12  13  14  15
 *        0    0                                              1,2
 *        1   1,2                                      0
 *        2    0                                      1,2
 *        3    0                              1,2
 *        4  0,1,2
 *        5    0   1   2
 *        6  0,1,2 1   1   1   1   1   1   1   1   1   1   1   1   1   1   1
 *        7   1,2 1,2  1   1   1  0,1  1   1   1   1   1   1   1   1   1   1
 *
 *   - if this is not the last field in the set, fill a mapping array that maps
 *     rules from the lookup table to rules belonging to the same entry in
 *     the next lookup table, done by pipapo_map().
 *
 *     Note that as rules map to contiguous ranges of rules, given how netmask
 *     expansion and insertion is performed, &union nft_pipapo_map_bucket stores
 *     this information as pairs of first rule index, rule count.
 *
 *      Example: 2 entries, 10.0.0.5:1024 and 192.168.1.0-192.168.2.1:2048,
 *      given lookup table #0 for field 0 (see example above):
 *
 * ::
 *
 *                     bucket
 *      group  0   1   2   3   4   5   6   7   8   9  10  11  12  13  14  15
 *        0    0                                              1,2
 *        1   1,2                                      0
 *        2    0                                      1,2
 *        3    0                              1,2
 *        4  0,1,2
 *        5    0   1   2
 *        6  0,1,2 1   1   1   1   1   1   1   1   1   1   1   1   1   1   1
 *        7   1,2 1,2  1   1   1  0,1  1   1   1   1   1   1   1   1   1   1
 *
 *      and lookup table #1 for field 1 with:
 *      - rule #0: 1024 mapping to buckets
 *        < 0  0  4  0 >
 *      - rule #1: 2048 mapping to buckets
 *        < 0  0  5  0 >
 *
 * ::
 *
 *                     bucket
 *      group  0   1   2   3   4   5   6   7   8   9  10  11  12  13  14  15
 *        0   0,1
 *        1   0,1
 *        2                    0   1
 *        3   0,1
 *
 *      we need to map rules for 10.0.0.5 in lookup table #0 (rule #0) to 1024
 *      in lookup table #1 (rule #0) and rules for 192.168.1.0-192.168.2.1
 *      (rules #1, #2) to 2048 in lookup table #2 (rule #1):
 *
 * ::
 *
 *       rule indices in current field: 0    1    2
 *       map to rules in next field:    0    1    1
 *
 *   - if this is the last field in the set, fill a mapping array that maps
 *     rules from the last lookup table to element pointers, also done by
 *     pipapo_map().
 *
 *     Note that, in this implementation, we have two elements (start, end) for
 *     each entry. The pointer to the end element is stored in this array, and
 *     the pointer to the start element is linked from it.
 *
 *      Example: entry 10.0.0.5:1024 has a corresponding &struct nft_pipapo_elem
 *      pointer, 0x66, and element for 192.168.1.0-192.168.2.1:2048 is at 0x42.
 *      From the rules of lookup table #1 as mapped above:
 *
 * ::
 *
 *       rule indices in last field:    0    1
 *       map to elements:             0x66  0x42
 *
 *
 * Matching
 * --------
 *
 * We use a result bitmap, with the size of a single lookup table bucket, to
 * represent the matching state that applies at every algorithm step. This is
 * done by pipapo_lookup().
 *
 * - For each packet field:
 *
 *   - start with an all-ones result bitmap (res_map in pipapo_lookup())
 *
 *   - perform a lookup into the table corresponding to the current field,
 *     for each group, and at every group, AND the current result bitmap with
 *     the value from the lookup table bucket
 *
 * ::
 *
 *      Example: 192.168.1.5 < 12 0  10 8  0 1  0 5 >, with lookup table from
 *      insertion examples.
 *      Lookup table buckets are at least 3 bits wide, we'll assume 8 bits for
 *      convenience in this example. Initial result bitmap is 0xff, the steps
 *      below show the value of the result bitmap after each group is processed:
 *
 *                     bucket
 *      group  0   1   2   3   4   5   6   7   8   9  10  11  12  13  14  15
 *        0    0                                              1,2
 *        result bitmap is now: 0xff & 0x6 [bucket 12] = 0x6
 *
 *        1   1,2                                      0
 *        result bitmap is now: 0x6 & 0x6 [bucket 0] = 0x6
 *
 *        2    0                                      1,2
 *        result bitmap is now: 0x6 & 0x6 [bucket 10] = 0x6
 *
 *        3    0                              1,2
 *        result bitmap is now: 0x6 & 0x6 [bucket 8] = 0x6
 *
 *        4  0,1,2
 *        result bitmap is now: 0x6 & 0x7 [bucket 0] = 0x6
 *
 *        5    0   1   2
 *        result bitmap is now: 0x6 & 0x2 [bucket 1] = 0x2
 *
 *        6  0,1,2 1   1   1   1   1   1   1   1   1   1   1   1   1   1   1
 *        result bitmap is now: 0x2 & 0x7 [bucket 0] = 0x2
 *
 *        7   1,2 1,2  1   1   1  0,1  1   1   1   1   1   1   1   1   1   1
 *        final result bitmap for this field is: 0x2 & 0x3 [bucket 5] = 0x2
 *
 *   - at the next field, start with a new, all-zeroes result bitmap. For each
 *     bit set in the previous result bitmap, fill the new result bitmap
 *     (fill_map in pipapo_lookup()) with the rule indices from the
 *     corresponding buckets of the mapping field for this field, done by
 *     pipapo_refill()
 *
 *      Example: with mapping table from insertion examples, with the current
 *      result bitmap from the previous example, 0x02:
 *
 * ::
 *
 *       rule indices in current field: 0    1    2
 *       map to rules in next field:    0    1    1
 *
 *      the new result bitmap will be 0x02: rule 1 was set, and rule 1 will be
 *      set.
 *
 *      We can now extend this example to cover the second iteration of the step
 *      above (lookup and AND bitmap): assuming the port field is
 *      2048 < 0  0  5  0 >, with starting result bitmap 0x2, and lookup table
 *      for "port" field from pre-computation example:
 *
 * ::
 *
 *                     bucket
 *      group  0   1   2   3   4   5   6   7   8   9  10  11  12  13  14  15
 *        0   0,1
 *        1   0,1
 *        2                    0   1
 *        3   0,1
 *
 *       operations are: 0x2 & 0x3 [bucket 0] & 0x3 [bucket 0] & 0x2 [bucket 5]
 *       & 0x3 [bucket 0], resulting bitmap is 0x2.
 *
 *   - if this is the last field in the set, look up the value from the mapping
 *     array corresponding to the final result bitmap
 *
 *      Example: 0x2 resulting bitmap from 192.168.1.5:2048, mapping array for
 *      last field from insertion example:
 *
 * ::
 *
 *       rule indices in last field:    0    1
 *       map to elements:             0x66  0x42
 *
 *      the matching element is at 0x42.
 *
 *
 * References
 * ----------
 *
 * [Ligatti 2010]
 *      A Packet-classification Algorithm for Arbitrary Bitmask Rules, with
 *      Automatic Time-space Tradeoffs
 *      Jay Ligatti, Josh Kuhn, and Chris Gage.
 *      Proceedings of the IEEE International Conference on Computer
 *      Communication Networks (ICCCN), August 2010.
 *      https://www.cse.usf.edu/~ligatti/papers/grouper-conf.pdf
 *
 * [Rottenstreich 2010]
 *      Worst-Case TCAM Rule Expansion
 *      Ori Rottenstreich and Isaac Keslassy.
 *      2010 Proceedings IEEE INFOCOM, San Diego, CA, 2010.
 *      http://citeseerx.ist.psu.edu/viewdoc/download?doi=10.1.1.212.4592&rep=rep1&type=pdf
 *
 * [Kogan 2014]
 *      SAX-PAC (Scalable And eXpressive PAcket Classification)
 *      Kirill Kogan, Sergey Nikolenko, Ori Rottenstreich, William Culhane,
 *      and Patrick Eugster.
 *      Proceedings of the 2014 ACM conference on SIGCOMM, August 2014.
 *      https://www.sigcomm.org/sites/default/files/ccr/papers/2014/August/2619239-2626294.pdf
 */

#include <linux/kernel.h>
#include <linux/init.h>
#include <linux/module.h>
#include <linux/netlink.h>
#include <linux/netfilter.h>
#include <linux/netfilter/nf_tables.h>
#include <net/netfilter/nf_tables_core.h>
#include <uapi/linux/netfilter/nf_tables.h>
#include <linux/bitmap.h>
#include <linux/bitops.h>

#include "nft_set_pipapo_avx2.h"
#include "nft_set_pipapo.h"

/**
 * pipapo_refill() - For each set bit, set bits from selected mapping table item
 * @map:	Bitmap to be scanned for set bits
 * @len:	Length of bitmap in longs
 * @rules:	Number of rules in field
 * @dst:	Destination bitmap
 * @mt:		Mapping table containing bit set specifiers
 * @match_only:	Find a single bit and return, don't fill
 *
 * Iteration over set bits with __builtin_ctzl(): Daniel Lemire, public domain.
 *
 * For each bit set in map, select the bucket from mapping table with index
 * corresponding to the position of the bit set. Use start bit and amount of
 * bits specified in bucket to fill region in dst.
 *
 * Return: -1 on no match, bit position on 'match_only', 0 otherwise.
 */
int pipapo_refill(unsigned long *map, int len, int rules, unsigned long *dst,
		  union nft_pipapo_map_bucket *mt, bool match_only)
{
	unsigned long bitset;
	int k, ret = -1;

	for (k = 0; k < len; k++) {
		bitset = map[k];
		while (bitset) {
			unsigned long t = bitset & -bitset;
			int r = __builtin_ctzl(bitset);
			int i = k * BITS_PER_LONG + r;

			if (unlikely(i >= rules)) {
				map[k] = 0;
				return -1;
			}

			if (match_only) {
				bitmap_clear(map, i, 1);
				return i;
			}

			ret = 0;

			bitmap_set(dst, mt[i].to, mt[i].n);

			bitset ^= t;
		}
		map[k] = 0;
	}

	return ret;
}

/**
 * nft_pipapo_lookup() - Lookup function
 * @net:	Network namespace
 * @set:	nftables API set representation
 * @key:	nftables API element representation containing key data
 * @ext:	nftables API extension pointer, filled with matching reference
 *
 * For more details, see DOC: Theory of Operation.
 *
 * Return: true on match, false otherwise.
 */
bool nft_pipapo_lookup(const struct net *net, const struct nft_set *set,
		       const u32 *key, const struct nft_set_ext **ext)
{
	struct nft_pipapo *priv = nft_set_priv(set);
	struct nft_pipapo_scratch *scratch;
	unsigned long *res_map, *fill_map;
	u8 genmask = nft_genmask_cur(net);
	const u8 *rp = (const u8 *)key;
	struct nft_pipapo_match *m;
	struct nft_pipapo_field *f;
	bool map_index;
	int i;

	local_bh_disable();

	m = rcu_dereference(priv->match);

	if (unlikely(!m || !*raw_cpu_ptr(m->scratch)))
		goto out;

	scratch = *raw_cpu_ptr(m->scratch);

	map_index = scratch->map_index;

	res_map  = scratch->map + (map_index ? m->bsize_max : 0);
	fill_map = scratch->map + (map_index ? 0 : m->bsize_max);

	memset(res_map, 0xff, m->bsize_max * sizeof(*res_map));

	nft_pipapo_for_each_field(f, i, m) {
		bool last = i == m->field_count - 1;
		int b;

		/* For each bit group: select lookup table bucket depending on
		 * packet bytes value, then AND bucket value
		 */
		if (likely(f->bb == 8))
			pipapo_and_field_buckets_8bit(f, res_map, rp);
		else
			pipapo_and_field_buckets_4bit(f, res_map, rp);
		NFT_PIPAPO_GROUP_BITS_ARE_8_OR_4;

		rp += f->groups / NFT_PIPAPO_GROUPS_PER_BYTE(f);

		/* Now populate the bitmap for the next field, unless this is
		 * the last field, in which case return the matched 'ext'
		 * pointer if any.
		 *
		 * Now res_map contains the matching bitmap, and fill_map is the
		 * bitmap for the next field.
		 */
next_match:
		b = pipapo_refill(res_map, f->bsize, f->rules, fill_map, f->mt,
				  last);
		if (b < 0) {
			scratch->map_index = map_index;
			local_bh_enable();

			return false;
		}

		if (last) {
			*ext = &f->mt[b].e->ext;
			if (unlikely(nft_set_elem_expired(*ext) ||
				     !nft_set_elem_active(*ext, genmask)))
				goto next_match;

			/* Last field: we're just returning the key without
			 * filling the initial bitmap for the next field, so the
			 * current inactive bitmap is clean and can be reused as
			 * *next* bitmap (not initial) for the next packet.
			 */
			scratch->map_index = map_index;
			local_bh_enable();

			return true;
		}

		/* Swap bitmap indices: res_map is the initial bitmap for the
		 * next field, and fill_map is guaranteed to be all-zeroes at
		 * this point.
		 */
		map_index = !map_index;
		swap(res_map, fill_map);

		rp += NFT_PIPAPO_GROUPS_PADDING(f);
	}

out:
	local_bh_enable();
	return false;
}

/**
 * pipapo_get() - Get matching element reference given key data
 * @net:	Network namespace
 * @set:	nftables API set representation
 * @data:	Key data to be matched against existing elements
 * @genmask:	If set, check that element is active in given genmask
 *
 * This is essentially the same as the lookup function, except that it matches
 * key data against the uncommitted copy and doesn't use preallocated maps for
 * bitmap results.
 *
 * Return: pointer to &struct nft_pipapo_elem on match, error pointer otherwise.
 */
static struct nft_pipapo_elem *pipapo_get(const struct net *net,
					  const struct nft_set *set,
					  const u8 *data, u8 genmask)
{
	struct nft_pipapo_elem *ret = ERR_PTR(-ENOENT);
	struct nft_pipapo *priv = nft_set_priv(set);
	struct nft_pipapo_match *m = priv->clone;
	unsigned long *res_map, *fill_map = NULL;
	struct nft_pipapo_field *f;
	int i;

	res_map = kmalloc_array(m->bsize_max, sizeof(*res_map), GFP_ATOMIC);
	if (!res_map) {
		ret = ERR_PTR(-ENOMEM);
		goto out;
	}

	fill_map = kcalloc(m->bsize_max, sizeof(*res_map), GFP_ATOMIC);
	if (!fill_map) {
		ret = ERR_PTR(-ENOMEM);
		goto out;
	}

	memset(res_map, 0xff, m->bsize_max * sizeof(*res_map));

	nft_pipapo_for_each_field(f, i, m) {
		bool last = i == m->field_count - 1;
		int b;

		/* For each bit group: select lookup table bucket depending on
		 * packet bytes value, then AND bucket value
		 */
		if (f->bb == 8)
			pipapo_and_field_buckets_8bit(f, res_map, data);
		else if (f->bb == 4)
			pipapo_and_field_buckets_4bit(f, res_map, data);
		else
			BUG();

		data += f->groups / NFT_PIPAPO_GROUPS_PER_BYTE(f);

		/* Now populate the bitmap for the next field, unless this is
		 * the last field, in which case return the matched 'ext'
		 * pointer if any.
		 *
		 * Now res_map contains the matching bitmap, and fill_map is the
		 * bitmap for the next field.
		 */
next_match:
		b = pipapo_refill(res_map, f->bsize, f->rules, fill_map, f->mt,
				  last);
		if (b < 0)
			goto out;

		if (last) {
			if (nft_set_elem_expired(&f->mt[b].e->ext))
				goto next_match;
			if ((genmask &&
			     !nft_set_elem_active(&f->mt[b].e->ext, genmask)))
				goto next_match;

			ret = f->mt[b].e;
			goto out;
		}

		data += NFT_PIPAPO_GROUPS_PADDING(f);

		/* Swap bitmap indices: fill_map will be the initial bitmap for
		 * the next field (i.e. the new res_map), and res_map is
		 * guaranteed to be all-zeroes at this point, ready to be filled
		 * according to the next mapping table.
		 */
		swap(res_map, fill_map);
	}

out:
	kfree(fill_map);
	kfree(res_map);
	return ret;
}

/**
 * nft_pipapo_get() - Get matching element reference given key data
 * @net:	Network namespace
 * @set:	nftables API set representation
 * @elem:	nftables API element representation containing key data
 * @flags:	Unused
 */
static void *nft_pipapo_get(const struct net *net, const struct nft_set *set,
			    const struct nft_set_elem *elem, unsigned int flags)
{
	return pipapo_get(net, set, (const u8 *)elem->key.val.data,
			 nft_genmask_cur(net));
}

/**
 * pipapo_resize() - Resize lookup or mapping table, or both
 * @f:		Field containing lookup and mapping tables
 * @old_rules:	Previous amount of rules in field
 * @rules:	New amount of rules
 *
 * Increase, decrease or maintain tables size depending on new amount of rules,
 * and copy data over. In case the new size is smaller, throw away data for
 * highest-numbered rules.
 *
 * Return: 0 on success, -ENOMEM on allocation failure.
 */
static int pipapo_resize(struct nft_pipapo_field *f, int old_rules, int rules)
{
	long *new_lt = NULL, *new_p, *old_lt = f->lt, *old_p;
	union nft_pipapo_map_bucket *new_mt, *old_mt = f->mt;
	size_t new_bucket_size, copy;
	int group, bucket;

	new_bucket_size = DIV_ROUND_UP(rules, BITS_PER_LONG);
#ifdef NFT_PIPAPO_ALIGN
	new_bucket_size = roundup(new_bucket_size,
				  NFT_PIPAPO_ALIGN / sizeof(*new_lt));
#endif

	if (new_bucket_size == f->bsize)
		goto mt;

	if (new_bucket_size > f->bsize)
		copy = f->bsize;
	else
		copy = new_bucket_size;

	new_lt = kvzalloc(f->groups * NFT_PIPAPO_BUCKETS(f->bb) *
			  new_bucket_size * sizeof(*new_lt) +
			  NFT_PIPAPO_ALIGN_HEADROOM,
			  GFP_KERNEL);
	if (!new_lt)
		return -ENOMEM;

	new_p = NFT_PIPAPO_LT_ALIGN(new_lt);
	old_p = NFT_PIPAPO_LT_ALIGN(old_lt);

	for (group = 0; group < f->groups; group++) {
		for (bucket = 0; bucket < NFT_PIPAPO_BUCKETS(f->bb); bucket++) {
			memcpy(new_p, old_p, copy * sizeof(*new_p));
			new_p += copy;
			old_p += copy;

			if (new_bucket_size > f->bsize)
				new_p += new_bucket_size - f->bsize;
			else
				old_p += f->bsize - new_bucket_size;
		}
	}

mt:
	new_mt = kvmalloc(rules * sizeof(*new_mt), GFP_KERNEL);
	if (!new_mt) {
		kvfree(new_lt);
		return -ENOMEM;
	}

	memcpy(new_mt, f->mt, min(old_rules, rules) * sizeof(*new_mt));
	if (rules > old_rules) {
		memset(new_mt + old_rules, 0,
		       (rules - old_rules) * sizeof(*new_mt));
	}

	if (new_lt) {
		f->bsize = new_bucket_size;
		NFT_PIPAPO_LT_ASSIGN(f, new_lt);
		kvfree(old_lt);
	}

	f->mt = new_mt;
	kvfree(old_mt);

	return 0;
}

/**
 * pipapo_bucket_set() - Set rule bit in bucket given group and group value
 * @f:		Field containing lookup table
 * @rule:	Rule index
 * @group:	Group index
 * @v:		Value of bit group
 */
static void pipapo_bucket_set(struct nft_pipapo_field *f, int rule, int group,
			      int v)
{
	unsigned long *pos;

	pos = NFT_PIPAPO_LT_ALIGN(f->lt);
	pos += f->bsize * NFT_PIPAPO_BUCKETS(f->bb) * group;
	pos += f->bsize * v;

	__set_bit(rule, pos);
}

/**
 * pipapo_lt_4b_to_8b() - Switch lookup table group width from 4 bits to 8 bits
 * @old_groups:	Number of current groups
 * @bsize:	Size of one bucket, in longs
 * @old_lt:	Pointer to the current lookup table
 * @new_lt:	Pointer to the new, pre-allocated lookup table
 *
 * Each bucket with index b in the new lookup table, belonging to group g, is
 * filled with the bit intersection between:
 * - bucket with index given by the upper 4 bits of b, from group g, and
 * - bucket with index given by the lower 4 bits of b, from group g + 1
 *
 * That is, given buckets from the new lookup table N(x, y) and the old lookup
 * table O(x, y), with x bucket index, and y group index:
 *
 *	N(b, g) := O(b / 16, g) & O(b % 16, g + 1)
 *
 * This ensures equivalence of the matching results on lookup. Two examples in
 * pictures:
 *
 *              bucket
 *  group  0  1  2  3  4  5  6  7  8  9 10 11 12 13 14 15 16 17 18 ... 254 255
 *    0                ^
 *    1                |                                                 ^
 *   ...             ( & )                                               |
 *                  /     \                                              |
 *                 /       \                                         .-( & )-.
 *                /  bucket \                                        |       |
 *      group  0 / 1   2   3 \ 4   5   6   7   8   9  10  11  12  13 |14  15 |
 *        0     /             \                                      |       |
 *        1                    \                                     |       |
 *        2                                                          |     --'
 *        3                                                          '-
 *       ...
 */
static void pipapo_lt_4b_to_8b(int old_groups, int bsize,
			       unsigned long *old_lt, unsigned long *new_lt)
{
	int g, b, i;

	for (g = 0; g < old_groups / 2; g++) {
		int src_g0 = g * 2, src_g1 = g * 2 + 1;

		for (b = 0; b < NFT_PIPAPO_BUCKETS(8); b++) {
			int src_b0 = b / NFT_PIPAPO_BUCKETS(4);
			int src_b1 = b % NFT_PIPAPO_BUCKETS(4);
			int src_i0 = src_g0 * NFT_PIPAPO_BUCKETS(4) + src_b0;
			int src_i1 = src_g1 * NFT_PIPAPO_BUCKETS(4) + src_b1;

			for (i = 0; i < bsize; i++) {
				*new_lt = old_lt[src_i0 * bsize + i] &
					  old_lt[src_i1 * bsize + i];
				new_lt++;
			}
		}
	}
}

/**
 * pipapo_lt_8b_to_4b() - Switch lookup table group width from 8 bits to 4 bits
 * @old_groups:	Number of current groups
 * @bsize:	Size of one bucket, in longs
 * @old_lt:	Pointer to the current lookup table
 * @new_lt:	Pointer to the new, pre-allocated lookup table
 *
 * Each bucket with index b in the new lookup table, belonging to group g, is
 * filled with the bit union of:
 * - all the buckets with index such that the upper four bits of the lower byte
 *   equal b, from group g, with g odd
 * - all the buckets with index such that the lower four bits equal b, from
 *   group g, with g even
 *
 * That is, given buckets from the new lookup table N(x, y) and the old lookup
 * table O(x, y), with x bucket index, and y group index:
 *
 *	- with g odd:  N(b, g) := U(O(x, g) for each x : x = (b & 0xf0) >> 4)
 *	- with g even: N(b, g) := U(O(x, g) for each x : x = b & 0x0f)
 *
 * where U() denotes the arbitrary union operation (binary OR of n terms). This
 * ensures equivalence of the matching results on lookup.
 */
static void pipapo_lt_8b_to_4b(int old_groups, int bsize,
			       unsigned long *old_lt, unsigned long *new_lt)
{
	int g, b, bsrc, i;

	memset(new_lt, 0, old_groups * 2 * NFT_PIPAPO_BUCKETS(4) * bsize *
			  sizeof(unsigned long));

	for (g = 0; g < old_groups * 2; g += 2) {
		int src_g = g / 2;

		for (b = 0; b < NFT_PIPAPO_BUCKETS(4); b++) {
			for (bsrc = NFT_PIPAPO_BUCKETS(8) * src_g;
			     bsrc < NFT_PIPAPO_BUCKETS(8) * (src_g + 1);
			     bsrc++) {
				if (((bsrc & 0xf0) >> 4) != b)
					continue;

				for (i = 0; i < bsize; i++)
					new_lt[i] |= old_lt[bsrc * bsize + i];
			}

			new_lt += bsize;
		}

		for (b = 0; b < NFT_PIPAPO_BUCKETS(4); b++) {
			for (bsrc = NFT_PIPAPO_BUCKETS(8) * src_g;
			     bsrc < NFT_PIPAPO_BUCKETS(8) * (src_g + 1);
			     bsrc++) {
				if ((bsrc & 0x0f) != b)
					continue;

				for (i = 0; i < bsize; i++)
					new_lt[i] |= old_lt[bsrc * bsize + i];
			}

			new_lt += bsize;
		}
	}
}

/**
 * pipapo_lt_bits_adjust() - Adjust group size for lookup table if needed
 * @f:		Field containing lookup table
 */
static void pipapo_lt_bits_adjust(struct nft_pipapo_field *f)
{
	unsigned long *new_lt;
	int groups, bb;
	size_t lt_size;

	lt_size = f->groups * NFT_PIPAPO_BUCKETS(f->bb) * f->bsize *
		  sizeof(*f->lt);

	if (f->bb == NFT_PIPAPO_GROUP_BITS_SMALL_SET &&
	    lt_size > NFT_PIPAPO_LT_SIZE_HIGH) {
		groups = f->groups * 2;
		bb = NFT_PIPAPO_GROUP_BITS_LARGE_SET;

		lt_size = groups * NFT_PIPAPO_BUCKETS(bb) * f->bsize *
			  sizeof(*f->lt);
	} else if (f->bb == NFT_PIPAPO_GROUP_BITS_LARGE_SET &&
		   lt_size < NFT_PIPAPO_LT_SIZE_LOW) {
		groups = f->groups / 2;
		bb = NFT_PIPAPO_GROUP_BITS_SMALL_SET;

		lt_size = groups * NFT_PIPAPO_BUCKETS(bb) * f->bsize *
			  sizeof(*f->lt);

		/* Don't increase group width if the resulting lookup table size
		 * would exceed the upper size threshold for a "small" set.
		 */
		if (lt_size > NFT_PIPAPO_LT_SIZE_HIGH)
			return;
	} else {
		return;
	}

	new_lt = kvzalloc(lt_size + NFT_PIPAPO_ALIGN_HEADROOM, GFP_KERNEL);
	if (!new_lt)
		return;

	NFT_PIPAPO_GROUP_BITS_ARE_8_OR_4;
	if (f->bb == 4 && bb == 8) {
		pipapo_lt_4b_to_8b(f->groups, f->bsize,
				   NFT_PIPAPO_LT_ALIGN(f->lt),
				   NFT_PIPAPO_LT_ALIGN(new_lt));
	} else if (f->bb == 8 && bb == 4) {
		pipapo_lt_8b_to_4b(f->groups, f->bsize,
				   NFT_PIPAPO_LT_ALIGN(f->lt),
				   NFT_PIPAPO_LT_ALIGN(new_lt));
	} else {
		BUG();
	}

	f->groups = groups;
	f->bb = bb;
	kvfree(f->lt);
	NFT_PIPAPO_LT_ASSIGN(f, new_lt);
}

/**
 * pipapo_insert() - Insert new rule in field given input key and mask length
 * @f:		Field containing lookup table
 * @k:		Input key for classification, without nftables padding
 * @mask_bits:	Length of mask; matches field length for non-ranged entry
 *
 * Insert a new rule reference in lookup buckets corresponding to k and
 * mask_bits.
 *
 * Return: 1 on success (one rule inserted), negative error code on failure.
 */
static int pipapo_insert(struct nft_pipapo_field *f, const uint8_t *k,
			 int mask_bits)
{
	int rule = f->rules, group, ret, bit_offset = 0;

	ret = pipapo_resize(f, f->rules, f->rules + 1);
	if (ret)
		return ret;

	f->rules++;

	for (group = 0; group < f->groups; group++) {
		int i, v;
		u8 mask;

		v = k[group / (BITS_PER_BYTE / f->bb)];
		v &= GENMASK(BITS_PER_BYTE - bit_offset - 1, 0);
		v >>= (BITS_PER_BYTE - bit_offset) - f->bb;

		bit_offset += f->bb;
		bit_offset %= BITS_PER_BYTE;

		if (mask_bits >= (group + 1) * f->bb) {
			/* Not masked */
			pipapo_bucket_set(f, rule, group, v);
		} else if (mask_bits <= group * f->bb) {
			/* Completely masked */
			for (i = 0; i < NFT_PIPAPO_BUCKETS(f->bb); i++)
				pipapo_bucket_set(f, rule, group, i);
		} else {
			/* The mask limit falls on this group */
			mask = GENMASK(f->bb - 1, 0);
			mask >>= mask_bits - group * f->bb;
			for (i = 0; i < NFT_PIPAPO_BUCKETS(f->bb); i++) {
				if ((i & ~mask) == (v & ~mask))
					pipapo_bucket_set(f, rule, group, i);
			}
		}
	}

	pipapo_lt_bits_adjust(f);

	return 1;
}

/**
 * pipapo_step_diff() - Check if setting @step bit in netmask would change it
 * @base:	Mask we are expanding
 * @step:	Step bit for given expansion step
 * @len:	Total length of mask space (set and unset bits), bytes
 *
 * Convenience function for mask expansion.
 *
 * Return: true if step bit changes mask (i.e. isn't set), false otherwise.
 */
static bool pipapo_step_diff(u8 *base, int step, int len)
{
	/* Network order, byte-addressed */
#ifdef __BIG_ENDIAN__
	return !(BIT(step % BITS_PER_BYTE) & base[step / BITS_PER_BYTE]);
#else
	return !(BIT(step % BITS_PER_BYTE) &
		 base[len - 1 - step / BITS_PER_BYTE]);
#endif
}

/**
 * pipapo_step_after_end() - Check if mask exceeds range end with given step
 * @base:	Mask we are expanding
 * @end:	End of range
 * @step:	Step bit for given expansion step, highest bit to be set
 * @len:	Total length of mask space (set and unset bits), bytes
 *
 * Convenience function for mask expansion.
 *
 * Return: true if mask exceeds range setting step bits, false otherwise.
 */
static bool pipapo_step_after_end(const u8 *base, const u8 *end, int step,
				  int len)
{
	u8 tmp[NFT_PIPAPO_MAX_BYTES];
	int i;

	memcpy(tmp, base, len);

	/* Network order, byte-addressed */
	for (i = 0; i <= step; i++)
#ifdef __BIG_ENDIAN__
		tmp[i / BITS_PER_BYTE] |= BIT(i % BITS_PER_BYTE);
#else
		tmp[len - 1 - i / BITS_PER_BYTE] |= BIT(i % BITS_PER_BYTE);
#endif

	return memcmp(tmp, end, len) > 0;
}

/**
 * pipapo_base_sum() - Sum step bit to given len-sized netmask base with carry
 * @base:	Netmask base
 * @step:	Step bit to sum
 * @len:	Netmask length, bytes
 */
static void pipapo_base_sum(u8 *base, int step, int len)
{
	bool carry = false;
	int i;

	/* Network order, byte-addressed */
#ifdef __BIG_ENDIAN__
	for (i = step / BITS_PER_BYTE; i < len; i++) {
#else
	for (i = len - 1 - step / BITS_PER_BYTE; i >= 0; i--) {
#endif
		if (carry)
			base[i]++;
		else
			base[i] += 1 << (step % BITS_PER_BYTE);

		if (base[i])
			break;

		carry = true;
	}
}

/**
 * pipapo_expand() - Expand to composing netmasks, insert into lookup table
 * @f:		Field containing lookup table
 * @start:	Start of range
 * @end:	End of range
 * @len:	Length of value in bits
 *
 * Expand range to composing netmasks and insert corresponding rule references
 * in lookup buckets.
 *
 * Return: number of inserted rules on success, negative error code on failure.
 */
static int pipapo_expand(struct nft_pipapo_field *f,
			 const u8 *start, const u8 *end, int len)
{
	int step, masks = 0, bytes = DIV_ROUND_UP(len, BITS_PER_BYTE);
	u8 base[NFT_PIPAPO_MAX_BYTES];

	memcpy(base, start, bytes);
	while (memcmp(base, end, bytes) <= 0) {
		int err;

		step = 0;
		while (pipapo_step_diff(base, step, bytes)) {
			if (pipapo_step_after_end(base, end, step, bytes))
				break;

			step++;
			if (step >= len) {
				if (!masks) {
					err = pipapo_insert(f, base, 0);
					if (err < 0)
						return err;
					masks = 1;
				}
				goto out;
			}
		}

		err = pipapo_insert(f, base, len - step);

		if (err < 0)
			return err;

		masks++;
		pipapo_base_sum(base, step, bytes);
	}
out:
	return masks;
}

/**
 * pipapo_map() - Insert rules in mapping tables, mapping them between fields
 * @m:		Matching data, including mapping table
 * @map:	Table of rule maps: array of first rule and amount of rules
 *		in next field a given rule maps to, for each field
 * @e:		For last field, nft_set_ext pointer matching rules map to
 */
static void pipapo_map(struct nft_pipapo_match *m,
		       union nft_pipapo_map_bucket map[NFT_PIPAPO_MAX_FIELDS],
		       struct nft_pipapo_elem *e)
{
	struct nft_pipapo_field *f;
	int i, j;

	for (i = 0, f = m->f; i < m->field_count - 1; i++, f++) {
		for (j = 0; j < map[i].n; j++) {
			f->mt[map[i].to + j].to = map[i + 1].to;
			f->mt[map[i].to + j].n = map[i + 1].n;
		}
	}

	/* Last field: map to ext instead of mapping to next field */
	for (j = 0; j < map[i].n; j++)
		f->mt[map[i].to + j].e = e;
}

/**
 * pipapo_free_scratch() - Free per-CPU map at original (not aligned) address
 * @m:		Matching data
 * @cpu:	CPU number
 */
static void pipapo_free_scratch(const struct nft_pipapo_match *m, unsigned int cpu)
{
	struct nft_pipapo_scratch *s;
	void *mem;

	s = *per_cpu_ptr(m->scratch, cpu);
	if (!s)
		return;

	mem = s;
	mem -= s->align_off;
	kfree(mem);
}

/**
 * pipapo_realloc_scratch() - Reallocate scratch maps for partial match results
 * @clone:	Copy of matching data with pending insertions and deletions
 * @bsize_max:	Maximum bucket size, scratch maps cover two buckets
 *
 * Return: 0 on success, -ENOMEM on failure.
 */
static int pipapo_realloc_scratch(struct nft_pipapo_match *clone,
				  unsigned long bsize_max)
{
	int i;

	for_each_possible_cpu(i) {
		struct nft_pipapo_scratch *scratch;
#ifdef NFT_PIPAPO_ALIGN
		void *scratch_aligned;
		u32 align_off;
#endif
		scratch = kzalloc_node(struct_size(scratch, map,
						   bsize_max * 2) +
				       NFT_PIPAPO_ALIGN_HEADROOM,
				       GFP_KERNEL, cpu_to_node(i));
		if (!scratch) {
			/* On failure, there's no need to undo previous
			 * allocations: this means that some scratch maps have
			 * a bigger allocated size now (this is only called on
			 * insertion), but the extra space won't be used by any
			 * CPU as new elements are not inserted and m->bsize_max
			 * is not updated.
			 */
			return -ENOMEM;
		}

		pipapo_free_scratch(clone, i);

#ifdef NFT_PIPAPO_ALIGN
		/* Align &scratch->map (not the struct itself): the extra
		 * %NFT_PIPAPO_ALIGN_HEADROOM bytes passed to kzalloc_node()
		 * above guarantee we can waste up to those bytes in order
		 * to align the map field regardless of its offset within
		 * the struct.
		 */
		BUILD_BUG_ON(offsetof(struct nft_pipapo_scratch, map) > NFT_PIPAPO_ALIGN_HEADROOM);

		scratch_aligned = NFT_PIPAPO_LT_ALIGN(&scratch->map);
		scratch_aligned -= offsetof(struct nft_pipapo_scratch, map);
		align_off = scratch_aligned - (void *)scratch;

		scratch = scratch_aligned;
		scratch->align_off = align_off;
#endif
		*per_cpu_ptr(clone->scratch, i) = scratch;
	}

	return 0;
}

/**
 * nft_pipapo_insert() - Validate and insert ranged elements
 * @net:	Network namespace
 * @set:	nftables API set representation
 * @elem:	nftables API element representation containing key data
 * @ext2:	Filled with pointer to &struct nft_set_ext in inserted element
 *
 * Return: 0 on success, error pointer on failure.
 */
static int nft_pipapo_insert(const struct net *net, const struct nft_set *set,
			     const struct nft_set_elem *elem,
			     struct nft_set_ext **ext2)
{
	const struct nft_set_ext *ext = nft_set_elem_ext(set, elem->priv);
	union nft_pipapo_map_bucket rulemap[NFT_PIPAPO_MAX_FIELDS];
	const u8 *start = (const u8 *)elem->key.val.data, *end;
	struct nft_pipapo_elem *e = elem->priv, *dup;
	struct nft_pipapo *priv = nft_set_priv(set);
	struct nft_pipapo_match *m = priv->clone;
	u8 genmask = nft_genmask_next(net);
	struct nft_pipapo_field *f;
	const u8 *start_p, *end_p;
	int i, bsize_max, err = 0;

	if (nft_set_ext_exists(ext, NFT_SET_EXT_KEY_END))
		end = (const u8 *)nft_set_ext_key_end(ext)->data;
	else
		end = start;

	dup = pipapo_get(net, set, start, genmask);
	if (!IS_ERR(dup)) {
		/* Check if we already have the same exact entry */
		const struct nft_data *dup_key, *dup_end;

		dup_key = nft_set_ext_key(&dup->ext);
		if (nft_set_ext_exists(&dup->ext, NFT_SET_EXT_KEY_END))
			dup_end = nft_set_ext_key_end(&dup->ext);
		else
			dup_end = dup_key;

		if (!memcmp(start, dup_key->data, sizeof(*dup_key->data)) &&
		    !memcmp(end, dup_end->data, sizeof(*dup_end->data))) {
			*ext2 = &dup->ext;
			return -EEXIST;
		}

		return -ENOTEMPTY;
	}

	if (PTR_ERR(dup) == -ENOENT) {
		/* Look for partially overlapping entries */
		dup = pipapo_get(net, set, end, nft_genmask_next(net));
	}

	if (PTR_ERR(dup) != -ENOENT) {
		if (IS_ERR(dup))
			return PTR_ERR(dup);
		*ext2 = &dup->ext;
		return -ENOTEMPTY;
	}

	/* Validate */
	start_p = start;
	end_p = end;
	nft_pipapo_for_each_field(f, i, m) {
		if (f->rules >= (unsigned long)NFT_PIPAPO_RULE0_MAX)
			return -ENOSPC;

		if (memcmp(start_p, end_p,
			   f->groups / NFT_PIPAPO_GROUPS_PER_BYTE(f)) > 0)
			return -EINVAL;

		start_p += NFT_PIPAPO_GROUPS_PADDED_SIZE(f);
		end_p += NFT_PIPAPO_GROUPS_PADDED_SIZE(f);
	}

	/* Insert */
	priv->dirty = true;

	bsize_max = m->bsize_max;

	nft_pipapo_for_each_field(f, i, m) {
		int ret;

		rulemap[i].to = f->rules;

		ret = memcmp(start, end,
			     f->groups / NFT_PIPAPO_GROUPS_PER_BYTE(f));
		if (!ret)
			ret = pipapo_insert(f, start, f->groups * f->bb);
		else
			ret = pipapo_expand(f, start, end, f->groups * f->bb);

		if (ret < 0)
			return ret;

		if (f->bsize > bsize_max)
			bsize_max = f->bsize;

		rulemap[i].n = ret;

		start += NFT_PIPAPO_GROUPS_PADDED_SIZE(f);
		end += NFT_PIPAPO_GROUPS_PADDED_SIZE(f);
	}

	if (!*get_cpu_ptr(m->scratch) || bsize_max > m->bsize_max) {
		put_cpu_ptr(m->scratch);

		err = pipapo_realloc_scratch(m, bsize_max);
		if (err)
			return err;

		m->bsize_max = bsize_max;
	} else {
		put_cpu_ptr(m->scratch);
	}

	*ext2 = &e->ext;

	pipapo_map(m, rulemap, e);

	return 0;
}

/**
 * pipapo_clone() - Clone matching data to create new working copy
 * @old:	Existing matching data
 *
 * Return: copy of matching data passed as 'old', error pointer on failure
 */
static struct nft_pipapo_match *pipapo_clone(struct nft_pipapo_match *old)
{
	struct nft_pipapo_field *dst, *src;
	struct nft_pipapo_match *new;
	int i;

	new = kmalloc(sizeof(*new) + sizeof(*dst) * old->field_count,
		      GFP_KERNEL);
	if (!new)
		return ERR_PTR(-ENOMEM);

	new->field_count = old->field_count;
	new->bsize_max = old->bsize_max;

	new->scratch = alloc_percpu(*new->scratch);
	if (!new->scratch)
		goto out_scratch;

	for_each_possible_cpu(i)
		*per_cpu_ptr(new->scratch, i) = NULL;

	if (pipapo_realloc_scratch(new, old->bsize_max))
		goto out_scratch_realloc;

	rcu_head_init(&new->rcu);

	src = old->f;
	dst = new->f;

	for (i = 0; i < old->field_count; i++) {
		unsigned long *new_lt;

		memcpy(dst, src, offsetof(struct nft_pipapo_field, lt));

		new_lt = kvzalloc(src->groups * NFT_PIPAPO_BUCKETS(src->bb) *
				  src->bsize * sizeof(*dst->lt) +
				  NFT_PIPAPO_ALIGN_HEADROOM,
				  GFP_KERNEL);
		if (!new_lt)
			goto out_lt;

		NFT_PIPAPO_LT_ASSIGN(dst, new_lt);

		memcpy(NFT_PIPAPO_LT_ALIGN(new_lt),
		       NFT_PIPAPO_LT_ALIGN(src->lt),
		       src->bsize * sizeof(*dst->lt) *
		       src->groups * NFT_PIPAPO_BUCKETS(src->bb));

		dst->mt = kvmalloc(src->rules * sizeof(*src->mt), GFP_KERNEL);
		if (!dst->mt)
			goto out_mt;

		memcpy(dst->mt, src->mt, src->rules * sizeof(*src->mt));
		src++;
		dst++;
	}

	return new;

out_mt:
	kvfree(dst->lt);
out_lt:
	for (dst--; i > 0; i--) {
		kvfree(dst->mt);
		kvfree(dst->lt);
		dst--;
	}
out_scratch_realloc:
	for_each_possible_cpu(i)
		pipapo_free_scratch(new, i);
out_scratch:
	free_percpu(new->scratch);
	kfree(new);

	return ERR_PTR(-ENOMEM);
}

/**
 * pipapo_rules_same_key() - Get number of rules originated from the same entry
 * @f:		Field containing mapping table
 * @first:	Index of first rule in set of rules mapping to same entry
 *
 * Using the fact that all rules in a field that originated from the same entry
 * will map to the same set of rules in the next field, or to the same element
 * reference, return the cardinality of the set of rules that originated from
 * the same entry as the rule with index @first, @first rule included.
 *
 * In pictures:
 *				rules
 *	field #0		0    1    2    3    4
 *		map to:		0    1   2-4  2-4  5-9
 *				.    .    .......   . ...
 *				|    |    |    | \   \
 *				|    |    |    |  \   \
 *				|    |    |    |   \   \
 *				'    '    '    '    '   \
 *	in field #1		0    1    2    3    4    5 ...
 *
 * if this is called for rule 2 on field #0, it will return 3, as also rules 2
 * and 3 in field 0 map to the same set of rules (2, 3, 4) in the next field.
 *
 * For the last field in a set, we can rely on associated entries to map to the
 * same element references.
 *
 * Return: Number of rules that originated from the same entry as @first.
 */
static int pipapo_rules_same_key(struct nft_pipapo_field *f, int first)
{
	struct nft_pipapo_elem *e = NULL; /* Keep gcc happy */
	int r;

	for (r = first; r < f->rules; r++) {
		if (r != first && e != f->mt[r].e)
			return r - first;

		e = f->mt[r].e;
	}

	if (r != first)
		return r - first;

	return 0;
}

/**
 * pipapo_unmap() - Remove rules from mapping tables, renumber remaining ones
 * @mt:		Mapping array
 * @rules:	Original amount of rules in mapping table
 * @start:	First rule index to be removed
 * @n:		Amount of rules to be removed
 * @to_offset:	First rule index, in next field, this group of rules maps to
 * @is_last:	If this is the last field, delete reference from mapping array
 *
 * This is used to unmap rules from the mapping table for a single field,
 * maintaining consistency and compactness for the existing ones.
 *
 * In pictures: let's assume that we want to delete rules 2 and 3 from the
 * following mapping array:
 *
 *                 rules
 *               0      1      2      3      4
 *      map to:  4-10   4-10   11-15  11-15  16-18
 *
 * the result will be:
 *
 *                 rules
 *               0      1      2
 *      map to:  4-10   4-10   11-13
 *
 * for fields before the last one. In case this is the mapping table for the
 * last field in a set, and rules map to pointers to &struct nft_pipapo_elem:
 *
 *                      rules
 *                        0      1      2      3      4
 *  element pointers:  0x42   0x42   0x33   0x33   0x44
 *
 * the result will be:
 *
 *                      rules
 *                        0      1      2
 *  element pointers:  0x42   0x42   0x44
 */
static void pipapo_unmap(union nft_pipapo_map_bucket *mt, int rules,
			 int start, int n, int to_offset, bool is_last)
{
	int i;

	memmove(mt + start, mt + start + n, (rules - start - n) * sizeof(*mt));
	memset(mt + rules - n, 0, n * sizeof(*mt));

	if (is_last)
		return;

	for (i = start; i < rules - n; i++)
		mt[i].to -= to_offset;
}

/**
 * pipapo_drop() - Delete entry from lookup and mapping tables, given rule map
 * @m:		Matching data
 * @rulemap:	Table of rule maps, arrays of first rule and amount of rules
 *		in next field a given entry maps to, for each field
 *
 * For each rule in lookup table buckets mapping to this set of rules, drop
 * all bits set in lookup table mapping. In pictures, assuming we want to drop
 * rules 0 and 1 from this lookup table:
 *
 *                     bucket
 *      group  0   1   2   3   4   5   6   7   8   9  10  11  12  13  14  15
 *        0    0                                              1,2
 *        1   1,2                                      0
 *        2    0                                      1,2
 *        3    0                              1,2
 *        4  0,1,2
 *        5    0   1   2
 *        6  0,1,2 1   1   1   1   1   1   1   1   1   1   1   1   1   1   1
 *        7   1,2 1,2  1   1   1  0,1  1   1   1   1   1   1   1   1   1   1
 *
 * rule 2 becomes rule 0, and the result will be:
 *
 *                     bucket
 *      group  0   1   2   3   4   5   6   7   8   9  10  11  12  13  14  15
 *        0                                                    0
 *        1    0
 *        2                                            0
 *        3                                    0
 *        4    0
 *        5            0
 *        6    0
 *        7    0   0
 *
 * once this is done, call unmap() to drop all the corresponding rule references
 * from mapping tables.
 */
static void pipapo_drop(struct nft_pipapo_match *m,
			union nft_pipapo_map_bucket rulemap[])
{
	struct nft_pipapo_field *f;
	int i;

	nft_pipapo_for_each_field(f, i, m) {
		int g;

		for (g = 0; g < f->groups; g++) {
			unsigned long *pos;
			int b;

			pos = NFT_PIPAPO_LT_ALIGN(f->lt) + g *
			      NFT_PIPAPO_BUCKETS(f->bb) * f->bsize;

			for (b = 0; b < NFT_PIPAPO_BUCKETS(f->bb); b++) {
				bitmap_cut(pos, pos, rulemap[i].to,
					   rulemap[i].n,
					   f->bsize * BITS_PER_LONG);

				pos += f->bsize;
			}
		}

		pipapo_unmap(f->mt, f->rules, rulemap[i].to, rulemap[i].n,
			     rulemap[i + 1].n, i == m->field_count - 1);
		if (pipapo_resize(f, f->rules, f->rules - rulemap[i].n)) {
			/* We can ignore this, a failure to shrink tables down
			 * doesn't make tables invalid.
			 */
			;
		}
		f->rules -= rulemap[i].n;

		pipapo_lt_bits_adjust(f);
	}
}

static void nft_pipapo_gc_deactivate(struct net *net, struct nft_set *set,
				     struct nft_pipapo_elem *e)

{
	struct nft_set_elem elem = {
		.priv	= e,
	};

	nft_setelem_data_deactivate(net, set, &elem);
}

/**
 * pipapo_gc() - Drop expired entries from set, destroy start and end elements
 * @_set:	nftables API set representation
 * @m:		Matching data
 */
static void pipapo_gc(const struct nft_set *_set, struct nft_pipapo_match *m)
{
	struct nft_set *set = (struct nft_set *) _set;
	struct nft_pipapo *priv = nft_set_priv(set);
	struct net *net = read_pnet(&set->net);
	int rules_f0, first_rule = 0;
	struct nft_pipapo_elem *e;
	struct nft_trans_gc *gc;

	gc = nft_trans_gc_alloc(set, 0, GFP_KERNEL);
	if (!gc)
		return;

	while ((rules_f0 = pipapo_rules_same_key(m->f, first_rule))) {
		union nft_pipapo_map_bucket rulemap[NFT_PIPAPO_MAX_FIELDS];
		struct nft_pipapo_field *f;
		int i, start, rules_fx;

		start = first_rule;
		rules_fx = rules_f0;

		nft_pipapo_for_each_field(f, i, m) {
			rulemap[i].to = start;
			rulemap[i].n = rules_fx;

			if (i < m->field_count - 1) {
				rules_fx = f->mt[start].n;
				start = f->mt[start].to;
			}
		}

		/* Pick the last field, and its last index */
		f--;
		i--;
		e = f->mt[rulemap[i].to].e;

		/* synchronous gc never fails, there is no need to set on
		 * NFT_SET_ELEM_DEAD_BIT.
		 */
		if (nft_set_elem_expired(&e->ext)) {
			priv->dirty = true;

			gc = nft_trans_gc_queue_sync(gc, GFP_ATOMIC);
			if (!gc)
				return;

			nft_pipapo_gc_deactivate(net, set, e);
			pipapo_drop(m, rulemap);
			nft_trans_gc_elem_add(gc, e);

			/* And check again current first rule, which is now the
			 * first we haven't checked.
			 */
		} else {
			first_rule += rules_f0;
		}
	}

	gc = nft_trans_gc_catchall_sync(gc);
	if (gc) {
		nft_trans_gc_queue_sync_done(gc);
		priv->last_gc = jiffies;
	}
}

/**
 * pipapo_free_fields() - Free per-field tables contained in matching data
 * @m:		Matching data
 */
static void pipapo_free_fields(struct nft_pipapo_match *m)
{
	struct nft_pipapo_field *f;
	int i;

	nft_pipapo_for_each_field(f, i, m) {
		kvfree(f->lt);
		kvfree(f->mt);
	}
}

static void pipapo_free_match(struct nft_pipapo_match *m)
{
	int i;

	for_each_possible_cpu(i)
		pipapo_free_scratch(m, i);

	free_percpu(m->scratch);
	pipapo_free_fields(m);

	kfree(m);
}

/**
 * pipapo_reclaim_match - RCU callback to free fields from old matching data
 * @rcu:	RCU head
 */
static void pipapo_reclaim_match(struct rcu_head *rcu)
{
	struct nft_pipapo_match *m;

	m = container_of(rcu, struct nft_pipapo_match, rcu);
	pipapo_free_match(m);
}

/**
 * nft_pipapo_commit() - Replace lookup data with current working copy
 * @set:	nftables API set representation
 *
 * While at it, check if we should perform garbage collection on the working
 * copy before committing it for lookup, and don't replace the table if the
 * working copy doesn't have pending changes.
 *
 * We also need to create a new working copy for subsequent insertions and
 * deletions.
 */
static void nft_pipapo_commit(const struct nft_set *set)
{
	struct nft_pipapo *priv = nft_set_priv(set);
	struct nft_pipapo_match *new_clone, *old;

	if (time_after_eq(jiffies, priv->last_gc + nft_set_gc_interval(set)))
		pipapo_gc(set, priv->clone);

	if (!priv->dirty)
		return;

	new_clone = pipapo_clone(priv->clone);
	if (IS_ERR(new_clone))
		return;

	priv->dirty = false;

	old = rcu_access_pointer(priv->match);
	rcu_assign_pointer(priv->match, priv->clone);
	if (old)
		call_rcu(&old->rcu, pipapo_reclaim_match);

	priv->clone = new_clone;
}

static bool nft_pipapo_transaction_mutex_held(const struct nft_set *set)
{
#ifdef CONFIG_PROVE_LOCKING
	const struct net *net = read_pnet(&set->net);

	return lockdep_is_held(&nft_pernet(net)->commit_mutex);
#else
	return true;
#endif
}

static void nft_pipapo_abort(const struct nft_set *set)
{
	struct nft_pipapo *priv = nft_set_priv(set);
	struct nft_pipapo_match *new_clone, *m;

	if (!priv->dirty)
		return;

	m = rcu_dereference_protected(priv->match, nft_pipapo_transaction_mutex_held(set));

	new_clone = pipapo_clone(m);
	if (IS_ERR(new_clone))
		return;

	priv->dirty = false;

	pipapo_free_match(priv->clone);
	priv->clone = new_clone;
}

/**
 * nft_pipapo_activate() - Mark element reference as active given key, commit
 * @net:	Network namespace
 * @set:	nftables API set representation
 * @elem:	nftables API element representation containing key data
 *
 * On insertion, elements are added to a copy of the matching data currently
 * in use for lookups, and not directly inserted into current lookup data. Both
 * nft_pipapo_insert() and nft_pipapo_activate() are called once for each
 * element, hence we can't purpose either one as a real commit operation.
 */
static void nft_pipapo_activate(const struct net *net,
				const struct nft_set *set,
				const struct nft_set_elem *elem)
{
	struct nft_pipapo_elem *e = elem->priv;

	nft_set_elem_change_active(net, set, &e->ext);
}

/**
 * pipapo_deactivate() - Check that element is in set, mark as inactive
 * @net:	Network namespace
 * @set:	nftables API set representation
 * @data:	Input key data
 * @ext:	nftables API extension pointer, used to check for end element
 *
 * This is a convenience function that can be called from both
 * nft_pipapo_deactivate() and nft_pipapo_flush(), as they are in fact the same
 * operation.
 *
 * Return: deactivated element if found, NULL otherwise.
 */
static void *pipapo_deactivate(const struct net *net, const struct nft_set *set,
			       const u8 *data, const struct nft_set_ext *ext)
{
	struct nft_pipapo_elem *e;

	e = pipapo_get(net, set, data, nft_genmask_next(net));
	if (IS_ERR(e))
		return NULL;

	nft_set_elem_change_active(net, set, &e->ext);

	return e;
}

/**
 * nft_pipapo_deactivate() - Call pipapo_deactivate() to make element inactive
 * @net:	Network namespace
 * @set:	nftables API set representation
 * @elem:	nftables API element representation containing key data
 *
 * Return: deactivated element if found, NULL otherwise.
 */
static void *nft_pipapo_deactivate(const struct net *net,
				   const struct nft_set *set,
				   const struct nft_set_elem *elem)
{
	const struct nft_set_ext *ext = nft_set_elem_ext(set, elem->priv);

	return pipapo_deactivate(net, set, (const u8 *)elem->key.val.data, ext);
}

/**
 * nft_pipapo_flush() - Call pipapo_deactivate() to make element inactive
 * @net:	Network namespace
 * @set:	nftables API set representation
 * @elem:	nftables API element representation containing key data
 *
 * This is functionally the same as nft_pipapo_deactivate(), with a slightly
 * different interface, and it's also called once for each element in a set
 * being flushed, so we can't implement, strictly speaking, a flush operation,
 * which would otherwise be as simple as allocating an empty copy of the
 * matching data.
 *
 * Note that we could in theory do that, mark the set as flushed, and ignore
 * subsequent calls, but we would leak all the elements after the first one,
 * because they wouldn't then be freed as result of API calls.
 *
 * Return: true if element was found and deactivated.
 */
static bool nft_pipapo_flush(const struct net *net, const struct nft_set *set,
			     void *elem)
{
	struct nft_pipapo_elem *e = elem;

	return pipapo_deactivate(net, set, (const u8 *)nft_set_ext_key(&e->ext),
				 &e->ext);
}

/**
 * pipapo_get_boundaries() - Get byte interval for associated rules
 * @f:		Field including lookup table
 * @first_rule:	First rule (lowest index)
 * @rule_count:	Number of associated rules
 * @left:	Byte expression for left boundary (start of range)
 * @right:	Byte expression for right boundary (end of range)
 *
 * Given the first rule and amount of rules that originated from the same entry,
 * build the original range associated with the entry, and calculate the length
 * of the originating netmask.
 *
 * In pictures:
 *
 *                     bucket
 *      group  0   1   2   3   4   5   6   7   8   9  10  11  12  13  14  15
 *        0                                                   1,2
 *        1   1,2
 *        2                                           1,2
 *        3                                   1,2
 *        4   1,2
 *        5        1   2
 *        6   1,2  1   1   1   1   1   1   1   1   1   1   1   1   1   1   1
 *        7   1,2 1,2  1   1   1   1   1   1   1   1   1   1   1   1   1   1
 *
 * this is the lookup table corresponding to the IPv4 range
 * 192.168.1.0-192.168.2.1, which was expanded to the two composing netmasks,
 * rule #1: 192.168.1.0/24, and rule #2: 192.168.2.0/31.
 *
 * This function fills @left and @right with the byte values of the leftmost
 * and rightmost bucket indices for the lowest and highest rule indices,
 * respectively. If @first_rule is 1 and @rule_count is 2, we obtain, in
 * nibbles:
 *   left:  < 12, 0, 10, 8, 0, 1, 0, 0 >
 *   right: < 12, 0, 10, 8, 0, 2, 2, 1 >
 * corresponding to bytes:
 *   left:  < 192, 168, 1, 0 >
 *   right: < 192, 168, 2, 1 >
 * with mask length irrelevant here, unused on return, as the range is already
 * defined by its start and end points. The mask length is relevant for a single
 * ranged entry instead: if @first_rule is 1 and @rule_count is 1, we ignore
 * rule 2 above: @left becomes < 192, 168, 1, 0 >, @right becomes
 * < 192, 168, 1, 255 >, and the mask length, calculated from the distances
 * between leftmost and rightmost bucket indices for each group, would be 24.
 *
 * Return: mask length, in bits.
 */
static int pipapo_get_boundaries(struct nft_pipapo_field *f, int first_rule,
				 int rule_count, u8 *left, u8 *right)
{
	int g, mask_len = 0, bit_offset = 0;
	u8 *l = left, *r = right;

	for (g = 0; g < f->groups; g++) {
		int b, x0, x1;

		x0 = -1;
		x1 = -1;
		for (b = 0; b < NFT_PIPAPO_BUCKETS(f->bb); b++) {
			unsigned long *pos;

			pos = NFT_PIPAPO_LT_ALIGN(f->lt) +
			      (g * NFT_PIPAPO_BUCKETS(f->bb) + b) * f->bsize;
			if (test_bit(first_rule, pos) && x0 == -1)
				x0 = b;
			if (test_bit(first_rule + rule_count - 1, pos))
				x1 = b;
		}

		*l |= x0 << (BITS_PER_BYTE - f->bb - bit_offset);
		*r |= x1 << (BITS_PER_BYTE - f->bb - bit_offset);

		bit_offset += f->bb;
		if (bit_offset >= BITS_PER_BYTE) {
			bit_offset %= BITS_PER_BYTE;
			l++;
			r++;
		}

		if (x1 - x0 == 0)
			mask_len += 4;
		else if (x1 - x0 == 1)
			mask_len += 3;
		else if (x1 - x0 == 3)
			mask_len += 2;
		else if (x1 - x0 == 7)
			mask_len += 1;
	}

	return mask_len;
}

/**
 * pipapo_match_field() - Match rules against byte ranges
 * @f:		Field including the lookup table
 * @first_rule:	First of associated rules originating from same entry
 * @rule_count:	Amount of associated rules
 * @start:	Start of range to be matched
 * @end:	End of range to be matched
 *
 * Return: true on match, false otherwise.
 */
static bool pipapo_match_field(struct nft_pipapo_field *f,
			       int first_rule, int rule_count,
			       const u8 *start, const u8 *end)
{
	u8 right[NFT_PIPAPO_MAX_BYTES] = { 0 };
	u8 left[NFT_PIPAPO_MAX_BYTES] = { 0 };

	pipapo_get_boundaries(f, first_rule, rule_count, left, right);

	return !memcmp(start, left,
		       f->groups / NFT_PIPAPO_GROUPS_PER_BYTE(f)) &&
	       !memcmp(end, right, f->groups / NFT_PIPAPO_GROUPS_PER_BYTE(f));
}

/**
 * nft_pipapo_remove() - Remove element given key, commit
 * @net:	Network namespace
 * @set:	nftables API set representation
 * @elem:	nftables API element representation containing key data
 *
 * Similarly to nft_pipapo_activate(), this is used as commit operation by the
 * API, but it's called once per element in the pending transaction, so we can't
 * implement this as a single commit operation. Closest we can get is to remove
 * the matched element here, if any, and commit the updated matching data.
 */
static void nft_pipapo_remove(const struct net *net, const struct nft_set *set,
			      const struct nft_set_elem *elem)
{
	struct nft_pipapo *priv = nft_set_priv(set);
	struct nft_pipapo_match *m = priv->clone;
	struct nft_pipapo_elem *e = elem->priv;
	int rules_f0, first_rule = 0;
	const u8 *data;

	data = (const u8 *)nft_set_ext_key(&e->ext);

	while ((rules_f0 = pipapo_rules_same_key(m->f, first_rule))) {
		union nft_pipapo_map_bucket rulemap[NFT_PIPAPO_MAX_FIELDS];
		const u8 *match_start, *match_end;
		struct nft_pipapo_field *f;
		int i, start, rules_fx;

		match_start = data;

		if (nft_set_ext_exists(&e->ext, NFT_SET_EXT_KEY_END))
			match_end = (const u8 *)nft_set_ext_key_end(&e->ext)->data;
		else
			match_end = data;

		start = first_rule;
		rules_fx = rules_f0;

		nft_pipapo_for_each_field(f, i, m) {
			bool last = i == m->field_count - 1;

			if (!pipapo_match_field(f, start, rules_fx,
						match_start, match_end))
				break;

			rulemap[i].to = start;
			rulemap[i].n = rules_fx;

			rules_fx = f->mt[start].n;
			start = f->mt[start].to;

			match_start += NFT_PIPAPO_GROUPS_PADDED_SIZE(f);
			match_end += NFT_PIPAPO_GROUPS_PADDED_SIZE(f);

			if (last && f->mt[rulemap[i].to].e == e) {
				priv->dirty = true;
				pipapo_drop(m, rulemap);
				return;
			}
		}

		first_rule += rules_f0;
	}

	WARN_ON_ONCE(1); /* elem_priv not found */
}

/**
 * nft_pipapo_walk() - Walk over elements
 * @ctx:	nftables API context
 * @set:	nftables API set representation
 * @iter:	Iterator
 *
 * As elements are referenced in the mapping array for the last field, directly
 * scan that array: there's no need to follow rule mappings from the first
 * field.
 */
static void nft_pipapo_walk(const struct nft_ctx *ctx, struct nft_set *set,
			    struct nft_set_iter *iter)
{
	struct nft_pipapo *priv = nft_set_priv(set);
	struct net *net = read_pnet(&set->net);
	struct nft_pipapo_match *m;
	struct nft_pipapo_field *f;
	int i, r;

	rcu_read_lock();
	if (iter->genmask == nft_genmask_cur(net))
		m = rcu_dereference(priv->match);
	else
		m = priv->clone;

	if (unlikely(!m))
		goto out;

	for (i = 0, f = m->f; i < m->field_count - 1; i++, f++)
		;

	for (r = 0; r < f->rules; r++) {
		struct nft_pipapo_elem *e;
		struct nft_set_elem elem;

		if (r < f->rules - 1 && f->mt[r + 1].e == f->mt[r].e)
			continue;

		if (iter->count < iter->skip)
			goto cont;

		e = f->mt[r].e;

		if (!nft_set_elem_active(&e->ext, iter->genmask))
			goto cont;

		elem.priv = e;

		iter->err = iter->fn(ctx, set, iter, &elem);
		if (iter->err < 0)
			goto out;

cont:
		iter->count++;
	}

out:
	rcu_read_unlock();
}

/**
 * nft_pipapo_privsize() - Return the size of private data for the set
 * @nla:	netlink attributes, ignored as size doesn't depend on them
 * @desc:	Set description, ignored as size doesn't depend on it
 *
 * Return: size of private data for this set implementation, in bytes
 */
static u64 nft_pipapo_privsize(const struct nlattr * const nla[],
			       const struct nft_set_desc *desc)
{
	return sizeof(struct nft_pipapo);
}

/**
 * nft_pipapo_estimate() - Set size, space and lookup complexity
 * @desc:	Set description, element count and field description used
 * @features:	Flags: NFT_SET_INTERVAL needs to be there
 * @est:	Storage for estimation data
 *
 * Return: true if set description is compatible, false otherwise
 */
static bool nft_pipapo_estimate(const struct nft_set_desc *desc, u32 features,
				struct nft_set_estimate *est)
{
	if (!(features & NFT_SET_INTERVAL) ||
	    desc->field_count < NFT_PIPAPO_MIN_FIELDS)
		return false;

	est->size = pipapo_estimate_size(desc);
	if (!est->size)
		return false;

	est->lookup = NFT_SET_CLASS_O_LOG_N;

	est->space = NFT_SET_CLASS_O_N;

	return true;
}

/**
 * nft_pipapo_init() - Initialise data for a set instance
 * @set:	nftables API set representation
 * @desc:	Set description
 * @nla:	netlink attributes
 *
 * Validate number and size of fields passed as NFTA_SET_DESC_CONCAT netlink
 * attributes, initialise internal set parameters, current instance of matching
 * data and a copy for subsequent insertions.
 *
 * Return: 0 on success, negative error code on failure.
 */
static int nft_pipapo_init(const struct nft_set *set,
			   const struct nft_set_desc *desc,
			   const struct nlattr * const nla[])
{
	struct nft_pipapo *priv = nft_set_priv(set);
	struct nft_pipapo_match *m;
	struct nft_pipapo_field *f;
	int err, i, field_count;

	field_count = desc->field_count ? : 1;

	if (field_count > NFT_PIPAPO_MAX_FIELDS)
		return -EINVAL;

	m = kmalloc(sizeof(*priv->match) + sizeof(*f) * field_count,
		    GFP_KERNEL);
	if (!m)
		return -ENOMEM;

	m->field_count = field_count;
	m->bsize_max = 0;

	m->scratch = alloc_percpu(struct nft_pipapo_scratch *);
	if (!m->scratch) {
		err = -ENOMEM;
		goto out_scratch;
	}
	for_each_possible_cpu(i)
		*per_cpu_ptr(m->scratch, i) = NULL;

	rcu_head_init(&m->rcu);

	nft_pipapo_for_each_field(f, i, m) {
		int len = desc->field_len[i] ? : set->klen;

		f->bb = NFT_PIPAPO_GROUP_BITS_INIT;
		f->groups = len * NFT_PIPAPO_GROUPS_PER_BYTE(f);

		priv->width += round_up(len, sizeof(u32));

		f->bsize = 0;
		f->rules = 0;
		NFT_PIPAPO_LT_ASSIGN(f, NULL);
		f->mt = NULL;
	}

	/* Create an initial clone of matching data for next insertion */
	priv->clone = pipapo_clone(m);
	if (IS_ERR(priv->clone)) {
		err = PTR_ERR(priv->clone);
		goto out_free;
	}

	priv->dirty = false;

	rcu_assign_pointer(priv->match, m);

	return 0;

out_free:
	free_percpu(m->scratch);
out_scratch:
	kfree(m);

	return err;
}

/**
 * nft_set_pipapo_match_destroy() - Destroy elements from key mapping array
 * @ctx:	context
 * @set:	nftables API set representation
 * @m:		matching data pointing to key mapping array
 */
static void nft_set_pipapo_match_destroy(const struct nft_ctx *ctx,
					 const struct nft_set *set,
					 struct nft_pipapo_match *m)
{
	struct nft_pipapo_field *f;
	int i, r;

	for (i = 0, f = m->f; i < m->field_count - 1; i++, f++)
		;

	for (r = 0; r < f->rules; r++) {
		struct nft_pipapo_elem *e;

		if (r < f->rules - 1 && f->mt[r + 1].e == f->mt[r].e)
			continue;

		e = f->mt[r].e;

		nf_tables_set_elem_destroy(ctx, set, e);
	}
}

/**
 * nft_pipapo_destroy() - Free private data for set and all committed elements
 * @ctx:	context
 * @set:	nftables API set representation
 */
static void nft_pipapo_destroy(const struct nft_ctx *ctx,
			       const struct nft_set *set)
{
	struct nft_pipapo *priv = nft_set_priv(set);
	struct nft_pipapo_match *m;
	int cpu;

	m = rcu_dereference_protected(priv->match, true);
	if (m) {
		rcu_barrier();

<<<<<<< HEAD
		nft_set_pipapo_match_destroy(ctx, set, m);

=======
>>>>>>> 1dca1fea
		for_each_possible_cpu(cpu)
			pipapo_free_scratch(m, cpu);
		free_percpu(m->scratch);
		pipapo_free_fields(m);
		kfree(m);
		priv->match = NULL;
	}

	if (priv->clone) {
		m = priv->clone;

		nft_set_pipapo_match_destroy(ctx, set, m);

		for_each_possible_cpu(cpu)
			pipapo_free_scratch(priv->clone, cpu);
		free_percpu(priv->clone->scratch);

		pipapo_free_fields(priv->clone);
		kfree(priv->clone);
		priv->clone = NULL;
	}
}

/**
 * nft_pipapo_gc_init() - Initialise garbage collection
 * @set:	nftables API set representation
 *
 * Instead of actually setting up a periodic work for garbage collection, as
 * this operation requires a swap of matching data with the working copy, we'll
 * do that opportunistically with other commit operations if the interval is
 * elapsed, so we just need to set the current jiffies timestamp here.
 */
static void nft_pipapo_gc_init(const struct nft_set *set)
{
	struct nft_pipapo *priv = nft_set_priv(set);

	priv->last_gc = jiffies;
}

const struct nft_set_type nft_set_pipapo_type = {
	.features	= NFT_SET_INTERVAL | NFT_SET_MAP | NFT_SET_OBJECT |
			  NFT_SET_TIMEOUT,
	.ops		= {
		.lookup		= nft_pipapo_lookup,
		.insert		= nft_pipapo_insert,
		.activate	= nft_pipapo_activate,
		.deactivate	= nft_pipapo_deactivate,
		.flush		= nft_pipapo_flush,
		.remove		= nft_pipapo_remove,
		.walk		= nft_pipapo_walk,
		.get		= nft_pipapo_get,
		.privsize	= nft_pipapo_privsize,
		.estimate	= nft_pipapo_estimate,
		.init		= nft_pipapo_init,
		.destroy	= nft_pipapo_destroy,
		.gc_init	= nft_pipapo_gc_init,
		.commit		= nft_pipapo_commit,
		.abort		= nft_pipapo_abort,
		.elemsize	= offsetof(struct nft_pipapo_elem, ext),
	},
};

#if defined(CONFIG_X86_64) && !defined(CONFIG_UML)
const struct nft_set_type nft_set_pipapo_avx2_type = {
	.features	= NFT_SET_INTERVAL | NFT_SET_MAP | NFT_SET_OBJECT |
			  NFT_SET_TIMEOUT,
	.ops		= {
		.lookup		= nft_pipapo_avx2_lookup,
		.insert		= nft_pipapo_insert,
		.activate	= nft_pipapo_activate,
		.deactivate	= nft_pipapo_deactivate,
		.flush		= nft_pipapo_flush,
		.remove		= nft_pipapo_remove,
		.walk		= nft_pipapo_walk,
		.get		= nft_pipapo_get,
		.privsize	= nft_pipapo_privsize,
		.estimate	= nft_pipapo_avx2_estimate,
		.init		= nft_pipapo_init,
		.destroy	= nft_pipapo_destroy,
		.gc_init	= nft_pipapo_gc_init,
		.commit		= nft_pipapo_commit,
		.abort		= nft_pipapo_abort,
		.elemsize	= offsetof(struct nft_pipapo_elem, ext),
	},
};
#endif<|MERGE_RESOLUTION|>--- conflicted
+++ resolved
@@ -2244,11 +2244,6 @@
 	if (m) {
 		rcu_barrier();
 
-<<<<<<< HEAD
-		nft_set_pipapo_match_destroy(ctx, set, m);
-
-=======
->>>>>>> 1dca1fea
 		for_each_possible_cpu(cpu)
 			pipapo_free_scratch(m, cpu);
 		free_percpu(m->scratch);
