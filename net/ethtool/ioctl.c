// SPDX-License-Identifier: GPL-2.0-or-later
/*
 * net/core/ethtool.c - Ethtool ioctl handler
 * Copyright (c) 2003 Matthew Wilcox <matthew@wil.cx>
 *
 * This file is where we call all the ethtool_ops commands to get
 * the information ethtool needs.
 */

#include <linux/compat.h>
#include <linux/etherdevice.h>
#include <linux/module.h>
#include <linux/types.h>
#include <linux/capability.h>
#include <linux/errno.h>
#include <linux/ethtool.h>
#include <linux/netdevice.h>
#include <linux/net_tstamp.h>
#include <linux/phy.h>
#include <linux/bitops.h>
#include <linux/uaccess.h>
#include <linux/vmalloc.h>
#include <linux/sfp.h>
#include <linux/slab.h>
#include <linux/rtnetlink.h>
#include <linux/sched/signal.h>
#include <linux/net.h>
#include <linux/pm_runtime.h>
#include <net/devlink.h>
#include <net/xdp_sock_drv.h>
#include <net/flow_offload.h>
#include <linux/ethtool_netlink.h>
#include <generated/utsrelease.h>
#include "common.h"

/* State held across locks and calls for commands which have devlink fallback */
struct ethtool_devlink_compat {
	struct devlink *devlink;
	union {
		struct ethtool_flash efl;
		struct ethtool_drvinfo info;
	};
};

static struct devlink *netdev_to_devlink_get(struct net_device *dev)
{
	struct devlink_port *devlink_port;

	if (!dev->netdev_ops->ndo_get_devlink_port)
		return NULL;

	devlink_port = dev->netdev_ops->ndo_get_devlink_port(dev);
	if (!devlink_port)
		return NULL;

	return devlink_try_get(devlink_port->devlink);
}

/*
 * Some useful ethtool_ops methods that're device independent.
 * If we find that all drivers want to do the same thing here,
 * we can turn these into dev_() function calls.
 */

u32 ethtool_op_get_link(struct net_device *dev)
{
	return netif_carrier_ok(dev) ? 1 : 0;
}
EXPORT_SYMBOL(ethtool_op_get_link);

int ethtool_op_get_ts_info(struct net_device *dev, struct ethtool_ts_info *info)
{
	info->so_timestamping =
		SOF_TIMESTAMPING_TX_SOFTWARE |
		SOF_TIMESTAMPING_RX_SOFTWARE |
		SOF_TIMESTAMPING_SOFTWARE;
	info->phc_index = -1;
	return 0;
}
EXPORT_SYMBOL(ethtool_op_get_ts_info);

/* Handlers for each ethtool command */

static int ethtool_get_features(struct net_device *dev, void __user *useraddr)
{
	struct ethtool_gfeatures cmd = {
		.cmd = ETHTOOL_GFEATURES,
		.size = ETHTOOL_DEV_FEATURE_WORDS,
	};
	struct ethtool_get_features_block features[ETHTOOL_DEV_FEATURE_WORDS];
	u32 __user *sizeaddr;
	u32 copy_size;
	int i;

	/* in case feature bits run out again */
	BUILD_BUG_ON(ETHTOOL_DEV_FEATURE_WORDS * sizeof(u32) > sizeof(netdev_features_t));

	for (i = 0; i < ETHTOOL_DEV_FEATURE_WORDS; ++i) {
		features[i].available = (u32)(dev->hw_features >> (32 * i));
		features[i].requested = (u32)(dev->wanted_features >> (32 * i));
		features[i].active = (u32)(dev->features >> (32 * i));
		features[i].never_changed =
			(u32)(NETIF_F_NEVER_CHANGE >> (32 * i));
	}

	sizeaddr = useraddr + offsetof(struct ethtool_gfeatures, size);
	if (get_user(copy_size, sizeaddr))
		return -EFAULT;

	if (copy_size > ETHTOOL_DEV_FEATURE_WORDS)
		copy_size = ETHTOOL_DEV_FEATURE_WORDS;

	if (copy_to_user(useraddr, &cmd, sizeof(cmd)))
		return -EFAULT;
	useraddr += sizeof(cmd);
	if (copy_to_user(useraddr, features,
			 array_size(copy_size, sizeof(*features))))
		return -EFAULT;

	return 0;
}

static int ethtool_set_features(struct net_device *dev, void __user *useraddr)
{
	struct ethtool_sfeatures cmd;
	struct ethtool_set_features_block features[ETHTOOL_DEV_FEATURE_WORDS];
	netdev_features_t wanted = 0, valid = 0;
	int i, ret = 0;

	if (copy_from_user(&cmd, useraddr, sizeof(cmd)))
		return -EFAULT;
	useraddr += sizeof(cmd);

	if (cmd.size != ETHTOOL_DEV_FEATURE_WORDS)
		return -EINVAL;

	if (copy_from_user(features, useraddr, sizeof(features)))
		return -EFAULT;

	for (i = 0; i < ETHTOOL_DEV_FEATURE_WORDS; ++i) {
		valid |= (netdev_features_t)features[i].valid << (32 * i);
		wanted |= (netdev_features_t)features[i].requested << (32 * i);
	}

	if (valid & ~NETIF_F_ETHTOOL_BITS)
		return -EINVAL;

	if (valid & ~dev->hw_features) {
		valid &= dev->hw_features;
		ret |= ETHTOOL_F_UNSUPPORTED;
	}

	dev->wanted_features &= ~valid;
	dev->wanted_features |= wanted & valid;
	__netdev_update_features(dev);

	if ((dev->wanted_features ^ dev->features) & valid)
		ret |= ETHTOOL_F_WISH;

	return ret;
}

static int __ethtool_get_sset_count(struct net_device *dev, int sset)
{
	const struct ethtool_phy_ops *phy_ops = ethtool_phy_ops;
	const struct ethtool_ops *ops = dev->ethtool_ops;

	if (sset == ETH_SS_FEATURES)
		return ARRAY_SIZE(netdev_features_strings);

	if (sset == ETH_SS_RSS_HASH_FUNCS)
		return ARRAY_SIZE(rss_hash_func_strings);

	if (sset == ETH_SS_TUNABLES)
		return ARRAY_SIZE(tunable_strings);

	if (sset == ETH_SS_PHY_TUNABLES)
		return ARRAY_SIZE(phy_tunable_strings);

	if (sset == ETH_SS_PHY_STATS && dev->phydev &&
	    !ops->get_ethtool_phy_stats &&
	    phy_ops && phy_ops->get_sset_count)
		return phy_ops->get_sset_count(dev->phydev);

	if (sset == ETH_SS_LINK_MODES)
		return __ETHTOOL_LINK_MODE_MASK_NBITS;

	if (ops->get_sset_count && ops->get_strings)
		return ops->get_sset_count(dev, sset);
	else
		return -EOPNOTSUPP;
}

static void __ethtool_get_strings(struct net_device *dev,
	u32 stringset, u8 *data)
{
	const struct ethtool_phy_ops *phy_ops = ethtool_phy_ops;
	const struct ethtool_ops *ops = dev->ethtool_ops;

	if (stringset == ETH_SS_FEATURES)
		memcpy(data, netdev_features_strings,
			sizeof(netdev_features_strings));
	else if (stringset == ETH_SS_RSS_HASH_FUNCS)
		memcpy(data, rss_hash_func_strings,
		       sizeof(rss_hash_func_strings));
	else if (stringset == ETH_SS_TUNABLES)
		memcpy(data, tunable_strings, sizeof(tunable_strings));
	else if (stringset == ETH_SS_PHY_TUNABLES)
		memcpy(data, phy_tunable_strings, sizeof(phy_tunable_strings));
	else if (stringset == ETH_SS_PHY_STATS && dev->phydev &&
		 !ops->get_ethtool_phy_stats && phy_ops &&
		 phy_ops->get_strings)
		phy_ops->get_strings(dev->phydev, data);
	else if (stringset == ETH_SS_LINK_MODES)
		memcpy(data, link_mode_names,
		       __ETHTOOL_LINK_MODE_MASK_NBITS * ETH_GSTRING_LEN);
	else
		/* ops->get_strings is valid because checked earlier */
		ops->get_strings(dev, stringset, data);
}

static netdev_features_t ethtool_get_feature_mask(u32 eth_cmd)
{
	/* feature masks of legacy discrete ethtool ops */

	switch (eth_cmd) {
	case ETHTOOL_GTXCSUM:
	case ETHTOOL_STXCSUM:
		return NETIF_F_CSUM_MASK | NETIF_F_FCOE_CRC |
		       NETIF_F_SCTP_CRC;
	case ETHTOOL_GRXCSUM:
	case ETHTOOL_SRXCSUM:
		return NETIF_F_RXCSUM;
	case ETHTOOL_GSG:
	case ETHTOOL_SSG:
		return NETIF_F_SG | NETIF_F_FRAGLIST;
	case ETHTOOL_GTSO:
	case ETHTOOL_STSO:
		return NETIF_F_ALL_TSO;
	case ETHTOOL_GGSO:
	case ETHTOOL_SGSO:
		return NETIF_F_GSO;
	case ETHTOOL_GGRO:
	case ETHTOOL_SGRO:
		return NETIF_F_GRO;
	default:
		BUG();
	}
}

static int ethtool_get_one_feature(struct net_device *dev,
	char __user *useraddr, u32 ethcmd)
{
	netdev_features_t mask = ethtool_get_feature_mask(ethcmd);
	struct ethtool_value edata = {
		.cmd = ethcmd,
		.data = !!(dev->features & mask),
	};

	if (copy_to_user(useraddr, &edata, sizeof(edata)))
		return -EFAULT;
	return 0;
}

static int ethtool_set_one_feature(struct net_device *dev,
	void __user *useraddr, u32 ethcmd)
{
	struct ethtool_value edata;
	netdev_features_t mask;

	if (copy_from_user(&edata, useraddr, sizeof(edata)))
		return -EFAULT;

	mask = ethtool_get_feature_mask(ethcmd);
	mask &= dev->hw_features;
	if (!mask)
		return -EOPNOTSUPP;

	if (edata.data)
		dev->wanted_features |= mask;
	else
		dev->wanted_features &= ~mask;

	__netdev_update_features(dev);

	return 0;
}

#define ETH_ALL_FLAGS    (ETH_FLAG_LRO | ETH_FLAG_RXVLAN | ETH_FLAG_TXVLAN | \
			  ETH_FLAG_NTUPLE | ETH_FLAG_RXHASH)
#define ETH_ALL_FEATURES (NETIF_F_LRO | NETIF_F_HW_VLAN_CTAG_RX | \
			  NETIF_F_HW_VLAN_CTAG_TX | NETIF_F_NTUPLE | \
			  NETIF_F_RXHASH)

static u32 __ethtool_get_flags(struct net_device *dev)
{
	u32 flags = 0;

	if (dev->features & NETIF_F_LRO)
		flags |= ETH_FLAG_LRO;
	if (dev->features & NETIF_F_HW_VLAN_CTAG_RX)
		flags |= ETH_FLAG_RXVLAN;
	if (dev->features & NETIF_F_HW_VLAN_CTAG_TX)
		flags |= ETH_FLAG_TXVLAN;
	if (dev->features & NETIF_F_NTUPLE)
		flags |= ETH_FLAG_NTUPLE;
	if (dev->features & NETIF_F_RXHASH)
		flags |= ETH_FLAG_RXHASH;

	return flags;
}

static int __ethtool_set_flags(struct net_device *dev, u32 data)
{
	netdev_features_t features = 0, changed;

	if (data & ~ETH_ALL_FLAGS)
		return -EINVAL;

	if (data & ETH_FLAG_LRO)
		features |= NETIF_F_LRO;
	if (data & ETH_FLAG_RXVLAN)
		features |= NETIF_F_HW_VLAN_CTAG_RX;
	if (data & ETH_FLAG_TXVLAN)
		features |= NETIF_F_HW_VLAN_CTAG_TX;
	if (data & ETH_FLAG_NTUPLE)
		features |= NETIF_F_NTUPLE;
	if (data & ETH_FLAG_RXHASH)
		features |= NETIF_F_RXHASH;

	/* allow changing only bits set in hw_features */
	changed = (features ^ dev->features) & ETH_ALL_FEATURES;
	if (changed & ~dev->hw_features)
		return (changed & dev->hw_features) ? -EINVAL : -EOPNOTSUPP;

	dev->wanted_features =
		(dev->wanted_features & ~changed) | (features & changed);

	__netdev_update_features(dev);

	return 0;
}

/* Given two link masks, AND them together and save the result in dst. */
void ethtool_intersect_link_masks(struct ethtool_link_ksettings *dst,
				  struct ethtool_link_ksettings *src)
{
	unsigned int size = BITS_TO_LONGS(__ETHTOOL_LINK_MODE_MASK_NBITS);
	unsigned int idx = 0;

	for (; idx < size; idx++) {
		dst->link_modes.supported[idx] &=
			src->link_modes.supported[idx];
		dst->link_modes.advertising[idx] &=
			src->link_modes.advertising[idx];
	}
}
EXPORT_SYMBOL(ethtool_intersect_link_masks);

void ethtool_convert_legacy_u32_to_link_mode(unsigned long *dst,
					     u32 legacy_u32)
{
	linkmode_zero(dst);
	dst[0] = legacy_u32;
}
EXPORT_SYMBOL(ethtool_convert_legacy_u32_to_link_mode);

/* return false if src had higher bits set. lower bits always updated. */
bool ethtool_convert_link_mode_to_legacy_u32(u32 *legacy_u32,
					     const unsigned long *src)
{
	bool retval = true;

	/* TODO: following test will soon always be true */
	if (__ETHTOOL_LINK_MODE_MASK_NBITS > 32) {
		__ETHTOOL_DECLARE_LINK_MODE_MASK(ext);

		linkmode_zero(ext);
		bitmap_fill(ext, 32);
		bitmap_complement(ext, ext, __ETHTOOL_LINK_MODE_MASK_NBITS);
		if (linkmode_intersects(ext, src)) {
			/* src mask goes beyond bit 31 */
			retval = false;
		}
	}
	*legacy_u32 = src[0];
	return retval;
}
EXPORT_SYMBOL(ethtool_convert_link_mode_to_legacy_u32);

/* return false if ksettings link modes had higher bits
 * set. legacy_settings always updated (best effort)
 */
static bool
convert_link_ksettings_to_legacy_settings(
	struct ethtool_cmd *legacy_settings,
	const struct ethtool_link_ksettings *link_ksettings)
{
	bool retval = true;

	memset(legacy_settings, 0, sizeof(*legacy_settings));
	/* this also clears the deprecated fields in legacy structure:
	 * __u8		transceiver;
	 * __u32	maxtxpkt;
	 * __u32	maxrxpkt;
	 */

	retval &= ethtool_convert_link_mode_to_legacy_u32(
		&legacy_settings->supported,
		link_ksettings->link_modes.supported);
	retval &= ethtool_convert_link_mode_to_legacy_u32(
		&legacy_settings->advertising,
		link_ksettings->link_modes.advertising);
	retval &= ethtool_convert_link_mode_to_legacy_u32(
		&legacy_settings->lp_advertising,
		link_ksettings->link_modes.lp_advertising);
	ethtool_cmd_speed_set(legacy_settings, link_ksettings->base.speed);
	legacy_settings->duplex
		= link_ksettings->base.duplex;
	legacy_settings->port
		= link_ksettings->base.port;
	legacy_settings->phy_address
		= link_ksettings->base.phy_address;
	legacy_settings->autoneg
		= link_ksettings->base.autoneg;
	legacy_settings->mdio_support
		= link_ksettings->base.mdio_support;
	legacy_settings->eth_tp_mdix
		= link_ksettings->base.eth_tp_mdix;
	legacy_settings->eth_tp_mdix_ctrl
		= link_ksettings->base.eth_tp_mdix_ctrl;
	legacy_settings->transceiver
		= link_ksettings->base.transceiver;
	return retval;
}

/* number of 32-bit words to store the user's link mode bitmaps */
#define __ETHTOOL_LINK_MODE_MASK_NU32			\
	DIV_ROUND_UP(__ETHTOOL_LINK_MODE_MASK_NBITS, 32)

/* layout of the struct passed from/to userland */
struct ethtool_link_usettings {
	struct ethtool_link_settings base;
	struct {
		__u32 supported[__ETHTOOL_LINK_MODE_MASK_NU32];
		__u32 advertising[__ETHTOOL_LINK_MODE_MASK_NU32];
		__u32 lp_advertising[__ETHTOOL_LINK_MODE_MASK_NU32];
	} link_modes;
};

/* Internal kernel helper to query a device ethtool_link_settings. */
int __ethtool_get_link_ksettings(struct net_device *dev,
				 struct ethtool_link_ksettings *link_ksettings)
{
	ASSERT_RTNL();

	if (!dev->ethtool_ops->get_link_ksettings)
		return -EOPNOTSUPP;

	memset(link_ksettings, 0, sizeof(*link_ksettings));
	return dev->ethtool_ops->get_link_ksettings(dev, link_ksettings);
}
EXPORT_SYMBOL(__ethtool_get_link_ksettings);

/* convert ethtool_link_usettings in user space to a kernel internal
 * ethtool_link_ksettings. return 0 on success, errno on error.
 */
static int load_link_ksettings_from_user(struct ethtool_link_ksettings *to,
					 const void __user *from)
{
	struct ethtool_link_usettings link_usettings;

	if (copy_from_user(&link_usettings, from, sizeof(link_usettings)))
		return -EFAULT;

	memcpy(&to->base, &link_usettings.base, sizeof(to->base));
	bitmap_from_arr32(to->link_modes.supported,
			  link_usettings.link_modes.supported,
			  __ETHTOOL_LINK_MODE_MASK_NBITS);
	bitmap_from_arr32(to->link_modes.advertising,
			  link_usettings.link_modes.advertising,
			  __ETHTOOL_LINK_MODE_MASK_NBITS);
	bitmap_from_arr32(to->link_modes.lp_advertising,
			  link_usettings.link_modes.lp_advertising,
			  __ETHTOOL_LINK_MODE_MASK_NBITS);

	return 0;
}

/* Check if the user is trying to change anything besides speed/duplex */
bool ethtool_virtdev_validate_cmd(const struct ethtool_link_ksettings *cmd)
{
	struct ethtool_link_settings base2 = {};

	base2.speed = cmd->base.speed;
	base2.port = PORT_OTHER;
	base2.duplex = cmd->base.duplex;
	base2.cmd = cmd->base.cmd;
	base2.link_mode_masks_nwords = cmd->base.link_mode_masks_nwords;

	return !memcmp(&base2, &cmd->base, sizeof(base2)) &&
		bitmap_empty(cmd->link_modes.supported,
			     __ETHTOOL_LINK_MODE_MASK_NBITS) &&
		bitmap_empty(cmd->link_modes.lp_advertising,
			     __ETHTOOL_LINK_MODE_MASK_NBITS);
}

/* convert a kernel internal ethtool_link_ksettings to
 * ethtool_link_usettings in user space. return 0 on success, errno on
 * error.
 */
static int
store_link_ksettings_for_user(void __user *to,
			      const struct ethtool_link_ksettings *from)
{
	struct ethtool_link_usettings link_usettings;

	memcpy(&link_usettings, from, sizeof(link_usettings));
	bitmap_to_arr32(link_usettings.link_modes.supported,
			from->link_modes.supported,
			__ETHTOOL_LINK_MODE_MASK_NBITS);
	bitmap_to_arr32(link_usettings.link_modes.advertising,
			from->link_modes.advertising,
			__ETHTOOL_LINK_MODE_MASK_NBITS);
	bitmap_to_arr32(link_usettings.link_modes.lp_advertising,
			from->link_modes.lp_advertising,
			__ETHTOOL_LINK_MODE_MASK_NBITS);

	if (copy_to_user(to, &link_usettings, sizeof(link_usettings)))
		return -EFAULT;

	return 0;
}

/* Query device for its ethtool_link_settings. */
static int ethtool_get_link_ksettings(struct net_device *dev,
				      void __user *useraddr)
{
	int err = 0;
	struct ethtool_link_ksettings link_ksettings;

	ASSERT_RTNL();
	if (!dev->ethtool_ops->get_link_ksettings)
		return -EOPNOTSUPP;

	/* handle bitmap nbits handshake */
	if (copy_from_user(&link_ksettings.base, useraddr,
			   sizeof(link_ksettings.base)))
		return -EFAULT;

	if (__ETHTOOL_LINK_MODE_MASK_NU32
	    != link_ksettings.base.link_mode_masks_nwords) {
		/* wrong link mode nbits requested */
		memset(&link_ksettings, 0, sizeof(link_ksettings));
		link_ksettings.base.cmd = ETHTOOL_GLINKSETTINGS;
		/* send back number of words required as negative val */
		compiletime_assert(__ETHTOOL_LINK_MODE_MASK_NU32 <= S8_MAX,
				   "need too many bits for link modes!");
		link_ksettings.base.link_mode_masks_nwords
			= -((s8)__ETHTOOL_LINK_MODE_MASK_NU32);

		/* copy the base fields back to user, not the link
		 * mode bitmaps
		 */
		if (copy_to_user(useraddr, &link_ksettings.base,
				 sizeof(link_ksettings.base)))
			return -EFAULT;

		return 0;
	}

	/* handshake successful: user/kernel agree on
	 * link_mode_masks_nwords
	 */

	memset(&link_ksettings, 0, sizeof(link_ksettings));
	err = dev->ethtool_ops->get_link_ksettings(dev, &link_ksettings);
	if (err < 0)
		return err;

	/* make sure we tell the right values to user */
	link_ksettings.base.cmd = ETHTOOL_GLINKSETTINGS;
	link_ksettings.base.link_mode_masks_nwords
		= __ETHTOOL_LINK_MODE_MASK_NU32;
	link_ksettings.base.master_slave_cfg = MASTER_SLAVE_CFG_UNSUPPORTED;
	link_ksettings.base.master_slave_state = MASTER_SLAVE_STATE_UNSUPPORTED;

	return store_link_ksettings_for_user(useraddr, &link_ksettings);
}

/* Update device ethtool_link_settings. */
static int ethtool_set_link_ksettings(struct net_device *dev,
				      void __user *useraddr)
{
	int err;
	struct ethtool_link_ksettings link_ksettings;

	ASSERT_RTNL();

	if (!dev->ethtool_ops->set_link_ksettings)
		return -EOPNOTSUPP;

	/* make sure nbits field has expected value */
	if (copy_from_user(&link_ksettings.base, useraddr,
			   sizeof(link_ksettings.base)))
		return -EFAULT;

	if (__ETHTOOL_LINK_MODE_MASK_NU32
	    != link_ksettings.base.link_mode_masks_nwords)
		return -EINVAL;

	/* copy the whole structure, now that we know it has expected
	 * format
	 */
	err = load_link_ksettings_from_user(&link_ksettings, useraddr);
	if (err)
		return err;

	/* re-check nwords field, just in case */
	if (__ETHTOOL_LINK_MODE_MASK_NU32
	    != link_ksettings.base.link_mode_masks_nwords)
		return -EINVAL;

	if (link_ksettings.base.master_slave_cfg ||
	    link_ksettings.base.master_slave_state)
		return -EINVAL;

	err = dev->ethtool_ops->set_link_ksettings(dev, &link_ksettings);
	if (err >= 0) {
		ethtool_notify(dev, ETHTOOL_MSG_LINKINFO_NTF, NULL);
		ethtool_notify(dev, ETHTOOL_MSG_LINKMODES_NTF, NULL);
	}
	return err;
}

int ethtool_virtdev_set_link_ksettings(struct net_device *dev,
				       const struct ethtool_link_ksettings *cmd,
				       u32 *dev_speed, u8 *dev_duplex)
{
	u32 speed;
	u8 duplex;

	speed = cmd->base.speed;
	duplex = cmd->base.duplex;
	/* don't allow custom speed and duplex */
	if (!ethtool_validate_speed(speed) ||
	    !ethtool_validate_duplex(duplex) ||
	    !ethtool_virtdev_validate_cmd(cmd))
		return -EINVAL;
	*dev_speed = speed;
	*dev_duplex = duplex;

	return 0;
}
EXPORT_SYMBOL(ethtool_virtdev_set_link_ksettings);

/* Query device for its ethtool_cmd settings.
 *
 * Backward compatibility note: for compatibility with legacy ethtool, this is
 * now implemented via get_link_ksettings. When driver reports higher link mode
 * bits, a kernel warning is logged once (with name of 1st driver/device) to
 * recommend user to upgrade ethtool, but the command is successful (only the
 * lower link mode bits reported back to user). Deprecated fields from
 * ethtool_cmd (transceiver/maxrxpkt/maxtxpkt) are always set to zero.
 */
static int ethtool_get_settings(struct net_device *dev, void __user *useraddr)
{
	struct ethtool_link_ksettings link_ksettings;
	struct ethtool_cmd cmd;
	int err;

	ASSERT_RTNL();
	if (!dev->ethtool_ops->get_link_ksettings)
		return -EOPNOTSUPP;

	memset(&link_ksettings, 0, sizeof(link_ksettings));
	err = dev->ethtool_ops->get_link_ksettings(dev, &link_ksettings);
	if (err < 0)
		return err;
	convert_link_ksettings_to_legacy_settings(&cmd, &link_ksettings);

	/* send a sensible cmd tag back to user */
	cmd.cmd = ETHTOOL_GSET;

	if (copy_to_user(useraddr, &cmd, sizeof(cmd)))
		return -EFAULT;

	return 0;
}

/* Update device link settings with given ethtool_cmd.
 *
 * Backward compatibility note: for compatibility with legacy ethtool, this is
 * now always implemented via set_link_settings. When user's request updates
 * deprecated ethtool_cmd fields (transceiver/maxrxpkt/maxtxpkt), a kernel
 * warning is logged once (with name of 1st driver/device) to recommend user to
 * upgrade ethtool, and the request is rejected.
 */
static int ethtool_set_settings(struct net_device *dev, void __user *useraddr)
{
	struct ethtool_link_ksettings link_ksettings;
	struct ethtool_cmd cmd;
	int ret;

	ASSERT_RTNL();

	if (copy_from_user(&cmd, useraddr, sizeof(cmd)))
		return -EFAULT;
	if (!dev->ethtool_ops->set_link_ksettings)
		return -EOPNOTSUPP;

	if (!convert_legacy_settings_to_link_ksettings(&link_ksettings, &cmd))
		return -EINVAL;
	link_ksettings.base.link_mode_masks_nwords =
		__ETHTOOL_LINK_MODE_MASK_NU32;
	ret = dev->ethtool_ops->set_link_ksettings(dev, &link_ksettings);
	if (ret >= 0) {
		ethtool_notify(dev, ETHTOOL_MSG_LINKINFO_NTF, NULL);
		ethtool_notify(dev, ETHTOOL_MSG_LINKMODES_NTF, NULL);
	}
	return ret;
}

static int
ethtool_get_drvinfo(struct net_device *dev, struct ethtool_devlink_compat *rsp)
{
	const struct ethtool_ops *ops = dev->ethtool_ops;

	rsp->info.cmd = ETHTOOL_GDRVINFO;
	strlcpy(rsp->info.version, UTS_RELEASE, sizeof(rsp->info.version));
	if (ops->get_drvinfo) {
		ops->get_drvinfo(dev, &rsp->info);
	} else if (dev->dev.parent && dev->dev.parent->driver) {
		strlcpy(rsp->info.bus_info, dev_name(dev->dev.parent),
			sizeof(rsp->info.bus_info));
		strlcpy(rsp->info.driver, dev->dev.parent->driver->name,
			sizeof(rsp->info.driver));
<<<<<<< HEAD
=======
	} else if (dev->rtnl_link_ops) {
		strlcpy(rsp->info.driver, dev->rtnl_link_ops->kind,
			sizeof(rsp->info.driver));
>>>>>>> 754e0b0e
	} else {
		return -EOPNOTSUPP;
	}

	/*
	 * this method of obtaining string set info is deprecated;
	 * Use ETHTOOL_GSSET_INFO instead.
	 */
	if (ops->get_sset_count) {
		int rc;

		rc = ops->get_sset_count(dev, ETH_SS_TEST);
		if (rc >= 0)
			rsp->info.testinfo_len = rc;
		rc = ops->get_sset_count(dev, ETH_SS_STATS);
		if (rc >= 0)
			rsp->info.n_stats = rc;
		rc = ops->get_sset_count(dev, ETH_SS_PRIV_FLAGS);
		if (rc >= 0)
			rsp->info.n_priv_flags = rc;
	}
	if (ops->get_regs_len) {
		int ret = ops->get_regs_len(dev);

		if (ret > 0)
			rsp->info.regdump_len = ret;
	}

	if (ops->get_eeprom_len)
		rsp->info.eedump_len = ops->get_eeprom_len(dev);

	if (!rsp->info.fw_version[0])
		rsp->devlink = netdev_to_devlink_get(dev);

	return 0;
}

static noinline_for_stack int ethtool_get_sset_info(struct net_device *dev,
						    void __user *useraddr)
{
	struct ethtool_sset_info info;
	u64 sset_mask;
	int i, idx = 0, n_bits = 0, ret, rc;
	u32 *info_buf = NULL;

	if (copy_from_user(&info, useraddr, sizeof(info)))
		return -EFAULT;

	/* store copy of mask, because we zero struct later on */
	sset_mask = info.sset_mask;
	if (!sset_mask)
		return 0;

	/* calculate size of return buffer */
	n_bits = hweight64(sset_mask);

	memset(&info, 0, sizeof(info));
	info.cmd = ETHTOOL_GSSET_INFO;

	info_buf = kcalloc(n_bits, sizeof(u32), GFP_USER);
	if (!info_buf)
		return -ENOMEM;

	/*
	 * fill return buffer based on input bitmask and successful
	 * get_sset_count return
	 */
	for (i = 0; i < 64; i++) {
		if (!(sset_mask & (1ULL << i)))
			continue;

		rc = __ethtool_get_sset_count(dev, i);
		if (rc >= 0) {
			info.sset_mask |= (1ULL << i);
			info_buf[idx++] = rc;
		}
	}

	ret = -EFAULT;
	if (copy_to_user(useraddr, &info, sizeof(info)))
		goto out;

	useraddr += offsetof(struct ethtool_sset_info, data);
	if (copy_to_user(useraddr, info_buf, array_size(idx, sizeof(u32))))
		goto out;

	ret = 0;

out:
	kfree(info_buf);
	return ret;
}

static noinline_for_stack int
ethtool_rxnfc_copy_from_compat(struct ethtool_rxnfc *rxnfc,
			       const struct compat_ethtool_rxnfc __user *useraddr,
			       size_t size)
{
	struct compat_ethtool_rxnfc crxnfc = {};

	/* We expect there to be holes between fs.m_ext and
	 * fs.ring_cookie and at the end of fs, but nowhere else.
	 * On non-x86, no conversion should be needed.
	 */
	BUILD_BUG_ON(!IS_ENABLED(CONFIG_X86_64) &&
		     sizeof(struct compat_ethtool_rxnfc) !=
		     sizeof(struct ethtool_rxnfc));
	BUILD_BUG_ON(offsetof(struct compat_ethtool_rxnfc, fs.m_ext) +
		     sizeof(useraddr->fs.m_ext) !=
		     offsetof(struct ethtool_rxnfc, fs.m_ext) +
		     sizeof(rxnfc->fs.m_ext));
	BUILD_BUG_ON(offsetof(struct compat_ethtool_rxnfc, fs.location) -
		     offsetof(struct compat_ethtool_rxnfc, fs.ring_cookie) !=
		     offsetof(struct ethtool_rxnfc, fs.location) -
		     offsetof(struct ethtool_rxnfc, fs.ring_cookie));

	if (copy_from_user(&crxnfc, useraddr, min(size, sizeof(crxnfc))))
		return -EFAULT;

	*rxnfc = (struct ethtool_rxnfc) {
		.cmd		= crxnfc.cmd,
		.flow_type	= crxnfc.flow_type,
		.data		= crxnfc.data,
		.fs		= {
			.flow_type	= crxnfc.fs.flow_type,
			.h_u		= crxnfc.fs.h_u,
			.h_ext		= crxnfc.fs.h_ext,
			.m_u		= crxnfc.fs.m_u,
			.m_ext		= crxnfc.fs.m_ext,
			.ring_cookie	= crxnfc.fs.ring_cookie,
			.location	= crxnfc.fs.location,
		},
		.rule_cnt	= crxnfc.rule_cnt,
	};

	return 0;
}

static int ethtool_rxnfc_copy_from_user(struct ethtool_rxnfc *rxnfc,
					const void __user *useraddr,
					size_t size)
{
	if (compat_need_64bit_alignment_fixup())
		return ethtool_rxnfc_copy_from_compat(rxnfc, useraddr, size);

	if (copy_from_user(rxnfc, useraddr, size))
		return -EFAULT;

	return 0;
}

static int ethtool_rxnfc_copy_to_compat(void __user *useraddr,
					const struct ethtool_rxnfc *rxnfc,
					size_t size, const u32 *rule_buf)
{
	struct compat_ethtool_rxnfc crxnfc;

	memset(&crxnfc, 0, sizeof(crxnfc));
	crxnfc = (struct compat_ethtool_rxnfc) {
		.cmd		= rxnfc->cmd,
		.flow_type	= rxnfc->flow_type,
		.data		= rxnfc->data,
		.fs		= {
			.flow_type	= rxnfc->fs.flow_type,
			.h_u		= rxnfc->fs.h_u,
			.h_ext		= rxnfc->fs.h_ext,
			.m_u		= rxnfc->fs.m_u,
			.m_ext		= rxnfc->fs.m_ext,
			.ring_cookie	= rxnfc->fs.ring_cookie,
			.location	= rxnfc->fs.location,
		},
		.rule_cnt	= rxnfc->rule_cnt,
	};

	if (copy_to_user(useraddr, &crxnfc, min(size, sizeof(crxnfc))))
		return -EFAULT;

	return 0;
}

static int ethtool_rxnfc_copy_to_user(void __user *useraddr,
				      const struct ethtool_rxnfc *rxnfc,
				      size_t size, const u32 *rule_buf)
{
	int ret;

	if (compat_need_64bit_alignment_fixup()) {
		ret = ethtool_rxnfc_copy_to_compat(useraddr, rxnfc, size,
						   rule_buf);
		useraddr += offsetof(struct compat_ethtool_rxnfc, rule_locs);
	} else {
		ret = copy_to_user(useraddr, rxnfc, size);
		useraddr += offsetof(struct ethtool_rxnfc, rule_locs);
	}

	if (ret)
		return -EFAULT;

	if (rule_buf) {
		if (copy_to_user(useraddr, rule_buf,
				 rxnfc->rule_cnt * sizeof(u32)))
			return -EFAULT;
	}

	return 0;
}

static noinline_for_stack int ethtool_set_rxnfc(struct net_device *dev,
						u32 cmd, void __user *useraddr)
{
	struct ethtool_rxnfc info;
	size_t info_size = sizeof(info);
	int rc;

	if (!dev->ethtool_ops->set_rxnfc)
		return -EOPNOTSUPP;

	/* struct ethtool_rxnfc was originally defined for
	 * ETHTOOL_{G,S}RXFH with only the cmd, flow_type and data
	 * members.  User-space might still be using that
	 * definition. */
	if (cmd == ETHTOOL_SRXFH)
		info_size = (offsetof(struct ethtool_rxnfc, data) +
			     sizeof(info.data));

	if (ethtool_rxnfc_copy_from_user(&info, useraddr, info_size))
		return -EFAULT;

	rc = dev->ethtool_ops->set_rxnfc(dev, &info);
	if (rc)
		return rc;

	if (cmd == ETHTOOL_SRXCLSRLINS &&
	    ethtool_rxnfc_copy_to_user(useraddr, &info, info_size, NULL))
		return -EFAULT;

	return 0;
}

static noinline_for_stack int ethtool_get_rxnfc(struct net_device *dev,
						u32 cmd, void __user *useraddr)
{
	struct ethtool_rxnfc info;
	size_t info_size = sizeof(info);
	const struct ethtool_ops *ops = dev->ethtool_ops;
	int ret;
	void *rule_buf = NULL;

	if (!ops->get_rxnfc)
		return -EOPNOTSUPP;

	/* struct ethtool_rxnfc was originally defined for
	 * ETHTOOL_{G,S}RXFH with only the cmd, flow_type and data
	 * members.  User-space might still be using that
	 * definition. */
	if (cmd == ETHTOOL_GRXFH)
		info_size = (offsetof(struct ethtool_rxnfc, data) +
			     sizeof(info.data));

	if (ethtool_rxnfc_copy_from_user(&info, useraddr, info_size))
		return -EFAULT;

	/* If FLOW_RSS was requested then user-space must be using the
	 * new definition, as FLOW_RSS is newer.
	 */
	if (cmd == ETHTOOL_GRXFH && info.flow_type & FLOW_RSS) {
		info_size = sizeof(info);
		if (ethtool_rxnfc_copy_from_user(&info, useraddr, info_size))
			return -EFAULT;
		/* Since malicious users may modify the original data,
		 * we need to check whether FLOW_RSS is still requested.
		 */
		if (!(info.flow_type & FLOW_RSS))
			return -EINVAL;
	}

	if (info.cmd != cmd)
		return -EINVAL;

	if (info.cmd == ETHTOOL_GRXCLSRLALL) {
		if (info.rule_cnt > 0) {
			if (info.rule_cnt <= KMALLOC_MAX_SIZE / sizeof(u32))
				rule_buf = kcalloc(info.rule_cnt, sizeof(u32),
						   GFP_USER);
			if (!rule_buf)
				return -ENOMEM;
		}
	}

	ret = ops->get_rxnfc(dev, &info, rule_buf);
	if (ret < 0)
		goto err_out;

	ret = ethtool_rxnfc_copy_to_user(useraddr, &info, info_size, rule_buf);
err_out:
	kfree(rule_buf);

	return ret;
}

static int ethtool_copy_validate_indir(u32 *indir, void __user *useraddr,
					struct ethtool_rxnfc *rx_rings,
					u32 size)
{
	int i;

	if (copy_from_user(indir, useraddr, array_size(size, sizeof(indir[0]))))
		return -EFAULT;

	/* Validate ring indices */
	for (i = 0; i < size; i++)
		if (indir[i] >= rx_rings->data)
			return -EINVAL;

	return 0;
}

u8 netdev_rss_key[NETDEV_RSS_KEY_LEN] __read_mostly;

void netdev_rss_key_fill(void *buffer, size_t len)
{
	BUG_ON(len > sizeof(netdev_rss_key));
	net_get_random_once(netdev_rss_key, sizeof(netdev_rss_key));
	memcpy(buffer, netdev_rss_key, len);
}
EXPORT_SYMBOL(netdev_rss_key_fill);

static noinline_for_stack int ethtool_get_rxfh_indir(struct net_device *dev,
						     void __user *useraddr)
{
	u32 user_size, dev_size;
	u32 *indir;
	int ret;

	if (!dev->ethtool_ops->get_rxfh_indir_size ||
	    !dev->ethtool_ops->get_rxfh)
		return -EOPNOTSUPP;
	dev_size = dev->ethtool_ops->get_rxfh_indir_size(dev);
	if (dev_size == 0)
		return -EOPNOTSUPP;

	if (copy_from_user(&user_size,
			   useraddr + offsetof(struct ethtool_rxfh_indir, size),
			   sizeof(user_size)))
		return -EFAULT;

	if (copy_to_user(useraddr + offsetof(struct ethtool_rxfh_indir, size),
			 &dev_size, sizeof(dev_size)))
		return -EFAULT;

	/* If the user buffer size is 0, this is just a query for the
	 * device table size.  Otherwise, if it's smaller than the
	 * device table size it's an error.
	 */
	if (user_size < dev_size)
		return user_size == 0 ? 0 : -EINVAL;

	indir = kcalloc(dev_size, sizeof(indir[0]), GFP_USER);
	if (!indir)
		return -ENOMEM;

	ret = dev->ethtool_ops->get_rxfh(dev, indir, NULL, NULL);
	if (ret)
		goto out;

	if (copy_to_user(useraddr +
			 offsetof(struct ethtool_rxfh_indir, ring_index[0]),
			 indir, dev_size * sizeof(indir[0])))
		ret = -EFAULT;

out:
	kfree(indir);
	return ret;
}

static noinline_for_stack int ethtool_set_rxfh_indir(struct net_device *dev,
						     void __user *useraddr)
{
	struct ethtool_rxnfc rx_rings;
	u32 user_size, dev_size, i;
	u32 *indir;
	const struct ethtool_ops *ops = dev->ethtool_ops;
	int ret;
	u32 ringidx_offset = offsetof(struct ethtool_rxfh_indir, ring_index[0]);

	if (!ops->get_rxfh_indir_size || !ops->set_rxfh ||
	    !ops->get_rxnfc)
		return -EOPNOTSUPP;

	dev_size = ops->get_rxfh_indir_size(dev);
	if (dev_size == 0)
		return -EOPNOTSUPP;

	if (copy_from_user(&user_size,
			   useraddr + offsetof(struct ethtool_rxfh_indir, size),
			   sizeof(user_size)))
		return -EFAULT;

	if (user_size != 0 && user_size != dev_size)
		return -EINVAL;

	indir = kcalloc(dev_size, sizeof(indir[0]), GFP_USER);
	if (!indir)
		return -ENOMEM;

	rx_rings.cmd = ETHTOOL_GRXRINGS;
	ret = ops->get_rxnfc(dev, &rx_rings, NULL);
	if (ret)
		goto out;

	if (user_size == 0) {
		for (i = 0; i < dev_size; i++)
			indir[i] = ethtool_rxfh_indir_default(i, rx_rings.data);
	} else {
		ret = ethtool_copy_validate_indir(indir,
						  useraddr + ringidx_offset,
						  &rx_rings,
						  dev_size);
		if (ret)
			goto out;
	}

	ret = ops->set_rxfh(dev, indir, NULL, ETH_RSS_HASH_NO_CHANGE);
	if (ret)
		goto out;

	/* indicate whether rxfh was set to default */
	if (user_size == 0)
		dev->priv_flags &= ~IFF_RXFH_CONFIGURED;
	else
		dev->priv_flags |= IFF_RXFH_CONFIGURED;

out:
	kfree(indir);
	return ret;
}

static noinline_for_stack int ethtool_get_rxfh(struct net_device *dev,
					       void __user *useraddr)
{
	int ret;
	const struct ethtool_ops *ops = dev->ethtool_ops;
	u32 user_indir_size, user_key_size;
	u32 dev_indir_size = 0, dev_key_size = 0;
	struct ethtool_rxfh rxfh;
	u32 total_size;
	u32 indir_bytes;
	u32 *indir = NULL;
	u8 dev_hfunc = 0;
	u8 *hkey = NULL;
	u8 *rss_config;

	if (!ops->get_rxfh)
		return -EOPNOTSUPP;

	if (ops->get_rxfh_indir_size)
		dev_indir_size = ops->get_rxfh_indir_size(dev);
	if (ops->get_rxfh_key_size)
		dev_key_size = ops->get_rxfh_key_size(dev);

	if (copy_from_user(&rxfh, useraddr, sizeof(rxfh)))
		return -EFAULT;
	user_indir_size = rxfh.indir_size;
	user_key_size = rxfh.key_size;

	/* Check that reserved fields are 0 for now */
	if (rxfh.rsvd8[0] || rxfh.rsvd8[1] || rxfh.rsvd8[2] || rxfh.rsvd32)
		return -EINVAL;
	/* Most drivers don't handle rss_context, check it's 0 as well */
	if (rxfh.rss_context && !ops->get_rxfh_context)
		return -EOPNOTSUPP;

	rxfh.indir_size = dev_indir_size;
	rxfh.key_size = dev_key_size;
	if (copy_to_user(useraddr, &rxfh, sizeof(rxfh)))
		return -EFAULT;

	if ((user_indir_size && (user_indir_size != dev_indir_size)) ||
	    (user_key_size && (user_key_size != dev_key_size)))
		return -EINVAL;

	indir_bytes = user_indir_size * sizeof(indir[0]);
	total_size = indir_bytes + user_key_size;
	rss_config = kzalloc(total_size, GFP_USER);
	if (!rss_config)
		return -ENOMEM;

	if (user_indir_size)
		indir = (u32 *)rss_config;

	if (user_key_size)
		hkey = rss_config + indir_bytes;

	if (rxfh.rss_context)
		ret = dev->ethtool_ops->get_rxfh_context(dev, indir, hkey,
							 &dev_hfunc,
							 rxfh.rss_context);
	else
		ret = dev->ethtool_ops->get_rxfh(dev, indir, hkey, &dev_hfunc);
	if (ret)
		goto out;

	if (copy_to_user(useraddr + offsetof(struct ethtool_rxfh, hfunc),
			 &dev_hfunc, sizeof(rxfh.hfunc))) {
		ret = -EFAULT;
	} else if (copy_to_user(useraddr +
			      offsetof(struct ethtool_rxfh, rss_config[0]),
			      rss_config, total_size)) {
		ret = -EFAULT;
	}
out:
	kfree(rss_config);

	return ret;
}

static noinline_for_stack int ethtool_set_rxfh(struct net_device *dev,
					       void __user *useraddr)
{
	int ret;
	const struct ethtool_ops *ops = dev->ethtool_ops;
	struct ethtool_rxnfc rx_rings;
	struct ethtool_rxfh rxfh;
	u32 dev_indir_size = 0, dev_key_size = 0, i;
	u32 *indir = NULL, indir_bytes = 0;
	u8 *hkey = NULL;
	u8 *rss_config;
	u32 rss_cfg_offset = offsetof(struct ethtool_rxfh, rss_config[0]);
	bool delete = false;

	if (!ops->get_rxnfc || !ops->set_rxfh)
		return -EOPNOTSUPP;

	if (ops->get_rxfh_indir_size)
		dev_indir_size = ops->get_rxfh_indir_size(dev);
	if (ops->get_rxfh_key_size)
		dev_key_size = ops->get_rxfh_key_size(dev);

	if (copy_from_user(&rxfh, useraddr, sizeof(rxfh)))
		return -EFAULT;

	/* Check that reserved fields are 0 for now */
	if (rxfh.rsvd8[0] || rxfh.rsvd8[1] || rxfh.rsvd8[2] || rxfh.rsvd32)
		return -EINVAL;
	/* Most drivers don't handle rss_context, check it's 0 as well */
	if (rxfh.rss_context && !ops->set_rxfh_context)
		return -EOPNOTSUPP;

	/* If either indir, hash key or function is valid, proceed further.
	 * Must request at least one change: indir size, hash key or function.
	 */
	if ((rxfh.indir_size &&
	     rxfh.indir_size != ETH_RXFH_INDIR_NO_CHANGE &&
	     rxfh.indir_size != dev_indir_size) ||
	    (rxfh.key_size && (rxfh.key_size != dev_key_size)) ||
	    (rxfh.indir_size == ETH_RXFH_INDIR_NO_CHANGE &&
	     rxfh.key_size == 0 && rxfh.hfunc == ETH_RSS_HASH_NO_CHANGE))
		return -EINVAL;

	if (rxfh.indir_size != ETH_RXFH_INDIR_NO_CHANGE)
		indir_bytes = dev_indir_size * sizeof(indir[0]);

	rss_config = kzalloc(indir_bytes + rxfh.key_size, GFP_USER);
	if (!rss_config)
		return -ENOMEM;

	rx_rings.cmd = ETHTOOL_GRXRINGS;
	ret = ops->get_rxnfc(dev, &rx_rings, NULL);
	if (ret)
		goto out;

	/* rxfh.indir_size == 0 means reset the indir table to default (master
	 * context) or delete the context (other RSS contexts).
	 * rxfh.indir_size == ETH_RXFH_INDIR_NO_CHANGE means leave it unchanged.
	 */
	if (rxfh.indir_size &&
	    rxfh.indir_size != ETH_RXFH_INDIR_NO_CHANGE) {
		indir = (u32 *)rss_config;
		ret = ethtool_copy_validate_indir(indir,
						  useraddr + rss_cfg_offset,
						  &rx_rings,
						  rxfh.indir_size);
		if (ret)
			goto out;
	} else if (rxfh.indir_size == 0) {
		if (rxfh.rss_context == 0) {
			indir = (u32 *)rss_config;
			for (i = 0; i < dev_indir_size; i++)
				indir[i] = ethtool_rxfh_indir_default(i, rx_rings.data);
		} else {
			delete = true;
		}
	}

	if (rxfh.key_size) {
		hkey = rss_config + indir_bytes;
		if (copy_from_user(hkey,
				   useraddr + rss_cfg_offset + indir_bytes,
				   rxfh.key_size)) {
			ret = -EFAULT;
			goto out;
		}
	}

	if (rxfh.rss_context)
		ret = ops->set_rxfh_context(dev, indir, hkey, rxfh.hfunc,
					    &rxfh.rss_context, delete);
	else
		ret = ops->set_rxfh(dev, indir, hkey, rxfh.hfunc);
	if (ret)
		goto out;

	if (copy_to_user(useraddr + offsetof(struct ethtool_rxfh, rss_context),
			 &rxfh.rss_context, sizeof(rxfh.rss_context)))
		ret = -EFAULT;

	if (!rxfh.rss_context) {
		/* indicate whether rxfh was set to default */
		if (rxfh.indir_size == 0)
			dev->priv_flags &= ~IFF_RXFH_CONFIGURED;
		else if (rxfh.indir_size != ETH_RXFH_INDIR_NO_CHANGE)
			dev->priv_flags |= IFF_RXFH_CONFIGURED;
	}

out:
	kfree(rss_config);
	return ret;
}

static int ethtool_get_regs(struct net_device *dev, char __user *useraddr)
{
	struct ethtool_regs regs;
	const struct ethtool_ops *ops = dev->ethtool_ops;
	void *regbuf;
	int reglen, ret;

	if (!ops->get_regs || !ops->get_regs_len)
		return -EOPNOTSUPP;

	if (copy_from_user(&regs, useraddr, sizeof(regs)))
		return -EFAULT;

	reglen = ops->get_regs_len(dev);
	if (reglen <= 0)
		return reglen;

	if (regs.len > reglen)
		regs.len = reglen;

	regbuf = vzalloc(reglen);
	if (!regbuf)
		return -ENOMEM;

	if (regs.len < reglen)
		reglen = regs.len;

	ops->get_regs(dev, &regs, regbuf);

	ret = -EFAULT;
	if (copy_to_user(useraddr, &regs, sizeof(regs)))
		goto out;
	useraddr += offsetof(struct ethtool_regs, data);
	if (copy_to_user(useraddr, regbuf, reglen))
		goto out;
	ret = 0;

 out:
	vfree(regbuf);
	return ret;
}

static int ethtool_reset(struct net_device *dev, char __user *useraddr)
{
	struct ethtool_value reset;
	int ret;

	if (!dev->ethtool_ops->reset)
		return -EOPNOTSUPP;

	if (copy_from_user(&reset, useraddr, sizeof(reset)))
		return -EFAULT;

	ret = dev->ethtool_ops->reset(dev, &reset.data);
	if (ret)
		return ret;

	if (copy_to_user(useraddr, &reset, sizeof(reset)))
		return -EFAULT;
	return 0;
}

static int ethtool_get_wol(struct net_device *dev, char __user *useraddr)
{
	struct ethtool_wolinfo wol;

	if (!dev->ethtool_ops->get_wol)
		return -EOPNOTSUPP;

	memset(&wol, 0, sizeof(struct ethtool_wolinfo));
	wol.cmd = ETHTOOL_GWOL;
	dev->ethtool_ops->get_wol(dev, &wol);

	if (copy_to_user(useraddr, &wol, sizeof(wol)))
		return -EFAULT;
	return 0;
}

static int ethtool_set_wol(struct net_device *dev, char __user *useraddr)
{
	struct ethtool_wolinfo wol;
	int ret;

	if (!dev->ethtool_ops->set_wol)
		return -EOPNOTSUPP;

	if (copy_from_user(&wol, useraddr, sizeof(wol)))
		return -EFAULT;

	ret = dev->ethtool_ops->set_wol(dev, &wol);
	if (ret)
		return ret;

	dev->wol_enabled = !!wol.wolopts;
	ethtool_notify(dev, ETHTOOL_MSG_WOL_NTF, NULL);

	return 0;
}

static int ethtool_get_eee(struct net_device *dev, char __user *useraddr)
{
	struct ethtool_eee edata;
	int rc;

	if (!dev->ethtool_ops->get_eee)
		return -EOPNOTSUPP;

	memset(&edata, 0, sizeof(struct ethtool_eee));
	edata.cmd = ETHTOOL_GEEE;
	rc = dev->ethtool_ops->get_eee(dev, &edata);

	if (rc)
		return rc;

	if (copy_to_user(useraddr, &edata, sizeof(edata)))
		return -EFAULT;

	return 0;
}

static int ethtool_set_eee(struct net_device *dev, char __user *useraddr)
{
	struct ethtool_eee edata;
	int ret;

	if (!dev->ethtool_ops->set_eee)
		return -EOPNOTSUPP;

	if (copy_from_user(&edata, useraddr, sizeof(edata)))
		return -EFAULT;

	ret = dev->ethtool_ops->set_eee(dev, &edata);
	if (!ret)
		ethtool_notify(dev, ETHTOOL_MSG_EEE_NTF, NULL);
	return ret;
}

static int ethtool_nway_reset(struct net_device *dev)
{
	if (!dev->ethtool_ops->nway_reset)
		return -EOPNOTSUPP;

	return dev->ethtool_ops->nway_reset(dev);
}

static int ethtool_get_link(struct net_device *dev, char __user *useraddr)
{
	struct ethtool_value edata = { .cmd = ETHTOOL_GLINK };
	int link = __ethtool_get_link(dev);

	if (link < 0)
		return link;

	edata.data = link;
	if (copy_to_user(useraddr, &edata, sizeof(edata)))
		return -EFAULT;
	return 0;
}

static int ethtool_get_any_eeprom(struct net_device *dev, void __user *useraddr,
				  int (*getter)(struct net_device *,
						struct ethtool_eeprom *, u8 *),
				  u32 total_len)
{
	struct ethtool_eeprom eeprom;
	void __user *userbuf = useraddr + sizeof(eeprom);
	u32 bytes_remaining;
	u8 *data;
	int ret = 0;

	if (copy_from_user(&eeprom, useraddr, sizeof(eeprom)))
		return -EFAULT;

	/* Check for wrap and zero */
	if (eeprom.offset + eeprom.len <= eeprom.offset)
		return -EINVAL;

	/* Check for exceeding total eeprom len */
	if (eeprom.offset + eeprom.len > total_len)
		return -EINVAL;

	data = kzalloc(PAGE_SIZE, GFP_USER);
	if (!data)
		return -ENOMEM;

	bytes_remaining = eeprom.len;
	while (bytes_remaining > 0) {
		eeprom.len = min(bytes_remaining, (u32)PAGE_SIZE);

		ret = getter(dev, &eeprom, data);
		if (ret)
			break;
		if (!eeprom.len) {
			ret = -EIO;
			break;
		}
		if (copy_to_user(userbuf, data, eeprom.len)) {
			ret = -EFAULT;
			break;
		}
		userbuf += eeprom.len;
		eeprom.offset += eeprom.len;
		bytes_remaining -= eeprom.len;
	}

	eeprom.len = userbuf - (useraddr + sizeof(eeprom));
	eeprom.offset -= eeprom.len;
	if (copy_to_user(useraddr, &eeprom, sizeof(eeprom)))
		ret = -EFAULT;

	kfree(data);
	return ret;
}

static int ethtool_get_eeprom(struct net_device *dev, void __user *useraddr)
{
	const struct ethtool_ops *ops = dev->ethtool_ops;

	if (!ops->get_eeprom || !ops->get_eeprom_len ||
	    !ops->get_eeprom_len(dev))
		return -EOPNOTSUPP;

	return ethtool_get_any_eeprom(dev, useraddr, ops->get_eeprom,
				      ops->get_eeprom_len(dev));
}

static int ethtool_set_eeprom(struct net_device *dev, void __user *useraddr)
{
	struct ethtool_eeprom eeprom;
	const struct ethtool_ops *ops = dev->ethtool_ops;
	void __user *userbuf = useraddr + sizeof(eeprom);
	u32 bytes_remaining;
	u8 *data;
	int ret = 0;

	if (!ops->set_eeprom || !ops->get_eeprom_len ||
	    !ops->get_eeprom_len(dev))
		return -EOPNOTSUPP;

	if (copy_from_user(&eeprom, useraddr, sizeof(eeprom)))
		return -EFAULT;

	/* Check for wrap and zero */
	if (eeprom.offset + eeprom.len <= eeprom.offset)
		return -EINVAL;

	/* Check for exceeding total eeprom len */
	if (eeprom.offset + eeprom.len > ops->get_eeprom_len(dev))
		return -EINVAL;

	data = kzalloc(PAGE_SIZE, GFP_USER);
	if (!data)
		return -ENOMEM;

	bytes_remaining = eeprom.len;
	while (bytes_remaining > 0) {
		eeprom.len = min(bytes_remaining, (u32)PAGE_SIZE);

		if (copy_from_user(data, userbuf, eeprom.len)) {
			ret = -EFAULT;
			break;
		}
		ret = ops->set_eeprom(dev, &eeprom, data);
		if (ret)
			break;
		userbuf += eeprom.len;
		eeprom.offset += eeprom.len;
		bytes_remaining -= eeprom.len;
	}

	kfree(data);
	return ret;
}

static noinline_for_stack int ethtool_get_coalesce(struct net_device *dev,
						   void __user *useraddr)
{
	struct ethtool_coalesce coalesce = { .cmd = ETHTOOL_GCOALESCE };
	struct kernel_ethtool_coalesce kernel_coalesce = {};
	int ret;

	if (!dev->ethtool_ops->get_coalesce)
		return -EOPNOTSUPP;

	ret = dev->ethtool_ops->get_coalesce(dev, &coalesce, &kernel_coalesce,
					     NULL);
	if (ret)
		return ret;

	if (copy_to_user(useraddr, &coalesce, sizeof(coalesce)))
		return -EFAULT;
	return 0;
}

static bool
ethtool_set_coalesce_supported(struct net_device *dev,
			       struct ethtool_coalesce *coalesce)
{
	u32 supported_params = dev->ethtool_ops->supported_coalesce_params;
	u32 nonzero_params = 0;

	if (coalesce->rx_coalesce_usecs)
		nonzero_params |= ETHTOOL_COALESCE_RX_USECS;
	if (coalesce->rx_max_coalesced_frames)
		nonzero_params |= ETHTOOL_COALESCE_RX_MAX_FRAMES;
	if (coalesce->rx_coalesce_usecs_irq)
		nonzero_params |= ETHTOOL_COALESCE_RX_USECS_IRQ;
	if (coalesce->rx_max_coalesced_frames_irq)
		nonzero_params |= ETHTOOL_COALESCE_RX_MAX_FRAMES_IRQ;
	if (coalesce->tx_coalesce_usecs)
		nonzero_params |= ETHTOOL_COALESCE_TX_USECS;
	if (coalesce->tx_max_coalesced_frames)
		nonzero_params |= ETHTOOL_COALESCE_TX_MAX_FRAMES;
	if (coalesce->tx_coalesce_usecs_irq)
		nonzero_params |= ETHTOOL_COALESCE_TX_USECS_IRQ;
	if (coalesce->tx_max_coalesced_frames_irq)
		nonzero_params |= ETHTOOL_COALESCE_TX_MAX_FRAMES_IRQ;
	if (coalesce->stats_block_coalesce_usecs)
		nonzero_params |= ETHTOOL_COALESCE_STATS_BLOCK_USECS;
	if (coalesce->use_adaptive_rx_coalesce)
		nonzero_params |= ETHTOOL_COALESCE_USE_ADAPTIVE_RX;
	if (coalesce->use_adaptive_tx_coalesce)
		nonzero_params |= ETHTOOL_COALESCE_USE_ADAPTIVE_TX;
	if (coalesce->pkt_rate_low)
		nonzero_params |= ETHTOOL_COALESCE_PKT_RATE_LOW;
	if (coalesce->rx_coalesce_usecs_low)
		nonzero_params |= ETHTOOL_COALESCE_RX_USECS_LOW;
	if (coalesce->rx_max_coalesced_frames_low)
		nonzero_params |= ETHTOOL_COALESCE_RX_MAX_FRAMES_LOW;
	if (coalesce->tx_coalesce_usecs_low)
		nonzero_params |= ETHTOOL_COALESCE_TX_USECS_LOW;
	if (coalesce->tx_max_coalesced_frames_low)
		nonzero_params |= ETHTOOL_COALESCE_TX_MAX_FRAMES_LOW;
	if (coalesce->pkt_rate_high)
		nonzero_params |= ETHTOOL_COALESCE_PKT_RATE_HIGH;
	if (coalesce->rx_coalesce_usecs_high)
		nonzero_params |= ETHTOOL_COALESCE_RX_USECS_HIGH;
	if (coalesce->rx_max_coalesced_frames_high)
		nonzero_params |= ETHTOOL_COALESCE_RX_MAX_FRAMES_HIGH;
	if (coalesce->tx_coalesce_usecs_high)
		nonzero_params |= ETHTOOL_COALESCE_TX_USECS_HIGH;
	if (coalesce->tx_max_coalesced_frames_high)
		nonzero_params |= ETHTOOL_COALESCE_TX_MAX_FRAMES_HIGH;
	if (coalesce->rate_sample_interval)
		nonzero_params |= ETHTOOL_COALESCE_RATE_SAMPLE_INTERVAL;

	return (supported_params & nonzero_params) == nonzero_params;
}

static noinline_for_stack int ethtool_set_coalesce(struct net_device *dev,
						   void __user *useraddr)
{
	struct kernel_ethtool_coalesce kernel_coalesce = {};
	struct ethtool_coalesce coalesce;
	int ret;

	if (!dev->ethtool_ops->set_coalesce || !dev->ethtool_ops->get_coalesce)
		return -EOPNOTSUPP;

	ret = dev->ethtool_ops->get_coalesce(dev, &coalesce, &kernel_coalesce,
					     NULL);
	if (ret)
		return ret;

	if (copy_from_user(&coalesce, useraddr, sizeof(coalesce)))
		return -EFAULT;

	if (!ethtool_set_coalesce_supported(dev, &coalesce))
		return -EOPNOTSUPP;

	ret = dev->ethtool_ops->set_coalesce(dev, &coalesce, &kernel_coalesce,
					     NULL);
	if (!ret)
		ethtool_notify(dev, ETHTOOL_MSG_COALESCE_NTF, NULL);
	return ret;
}

static int ethtool_get_ringparam(struct net_device *dev, void __user *useraddr)
{
	struct ethtool_ringparam ringparam = { .cmd = ETHTOOL_GRINGPARAM };
	struct kernel_ethtool_ringparam kernel_ringparam = {};

	if (!dev->ethtool_ops->get_ringparam)
		return -EOPNOTSUPP;

	dev->ethtool_ops->get_ringparam(dev, &ringparam,
					&kernel_ringparam, NULL);

	if (copy_to_user(useraddr, &ringparam, sizeof(ringparam)))
		return -EFAULT;
	return 0;
}

static int ethtool_set_ringparam(struct net_device *dev, void __user *useraddr)
{
	struct ethtool_ringparam ringparam, max = { .cmd = ETHTOOL_GRINGPARAM };
	struct kernel_ethtool_ringparam kernel_ringparam;
	int ret;

	if (!dev->ethtool_ops->set_ringparam || !dev->ethtool_ops->get_ringparam)
		return -EOPNOTSUPP;

	if (copy_from_user(&ringparam, useraddr, sizeof(ringparam)))
		return -EFAULT;

	dev->ethtool_ops->get_ringparam(dev, &max, &kernel_ringparam, NULL);

	/* ensure new ring parameters are within the maximums */
	if (ringparam.rx_pending > max.rx_max_pending ||
	    ringparam.rx_mini_pending > max.rx_mini_max_pending ||
	    ringparam.rx_jumbo_pending > max.rx_jumbo_max_pending ||
	    ringparam.tx_pending > max.tx_max_pending)
		return -EINVAL;

	ret = dev->ethtool_ops->set_ringparam(dev, &ringparam,
					      &kernel_ringparam, NULL);
	if (!ret)
		ethtool_notify(dev, ETHTOOL_MSG_RINGS_NTF, NULL);
	return ret;
}

static noinline_for_stack int ethtool_get_channels(struct net_device *dev,
						   void __user *useraddr)
{
	struct ethtool_channels channels = { .cmd = ETHTOOL_GCHANNELS };

	if (!dev->ethtool_ops->get_channels)
		return -EOPNOTSUPP;

	dev->ethtool_ops->get_channels(dev, &channels);

	if (copy_to_user(useraddr, &channels, sizeof(channels)))
		return -EFAULT;
	return 0;
}

static noinline_for_stack int ethtool_set_channels(struct net_device *dev,
						   void __user *useraddr)
{
	struct ethtool_channels channels, curr = { .cmd = ETHTOOL_GCHANNELS };
	u16 from_channel, to_channel;
	u32 max_rx_in_use = 0;
	unsigned int i;
	int ret;

	if (!dev->ethtool_ops->set_channels || !dev->ethtool_ops->get_channels)
		return -EOPNOTSUPP;

	if (copy_from_user(&channels, useraddr, sizeof(channels)))
		return -EFAULT;

	dev->ethtool_ops->get_channels(dev, &curr);

	if (channels.rx_count == curr.rx_count &&
	    channels.tx_count == curr.tx_count &&
	    channels.combined_count == curr.combined_count &&
	    channels.other_count == curr.other_count)
		return 0;

	/* ensure new counts are within the maximums */
	if (channels.rx_count > curr.max_rx ||
	    channels.tx_count > curr.max_tx ||
	    channels.combined_count > curr.max_combined ||
	    channels.other_count > curr.max_other)
		return -EINVAL;

	/* ensure there is at least one RX and one TX channel */
	if (!channels.combined_count &&
	    (!channels.rx_count || !channels.tx_count))
		return -EINVAL;

	/* ensure the new Rx count fits within the configured Rx flow
	 * indirection table settings */
	if (netif_is_rxfh_configured(dev) &&
	    !ethtool_get_max_rxfh_channel(dev, &max_rx_in_use) &&
	    (channels.combined_count + channels.rx_count) <= max_rx_in_use)
	    return -EINVAL;

	/* Disabling channels, query zero-copy AF_XDP sockets */
	from_channel = channels.combined_count +
		min(channels.rx_count, channels.tx_count);
	to_channel = curr.combined_count + max(curr.rx_count, curr.tx_count);
	for (i = from_channel; i < to_channel; i++)
		if (xsk_get_pool_from_qid(dev, i))
			return -EINVAL;

	ret = dev->ethtool_ops->set_channels(dev, &channels);
	if (!ret)
		ethtool_notify(dev, ETHTOOL_MSG_CHANNELS_NTF, NULL);
	return ret;
}

static int ethtool_get_pauseparam(struct net_device *dev, void __user *useraddr)
{
	struct ethtool_pauseparam pauseparam = { .cmd = ETHTOOL_GPAUSEPARAM };

	if (!dev->ethtool_ops->get_pauseparam)
		return -EOPNOTSUPP;

	dev->ethtool_ops->get_pauseparam(dev, &pauseparam);

	if (copy_to_user(useraddr, &pauseparam, sizeof(pauseparam)))
		return -EFAULT;
	return 0;
}

static int ethtool_set_pauseparam(struct net_device *dev, void __user *useraddr)
{
	struct ethtool_pauseparam pauseparam;
	int ret;

	if (!dev->ethtool_ops->set_pauseparam)
		return -EOPNOTSUPP;

	if (copy_from_user(&pauseparam, useraddr, sizeof(pauseparam)))
		return -EFAULT;

	ret = dev->ethtool_ops->set_pauseparam(dev, &pauseparam);
	if (!ret)
		ethtool_notify(dev, ETHTOOL_MSG_PAUSE_NTF, NULL);
	return ret;
}

static int ethtool_self_test(struct net_device *dev, char __user *useraddr)
{
	struct ethtool_test test;
	const struct ethtool_ops *ops = dev->ethtool_ops;
	u64 *data;
	int ret, test_len;

	if (!ops->self_test || !ops->get_sset_count)
		return -EOPNOTSUPP;

	test_len = ops->get_sset_count(dev, ETH_SS_TEST);
	if (test_len < 0)
		return test_len;
	WARN_ON(test_len == 0);

	if (copy_from_user(&test, useraddr, sizeof(test)))
		return -EFAULT;

	test.len = test_len;
	data = kcalloc(test_len, sizeof(u64), GFP_USER);
	if (!data)
		return -ENOMEM;

	netif_testing_on(dev);
	ops->self_test(dev, &test, data);
	netif_testing_off(dev);

	ret = -EFAULT;
	if (copy_to_user(useraddr, &test, sizeof(test)))
		goto out;
	useraddr += sizeof(test);
	if (copy_to_user(useraddr, data, array_size(test.len, sizeof(u64))))
		goto out;
	ret = 0;

 out:
	kfree(data);
	return ret;
}

static int ethtool_get_strings(struct net_device *dev, void __user *useraddr)
{
	struct ethtool_gstrings gstrings;
	u8 *data;
	int ret;

	if (copy_from_user(&gstrings, useraddr, sizeof(gstrings)))
		return -EFAULT;

	ret = __ethtool_get_sset_count(dev, gstrings.string_set);
	if (ret < 0)
		return ret;
	if (ret > S32_MAX / ETH_GSTRING_LEN)
		return -ENOMEM;
	WARN_ON_ONCE(!ret);

	gstrings.len = ret;

	if (gstrings.len) {
		data = vzalloc(array_size(gstrings.len, ETH_GSTRING_LEN));
		if (!data)
			return -ENOMEM;

		__ethtool_get_strings(dev, gstrings.string_set, data);
	} else {
		data = NULL;
	}

	ret = -EFAULT;
	if (copy_to_user(useraddr, &gstrings, sizeof(gstrings)))
		goto out;
	useraddr += sizeof(gstrings);
	if (gstrings.len &&
	    copy_to_user(useraddr, data,
			 array_size(gstrings.len, ETH_GSTRING_LEN)))
		goto out;
	ret = 0;

out:
	vfree(data);
	return ret;
}

__printf(2, 3) void ethtool_sprintf(u8 **data, const char *fmt, ...)
{
	va_list args;

	va_start(args, fmt);
	vsnprintf(*data, ETH_GSTRING_LEN, fmt, args);
	va_end(args);

	*data += ETH_GSTRING_LEN;
}
EXPORT_SYMBOL(ethtool_sprintf);

static int ethtool_phys_id(struct net_device *dev, void __user *useraddr)
{
	struct ethtool_value id;
	static bool busy;
	const struct ethtool_ops *ops = dev->ethtool_ops;
	netdevice_tracker dev_tracker;
	int rc;

	if (!ops->set_phys_id)
		return -EOPNOTSUPP;

	if (busy)
		return -EBUSY;

	if (copy_from_user(&id, useraddr, sizeof(id)))
		return -EFAULT;

	rc = ops->set_phys_id(dev, ETHTOOL_ID_ACTIVE);
	if (rc < 0)
		return rc;

	/* Drop the RTNL lock while waiting, but prevent reentry or
	 * removal of the device.
	 */
	busy = true;
	dev_hold_track(dev, &dev_tracker, GFP_KERNEL);
	rtnl_unlock();

	if (rc == 0) {
		/* Driver will handle this itself */
		schedule_timeout_interruptible(
			id.data ? (id.data * HZ) : MAX_SCHEDULE_TIMEOUT);
	} else {
		/* Driver expects to be called at twice the frequency in rc */
		int n = rc * 2, interval = HZ / n;
		u64 count = n * id.data, i = 0;

		do {
			rtnl_lock();
			rc = ops->set_phys_id(dev,
				    (i++ & 1) ? ETHTOOL_ID_OFF : ETHTOOL_ID_ON);
			rtnl_unlock();
			if (rc)
				break;
			schedule_timeout_interruptible(interval);
		} while (!signal_pending(current) && (!id.data || i < count));
	}

	rtnl_lock();
	dev_put_track(dev, &dev_tracker);
	busy = false;

	(void) ops->set_phys_id(dev, ETHTOOL_ID_INACTIVE);
	return rc;
}

static int ethtool_get_stats(struct net_device *dev, void __user *useraddr)
{
	struct ethtool_stats stats;
	const struct ethtool_ops *ops = dev->ethtool_ops;
	u64 *data;
	int ret, n_stats;

	if (!ops->get_ethtool_stats || !ops->get_sset_count)
		return -EOPNOTSUPP;

	n_stats = ops->get_sset_count(dev, ETH_SS_STATS);
	if (n_stats < 0)
		return n_stats;
	if (n_stats > S32_MAX / sizeof(u64))
		return -ENOMEM;
	WARN_ON_ONCE(!n_stats);
	if (copy_from_user(&stats, useraddr, sizeof(stats)))
		return -EFAULT;

	stats.n_stats = n_stats;

	if (n_stats) {
		data = vzalloc(array_size(n_stats, sizeof(u64)));
		if (!data)
			return -ENOMEM;
		ops->get_ethtool_stats(dev, &stats, data);
	} else {
		data = NULL;
	}

	ret = -EFAULT;
	if (copy_to_user(useraddr, &stats, sizeof(stats)))
		goto out;
	useraddr += sizeof(stats);
	if (n_stats && copy_to_user(useraddr, data, array_size(n_stats, sizeof(u64))))
		goto out;
	ret = 0;

 out:
	vfree(data);
	return ret;
}

static int ethtool_get_phy_stats(struct net_device *dev, void __user *useraddr)
{
	const struct ethtool_phy_ops *phy_ops = ethtool_phy_ops;
	const struct ethtool_ops *ops = dev->ethtool_ops;
	struct phy_device *phydev = dev->phydev;
	struct ethtool_stats stats;
	u64 *data;
	int ret, n_stats;

	if (!phydev && (!ops->get_ethtool_phy_stats || !ops->get_sset_count))
		return -EOPNOTSUPP;

	if (phydev && !ops->get_ethtool_phy_stats &&
	    phy_ops && phy_ops->get_sset_count)
		n_stats = phy_ops->get_sset_count(phydev);
	else
		n_stats = ops->get_sset_count(dev, ETH_SS_PHY_STATS);
	if (n_stats < 0)
		return n_stats;
	if (n_stats > S32_MAX / sizeof(u64))
		return -ENOMEM;
	WARN_ON_ONCE(!n_stats);

	if (copy_from_user(&stats, useraddr, sizeof(stats)))
		return -EFAULT;

	stats.n_stats = n_stats;

	if (n_stats) {
		data = vzalloc(array_size(n_stats, sizeof(u64)));
		if (!data)
			return -ENOMEM;

		if (phydev && !ops->get_ethtool_phy_stats &&
		    phy_ops && phy_ops->get_stats) {
			ret = phy_ops->get_stats(phydev, &stats, data);
			if (ret < 0)
				goto out;
		} else {
			ops->get_ethtool_phy_stats(dev, &stats, data);
		}
	} else {
		data = NULL;
	}

	ret = -EFAULT;
	if (copy_to_user(useraddr, &stats, sizeof(stats)))
		goto out;
	useraddr += sizeof(stats);
	if (n_stats && copy_to_user(useraddr, data, array_size(n_stats, sizeof(u64))))
		goto out;
	ret = 0;

 out:
	vfree(data);
	return ret;
}

static int ethtool_get_perm_addr(struct net_device *dev, void __user *useraddr)
{
	struct ethtool_perm_addr epaddr;

	if (copy_from_user(&epaddr, useraddr, sizeof(epaddr)))
		return -EFAULT;

	if (epaddr.size < dev->addr_len)
		return -ETOOSMALL;
	epaddr.size = dev->addr_len;

	if (copy_to_user(useraddr, &epaddr, sizeof(epaddr)))
		return -EFAULT;
	useraddr += sizeof(epaddr);
	if (copy_to_user(useraddr, dev->perm_addr, epaddr.size))
		return -EFAULT;
	return 0;
}

static int ethtool_get_value(struct net_device *dev, char __user *useraddr,
			     u32 cmd, u32 (*actor)(struct net_device *))
{
	struct ethtool_value edata = { .cmd = cmd };

	if (!actor)
		return -EOPNOTSUPP;

	edata.data = actor(dev);

	if (copy_to_user(useraddr, &edata, sizeof(edata)))
		return -EFAULT;
	return 0;
}

static int ethtool_set_value_void(struct net_device *dev, char __user *useraddr,
			     void (*actor)(struct net_device *, u32))
{
	struct ethtool_value edata;

	if (!actor)
		return -EOPNOTSUPP;

	if (copy_from_user(&edata, useraddr, sizeof(edata)))
		return -EFAULT;

	actor(dev, edata.data);
	return 0;
}

static int ethtool_set_value(struct net_device *dev, char __user *useraddr,
			     int (*actor)(struct net_device *, u32))
{
	struct ethtool_value edata;

	if (!actor)
		return -EOPNOTSUPP;

	if (copy_from_user(&edata, useraddr, sizeof(edata)))
		return -EFAULT;

	return actor(dev, edata.data);
}

static int
ethtool_flash_device(struct net_device *dev, struct ethtool_devlink_compat *req)
{
	if (!dev->ethtool_ops->flash_device) {
		req->devlink = netdev_to_devlink_get(dev);
		return 0;
	}

	return dev->ethtool_ops->flash_device(dev, &req->efl);
}

static int ethtool_set_dump(struct net_device *dev,
			void __user *useraddr)
{
	struct ethtool_dump dump;

	if (!dev->ethtool_ops->set_dump)
		return -EOPNOTSUPP;

	if (copy_from_user(&dump, useraddr, sizeof(dump)))
		return -EFAULT;

	return dev->ethtool_ops->set_dump(dev, &dump);
}

static int ethtool_get_dump_flag(struct net_device *dev,
				void __user *useraddr)
{
	int ret;
	struct ethtool_dump dump;
	const struct ethtool_ops *ops = dev->ethtool_ops;

	if (!ops->get_dump_flag)
		return -EOPNOTSUPP;

	if (copy_from_user(&dump, useraddr, sizeof(dump)))
		return -EFAULT;

	ret = ops->get_dump_flag(dev, &dump);
	if (ret)
		return ret;

	if (copy_to_user(useraddr, &dump, sizeof(dump)))
		return -EFAULT;
	return 0;
}

static int ethtool_get_dump_data(struct net_device *dev,
				void __user *useraddr)
{
	int ret;
	__u32 len;
	struct ethtool_dump dump, tmp;
	const struct ethtool_ops *ops = dev->ethtool_ops;
	void *data = NULL;

	if (!ops->get_dump_data || !ops->get_dump_flag)
		return -EOPNOTSUPP;

	if (copy_from_user(&dump, useraddr, sizeof(dump)))
		return -EFAULT;

	memset(&tmp, 0, sizeof(tmp));
	tmp.cmd = ETHTOOL_GET_DUMP_FLAG;
	ret = ops->get_dump_flag(dev, &tmp);
	if (ret)
		return ret;

	len = min(tmp.len, dump.len);
	if (!len)
		return -EFAULT;

	/* Don't ever let the driver think there's more space available
	 * than it requested with .get_dump_flag().
	 */
	dump.len = len;

	/* Always allocate enough space to hold the whole thing so that the
	 * driver does not need to check the length and bother with partial
	 * dumping.
	 */
	data = vzalloc(tmp.len);
	if (!data)
		return -ENOMEM;
	ret = ops->get_dump_data(dev, &dump, data);
	if (ret)
		goto out;

	/* There are two sane possibilities:
	 * 1. The driver's .get_dump_data() does not touch dump.len.
	 * 2. Or it may set dump.len to how much it really writes, which
	 *    should be tmp.len (or len if it can do a partial dump).
	 * In any case respond to userspace with the actual length of data
	 * it's receiving.
	 */
	WARN_ON(dump.len != len && dump.len != tmp.len);
	dump.len = len;

	if (copy_to_user(useraddr, &dump, sizeof(dump))) {
		ret = -EFAULT;
		goto out;
	}
	useraddr += offsetof(struct ethtool_dump, data);
	if (copy_to_user(useraddr, data, len))
		ret = -EFAULT;
out:
	vfree(data);
	return ret;
}

static int ethtool_get_ts_info(struct net_device *dev, void __user *useraddr)
{
	struct ethtool_ts_info info;
	int err;

	err = __ethtool_get_ts_info(dev, &info);
	if (err)
		return err;

	if (copy_to_user(useraddr, &info, sizeof(info)))
		return -EFAULT;

	return 0;
}

int ethtool_get_module_info_call(struct net_device *dev,
				 struct ethtool_modinfo *modinfo)
{
	const struct ethtool_ops *ops = dev->ethtool_ops;
	struct phy_device *phydev = dev->phydev;

	if (dev->sfp_bus)
		return sfp_get_module_info(dev->sfp_bus, modinfo);

	if (phydev && phydev->drv && phydev->drv->module_info)
		return phydev->drv->module_info(phydev, modinfo);

	if (ops->get_module_info)
		return ops->get_module_info(dev, modinfo);

	return -EOPNOTSUPP;
}

static int ethtool_get_module_info(struct net_device *dev,
				   void __user *useraddr)
{
	int ret;
	struct ethtool_modinfo modinfo;

	if (copy_from_user(&modinfo, useraddr, sizeof(modinfo)))
		return -EFAULT;

	ret = ethtool_get_module_info_call(dev, &modinfo);
	if (ret)
		return ret;

	if (copy_to_user(useraddr, &modinfo, sizeof(modinfo)))
		return -EFAULT;

	return 0;
}

int ethtool_get_module_eeprom_call(struct net_device *dev,
				   struct ethtool_eeprom *ee, u8 *data)
{
	const struct ethtool_ops *ops = dev->ethtool_ops;
	struct phy_device *phydev = dev->phydev;

	if (dev->sfp_bus)
		return sfp_get_module_eeprom(dev->sfp_bus, ee, data);

	if (phydev && phydev->drv && phydev->drv->module_eeprom)
		return phydev->drv->module_eeprom(phydev, ee, data);

	if (ops->get_module_eeprom)
		return ops->get_module_eeprom(dev, ee, data);

	return -EOPNOTSUPP;
}

static int ethtool_get_module_eeprom(struct net_device *dev,
				     void __user *useraddr)
{
	int ret;
	struct ethtool_modinfo modinfo;

	ret = ethtool_get_module_info_call(dev, &modinfo);
	if (ret)
		return ret;

	return ethtool_get_any_eeprom(dev, useraddr,
				      ethtool_get_module_eeprom_call,
				      modinfo.eeprom_len);
}

static int ethtool_tunable_valid(const struct ethtool_tunable *tuna)
{
	switch (tuna->id) {
	case ETHTOOL_RX_COPYBREAK:
	case ETHTOOL_TX_COPYBREAK:
	case ETHTOOL_TX_COPYBREAK_BUF_SIZE:
		if (tuna->len != sizeof(u32) ||
		    tuna->type_id != ETHTOOL_TUNABLE_U32)
			return -EINVAL;
		break;
	case ETHTOOL_PFC_PREVENTION_TOUT:
		if (tuna->len != sizeof(u16) ||
		    tuna->type_id != ETHTOOL_TUNABLE_U16)
			return -EINVAL;
		break;
	default:
		return -EINVAL;
	}

	return 0;
}

static int ethtool_get_tunable(struct net_device *dev, void __user *useraddr)
{
	int ret;
	struct ethtool_tunable tuna;
	const struct ethtool_ops *ops = dev->ethtool_ops;
	void *data;

	if (!ops->get_tunable)
		return -EOPNOTSUPP;
	if (copy_from_user(&tuna, useraddr, sizeof(tuna)))
		return -EFAULT;
	ret = ethtool_tunable_valid(&tuna);
	if (ret)
		return ret;
	data = kzalloc(tuna.len, GFP_USER);
	if (!data)
		return -ENOMEM;
	ret = ops->get_tunable(dev, &tuna, data);
	if (ret)
		goto out;
	useraddr += sizeof(tuna);
	ret = -EFAULT;
	if (copy_to_user(useraddr, data, tuna.len))
		goto out;
	ret = 0;

out:
	kfree(data);
	return ret;
}

static int ethtool_set_tunable(struct net_device *dev, void __user *useraddr)
{
	int ret;
	struct ethtool_tunable tuna;
	const struct ethtool_ops *ops = dev->ethtool_ops;
	void *data;

	if (!ops->set_tunable)
		return -EOPNOTSUPP;
	if (copy_from_user(&tuna, useraddr, sizeof(tuna)))
		return -EFAULT;
	ret = ethtool_tunable_valid(&tuna);
	if (ret)
		return ret;
	useraddr += sizeof(tuna);
	data = memdup_user(useraddr, tuna.len);
	if (IS_ERR(data))
		return PTR_ERR(data);
	ret = ops->set_tunable(dev, &tuna, data);

	kfree(data);
	return ret;
}

static noinline_for_stack int
ethtool_get_per_queue_coalesce(struct net_device *dev,
			       void __user *useraddr,
			       struct ethtool_per_queue_op *per_queue_opt)
{
	u32 bit;
	int ret;
	DECLARE_BITMAP(queue_mask, MAX_NUM_QUEUE);

	if (!dev->ethtool_ops->get_per_queue_coalesce)
		return -EOPNOTSUPP;

	useraddr += sizeof(*per_queue_opt);

	bitmap_from_arr32(queue_mask, per_queue_opt->queue_mask,
			  MAX_NUM_QUEUE);

	for_each_set_bit(bit, queue_mask, MAX_NUM_QUEUE) {
		struct ethtool_coalesce coalesce = { .cmd = ETHTOOL_GCOALESCE };

		ret = dev->ethtool_ops->get_per_queue_coalesce(dev, bit, &coalesce);
		if (ret != 0)
			return ret;
		if (copy_to_user(useraddr, &coalesce, sizeof(coalesce)))
			return -EFAULT;
		useraddr += sizeof(coalesce);
	}

	return 0;
}

static noinline_for_stack int
ethtool_set_per_queue_coalesce(struct net_device *dev,
			       void __user *useraddr,
			       struct ethtool_per_queue_op *per_queue_opt)
{
	u32 bit;
	int i, ret = 0;
	int n_queue;
	struct ethtool_coalesce *backup = NULL, *tmp = NULL;
	DECLARE_BITMAP(queue_mask, MAX_NUM_QUEUE);

	if ((!dev->ethtool_ops->set_per_queue_coalesce) ||
	    (!dev->ethtool_ops->get_per_queue_coalesce))
		return -EOPNOTSUPP;

	useraddr += sizeof(*per_queue_opt);

	bitmap_from_arr32(queue_mask, per_queue_opt->queue_mask, MAX_NUM_QUEUE);
	n_queue = bitmap_weight(queue_mask, MAX_NUM_QUEUE);
	tmp = backup = kmalloc_array(n_queue, sizeof(*backup), GFP_KERNEL);
	if (!backup)
		return -ENOMEM;

	for_each_set_bit(bit, queue_mask, MAX_NUM_QUEUE) {
		struct ethtool_coalesce coalesce;

		ret = dev->ethtool_ops->get_per_queue_coalesce(dev, bit, tmp);
		if (ret != 0)
			goto roll_back;

		tmp++;

		if (copy_from_user(&coalesce, useraddr, sizeof(coalesce))) {
			ret = -EFAULT;
			goto roll_back;
		}

		if (!ethtool_set_coalesce_supported(dev, &coalesce)) {
			ret = -EOPNOTSUPP;
			goto roll_back;
		}

		ret = dev->ethtool_ops->set_per_queue_coalesce(dev, bit, &coalesce);
		if (ret != 0)
			goto roll_back;

		useraddr += sizeof(coalesce);
	}

roll_back:
	if (ret != 0) {
		tmp = backup;
		for_each_set_bit(i, queue_mask, bit) {
			dev->ethtool_ops->set_per_queue_coalesce(dev, i, tmp);
			tmp++;
		}
	}
	kfree(backup);

	return ret;
}

static int noinline_for_stack ethtool_set_per_queue(struct net_device *dev,
				 void __user *useraddr, u32 sub_cmd)
{
	struct ethtool_per_queue_op per_queue_opt;

	if (copy_from_user(&per_queue_opt, useraddr, sizeof(per_queue_opt)))
		return -EFAULT;

	if (per_queue_opt.sub_command != sub_cmd)
		return -EINVAL;

	switch (per_queue_opt.sub_command) {
	case ETHTOOL_GCOALESCE:
		return ethtool_get_per_queue_coalesce(dev, useraddr, &per_queue_opt);
	case ETHTOOL_SCOALESCE:
		return ethtool_set_per_queue_coalesce(dev, useraddr, &per_queue_opt);
	default:
		return -EOPNOTSUPP;
	}
}

static int ethtool_phy_tunable_valid(const struct ethtool_tunable *tuna)
{
	switch (tuna->id) {
	case ETHTOOL_PHY_DOWNSHIFT:
	case ETHTOOL_PHY_FAST_LINK_DOWN:
		if (tuna->len != sizeof(u8) ||
		    tuna->type_id != ETHTOOL_TUNABLE_U8)
			return -EINVAL;
		break;
	case ETHTOOL_PHY_EDPD:
		if (tuna->len != sizeof(u16) ||
		    tuna->type_id != ETHTOOL_TUNABLE_U16)
			return -EINVAL;
		break;
	default:
		return -EINVAL;
	}

	return 0;
}

static int get_phy_tunable(struct net_device *dev, void __user *useraddr)
{
	struct phy_device *phydev = dev->phydev;
	struct ethtool_tunable tuna;
	bool phy_drv_tunable;
	void *data;
	int ret;

	phy_drv_tunable = phydev && phydev->drv && phydev->drv->get_tunable;
	if (!phy_drv_tunable && !dev->ethtool_ops->get_phy_tunable)
		return -EOPNOTSUPP;
	if (copy_from_user(&tuna, useraddr, sizeof(tuna)))
		return -EFAULT;
	ret = ethtool_phy_tunable_valid(&tuna);
	if (ret)
		return ret;
	data = kzalloc(tuna.len, GFP_USER);
	if (!data)
		return -ENOMEM;
	if (phy_drv_tunable) {
		mutex_lock(&phydev->lock);
		ret = phydev->drv->get_tunable(phydev, &tuna, data);
		mutex_unlock(&phydev->lock);
	} else {
		ret = dev->ethtool_ops->get_phy_tunable(dev, &tuna, data);
	}
	if (ret)
		goto out;
	useraddr += sizeof(tuna);
	ret = -EFAULT;
	if (copy_to_user(useraddr, data, tuna.len))
		goto out;
	ret = 0;

out:
	kfree(data);
	return ret;
}

static int set_phy_tunable(struct net_device *dev, void __user *useraddr)
{
	struct phy_device *phydev = dev->phydev;
	struct ethtool_tunable tuna;
	bool phy_drv_tunable;
	void *data;
	int ret;

	phy_drv_tunable = phydev && phydev->drv && phydev->drv->get_tunable;
	if (!phy_drv_tunable && !dev->ethtool_ops->set_phy_tunable)
		return -EOPNOTSUPP;
	if (copy_from_user(&tuna, useraddr, sizeof(tuna)))
		return -EFAULT;
	ret = ethtool_phy_tunable_valid(&tuna);
	if (ret)
		return ret;
	useraddr += sizeof(tuna);
	data = memdup_user(useraddr, tuna.len);
	if (IS_ERR(data))
		return PTR_ERR(data);
	if (phy_drv_tunable) {
		mutex_lock(&phydev->lock);
		ret = phydev->drv->set_tunable(phydev, &tuna, data);
		mutex_unlock(&phydev->lock);
	} else {
		ret = dev->ethtool_ops->set_phy_tunable(dev, &tuna, data);
	}

	kfree(data);
	return ret;
}

static int ethtool_get_fecparam(struct net_device *dev, void __user *useraddr)
{
	struct ethtool_fecparam fecparam = { .cmd = ETHTOOL_GFECPARAM };
	int rc;

	if (!dev->ethtool_ops->get_fecparam)
		return -EOPNOTSUPP;

	rc = dev->ethtool_ops->get_fecparam(dev, &fecparam);
	if (rc)
		return rc;

	if (WARN_ON_ONCE(fecparam.reserved))
		fecparam.reserved = 0;

	if (copy_to_user(useraddr, &fecparam, sizeof(fecparam)))
		return -EFAULT;
	return 0;
}

static int ethtool_set_fecparam(struct net_device *dev, void __user *useraddr)
{
	struct ethtool_fecparam fecparam;

	if (!dev->ethtool_ops->set_fecparam)
		return -EOPNOTSUPP;

	if (copy_from_user(&fecparam, useraddr, sizeof(fecparam)))
		return -EFAULT;

	if (!fecparam.fec || fecparam.fec & ETHTOOL_FEC_NONE)
		return -EINVAL;

	fecparam.active_fec = 0;
	fecparam.reserved = 0;

	return dev->ethtool_ops->set_fecparam(dev, &fecparam);
}

/* The main entry point in this file.  Called from net/core/dev_ioctl.c */

static int
__dev_ethtool(struct net *net, struct ifreq *ifr, void __user *useraddr,
	      u32 ethcmd, struct ethtool_devlink_compat *devlink_state)
{
	struct net_device *dev;
	u32 sub_cmd;
	int rc;
	netdev_features_t old_features;

	dev = __dev_get_by_name(net, ifr->ifr_name);
	if (!dev)
		return -ENODEV;

	if (ethcmd == ETHTOOL_PERQUEUE) {
		if (copy_from_user(&sub_cmd, useraddr + sizeof(ethcmd), sizeof(sub_cmd)))
			return -EFAULT;
	} else {
		sub_cmd = ethcmd;
	}
	/* Allow some commands to be done by anyone */
	switch (sub_cmd) {
	case ETHTOOL_GSET:
	case ETHTOOL_GDRVINFO:
	case ETHTOOL_GMSGLVL:
	case ETHTOOL_GLINK:
	case ETHTOOL_GCOALESCE:
	case ETHTOOL_GRINGPARAM:
	case ETHTOOL_GPAUSEPARAM:
	case ETHTOOL_GRXCSUM:
	case ETHTOOL_GTXCSUM:
	case ETHTOOL_GSG:
	case ETHTOOL_GSSET_INFO:
	case ETHTOOL_GSTRINGS:
	case ETHTOOL_GSTATS:
	case ETHTOOL_GPHYSTATS:
	case ETHTOOL_GTSO:
	case ETHTOOL_GPERMADDR:
	case ETHTOOL_GUFO:
	case ETHTOOL_GGSO:
	case ETHTOOL_GGRO:
	case ETHTOOL_GFLAGS:
	case ETHTOOL_GPFLAGS:
	case ETHTOOL_GRXFH:
	case ETHTOOL_GRXRINGS:
	case ETHTOOL_GRXCLSRLCNT:
	case ETHTOOL_GRXCLSRULE:
	case ETHTOOL_GRXCLSRLALL:
	case ETHTOOL_GRXFHINDIR:
	case ETHTOOL_GRSSH:
	case ETHTOOL_GFEATURES:
	case ETHTOOL_GCHANNELS:
	case ETHTOOL_GET_TS_INFO:
	case ETHTOOL_GEEE:
	case ETHTOOL_GTUNABLE:
	case ETHTOOL_PHY_GTUNABLE:
	case ETHTOOL_GLINKSETTINGS:
	case ETHTOOL_GFECPARAM:
		break;
	default:
		if (!ns_capable(net->user_ns, CAP_NET_ADMIN))
			return -EPERM;
	}

	if (dev->dev.parent)
		pm_runtime_get_sync(dev->dev.parent);

	if (!netif_device_present(dev)) {
		rc = -ENODEV;
		goto out;
	}

	if (dev->ethtool_ops->begin) {
		rc = dev->ethtool_ops->begin(dev);
		if (rc < 0)
			goto out;
	}
	old_features = dev->features;

	switch (ethcmd) {
	case ETHTOOL_GSET:
		rc = ethtool_get_settings(dev, useraddr);
		break;
	case ETHTOOL_SSET:
		rc = ethtool_set_settings(dev, useraddr);
		break;
	case ETHTOOL_GDRVINFO:
		rc = ethtool_get_drvinfo(dev, devlink_state);
		break;
	case ETHTOOL_GREGS:
		rc = ethtool_get_regs(dev, useraddr);
		break;
	case ETHTOOL_GWOL:
		rc = ethtool_get_wol(dev, useraddr);
		break;
	case ETHTOOL_SWOL:
		rc = ethtool_set_wol(dev, useraddr);
		break;
	case ETHTOOL_GMSGLVL:
		rc = ethtool_get_value(dev, useraddr, ethcmd,
				       dev->ethtool_ops->get_msglevel);
		break;
	case ETHTOOL_SMSGLVL:
		rc = ethtool_set_value_void(dev, useraddr,
				       dev->ethtool_ops->set_msglevel);
		if (!rc)
			ethtool_notify(dev, ETHTOOL_MSG_DEBUG_NTF, NULL);
		break;
	case ETHTOOL_GEEE:
		rc = ethtool_get_eee(dev, useraddr);
		break;
	case ETHTOOL_SEEE:
		rc = ethtool_set_eee(dev, useraddr);
		break;
	case ETHTOOL_NWAY_RST:
		rc = ethtool_nway_reset(dev);
		break;
	case ETHTOOL_GLINK:
		rc = ethtool_get_link(dev, useraddr);
		break;
	case ETHTOOL_GEEPROM:
		rc = ethtool_get_eeprom(dev, useraddr);
		break;
	case ETHTOOL_SEEPROM:
		rc = ethtool_set_eeprom(dev, useraddr);
		break;
	case ETHTOOL_GCOALESCE:
		rc = ethtool_get_coalesce(dev, useraddr);
		break;
	case ETHTOOL_SCOALESCE:
		rc = ethtool_set_coalesce(dev, useraddr);
		break;
	case ETHTOOL_GRINGPARAM:
		rc = ethtool_get_ringparam(dev, useraddr);
		break;
	case ETHTOOL_SRINGPARAM:
		rc = ethtool_set_ringparam(dev, useraddr);
		break;
	case ETHTOOL_GPAUSEPARAM:
		rc = ethtool_get_pauseparam(dev, useraddr);
		break;
	case ETHTOOL_SPAUSEPARAM:
		rc = ethtool_set_pauseparam(dev, useraddr);
		break;
	case ETHTOOL_TEST:
		rc = ethtool_self_test(dev, useraddr);
		break;
	case ETHTOOL_GSTRINGS:
		rc = ethtool_get_strings(dev, useraddr);
		break;
	case ETHTOOL_PHYS_ID:
		rc = ethtool_phys_id(dev, useraddr);
		break;
	case ETHTOOL_GSTATS:
		rc = ethtool_get_stats(dev, useraddr);
		break;
	case ETHTOOL_GPERMADDR:
		rc = ethtool_get_perm_addr(dev, useraddr);
		break;
	case ETHTOOL_GFLAGS:
		rc = ethtool_get_value(dev, useraddr, ethcmd,
					__ethtool_get_flags);
		break;
	case ETHTOOL_SFLAGS:
		rc = ethtool_set_value(dev, useraddr, __ethtool_set_flags);
		break;
	case ETHTOOL_GPFLAGS:
		rc = ethtool_get_value(dev, useraddr, ethcmd,
				       dev->ethtool_ops->get_priv_flags);
		if (!rc)
			ethtool_notify(dev, ETHTOOL_MSG_PRIVFLAGS_NTF, NULL);
		break;
	case ETHTOOL_SPFLAGS:
		rc = ethtool_set_value(dev, useraddr,
				       dev->ethtool_ops->set_priv_flags);
		break;
	case ETHTOOL_GRXFH:
	case ETHTOOL_GRXRINGS:
	case ETHTOOL_GRXCLSRLCNT:
	case ETHTOOL_GRXCLSRULE:
	case ETHTOOL_GRXCLSRLALL:
		rc = ethtool_get_rxnfc(dev, ethcmd, useraddr);
		break;
	case ETHTOOL_SRXFH:
	case ETHTOOL_SRXCLSRLDEL:
	case ETHTOOL_SRXCLSRLINS:
		rc = ethtool_set_rxnfc(dev, ethcmd, useraddr);
		break;
	case ETHTOOL_FLASHDEV:
		rc = ethtool_flash_device(dev, devlink_state);
		break;
	case ETHTOOL_RESET:
		rc = ethtool_reset(dev, useraddr);
		break;
	case ETHTOOL_GSSET_INFO:
		rc = ethtool_get_sset_info(dev, useraddr);
		break;
	case ETHTOOL_GRXFHINDIR:
		rc = ethtool_get_rxfh_indir(dev, useraddr);
		break;
	case ETHTOOL_SRXFHINDIR:
		rc = ethtool_set_rxfh_indir(dev, useraddr);
		break;
	case ETHTOOL_GRSSH:
		rc = ethtool_get_rxfh(dev, useraddr);
		break;
	case ETHTOOL_SRSSH:
		rc = ethtool_set_rxfh(dev, useraddr);
		break;
	case ETHTOOL_GFEATURES:
		rc = ethtool_get_features(dev, useraddr);
		break;
	case ETHTOOL_SFEATURES:
		rc = ethtool_set_features(dev, useraddr);
		break;
	case ETHTOOL_GTXCSUM:
	case ETHTOOL_GRXCSUM:
	case ETHTOOL_GSG:
	case ETHTOOL_GTSO:
	case ETHTOOL_GGSO:
	case ETHTOOL_GGRO:
		rc = ethtool_get_one_feature(dev, useraddr, ethcmd);
		break;
	case ETHTOOL_STXCSUM:
	case ETHTOOL_SRXCSUM:
	case ETHTOOL_SSG:
	case ETHTOOL_STSO:
	case ETHTOOL_SGSO:
	case ETHTOOL_SGRO:
		rc = ethtool_set_one_feature(dev, useraddr, ethcmd);
		break;
	case ETHTOOL_GCHANNELS:
		rc = ethtool_get_channels(dev, useraddr);
		break;
	case ETHTOOL_SCHANNELS:
		rc = ethtool_set_channels(dev, useraddr);
		break;
	case ETHTOOL_SET_DUMP:
		rc = ethtool_set_dump(dev, useraddr);
		break;
	case ETHTOOL_GET_DUMP_FLAG:
		rc = ethtool_get_dump_flag(dev, useraddr);
		break;
	case ETHTOOL_GET_DUMP_DATA:
		rc = ethtool_get_dump_data(dev, useraddr);
		break;
	case ETHTOOL_GET_TS_INFO:
		rc = ethtool_get_ts_info(dev, useraddr);
		break;
	case ETHTOOL_GMODULEINFO:
		rc = ethtool_get_module_info(dev, useraddr);
		break;
	case ETHTOOL_GMODULEEEPROM:
		rc = ethtool_get_module_eeprom(dev, useraddr);
		break;
	case ETHTOOL_GTUNABLE:
		rc = ethtool_get_tunable(dev, useraddr);
		break;
	case ETHTOOL_STUNABLE:
		rc = ethtool_set_tunable(dev, useraddr);
		break;
	case ETHTOOL_GPHYSTATS:
		rc = ethtool_get_phy_stats(dev, useraddr);
		break;
	case ETHTOOL_PERQUEUE:
		rc = ethtool_set_per_queue(dev, useraddr, sub_cmd);
		break;
	case ETHTOOL_GLINKSETTINGS:
		rc = ethtool_get_link_ksettings(dev, useraddr);
		break;
	case ETHTOOL_SLINKSETTINGS:
		rc = ethtool_set_link_ksettings(dev, useraddr);
		break;
	case ETHTOOL_PHY_GTUNABLE:
		rc = get_phy_tunable(dev, useraddr);
		break;
	case ETHTOOL_PHY_STUNABLE:
		rc = set_phy_tunable(dev, useraddr);
		break;
	case ETHTOOL_GFECPARAM:
		rc = ethtool_get_fecparam(dev, useraddr);
		break;
	case ETHTOOL_SFECPARAM:
		rc = ethtool_set_fecparam(dev, useraddr);
		break;
	default:
		rc = -EOPNOTSUPP;
	}

	if (dev->ethtool_ops->complete)
		dev->ethtool_ops->complete(dev);

	if (old_features != dev->features)
		netdev_features_change(dev);
out:
	if (dev->dev.parent)
		pm_runtime_put(dev->dev.parent);

	return rc;
}

int dev_ethtool(struct net *net, struct ifreq *ifr, void __user *useraddr)
{
	struct ethtool_devlink_compat *state;
	u32 ethcmd;
	int rc;

	if (copy_from_user(&ethcmd, useraddr, sizeof(ethcmd)))
		return -EFAULT;

	state = kzalloc(sizeof(*state), GFP_KERNEL);
	if (!state)
		return -ENOMEM;

	switch (ethcmd) {
	case ETHTOOL_FLASHDEV:
		if (copy_from_user(&state->efl, useraddr, sizeof(state->efl))) {
			rc = -EFAULT;
			goto exit_free;
		}
		state->efl.data[ETHTOOL_FLASH_MAX_FILENAME - 1] = 0;
		break;
	}

	rtnl_lock();
	rc = __dev_ethtool(net, ifr, useraddr, ethcmd, state);
	rtnl_unlock();
	if (rc)
		goto exit_free;

	switch (ethcmd) {
	case ETHTOOL_FLASHDEV:
		if (state->devlink)
			rc = devlink_compat_flash_update(state->devlink,
							 state->efl.data);
		break;
	case ETHTOOL_GDRVINFO:
		if (state->devlink)
			devlink_compat_running_version(state->devlink,
						       state->info.fw_version,
						       sizeof(state->info.fw_version));
		if (copy_to_user(useraddr, &state->info, sizeof(state->info))) {
			rc = -EFAULT;
			goto exit_free;
		}
		break;
	}

exit_free:
	if (state->devlink)
		devlink_put(state->devlink);
	kfree(state);
	return rc;
}

struct ethtool_rx_flow_key {
	struct flow_dissector_key_basic			basic;
	union {
		struct flow_dissector_key_ipv4_addrs	ipv4;
		struct flow_dissector_key_ipv6_addrs	ipv6;
	};
	struct flow_dissector_key_ports			tp;
	struct flow_dissector_key_ip			ip;
	struct flow_dissector_key_vlan			vlan;
	struct flow_dissector_key_eth_addrs		eth_addrs;
} __aligned(BITS_PER_LONG / 8); /* Ensure that we can do comparisons as longs. */

struct ethtool_rx_flow_match {
	struct flow_dissector		dissector;
	struct ethtool_rx_flow_key	key;
	struct ethtool_rx_flow_key	mask;
};

struct ethtool_rx_flow_rule *
ethtool_rx_flow_rule_create(const struct ethtool_rx_flow_spec_input *input)
{
	const struct ethtool_rx_flow_spec *fs = input->fs;
	static struct in6_addr zero_addr = {};
	struct ethtool_rx_flow_match *match;
	struct ethtool_rx_flow_rule *flow;
	struct flow_action_entry *act;

	flow = kzalloc(sizeof(struct ethtool_rx_flow_rule) +
		       sizeof(struct ethtool_rx_flow_match), GFP_KERNEL);
	if (!flow)
		return ERR_PTR(-ENOMEM);

	/* ethtool_rx supports only one single action per rule. */
	flow->rule = flow_rule_alloc(1);
	if (!flow->rule) {
		kfree(flow);
		return ERR_PTR(-ENOMEM);
	}

	match = (struct ethtool_rx_flow_match *)flow->priv;
	flow->rule->match.dissector	= &match->dissector;
	flow->rule->match.mask		= &match->mask;
	flow->rule->match.key		= &match->key;

	match->mask.basic.n_proto = htons(0xffff);

	switch (fs->flow_type & ~(FLOW_EXT | FLOW_MAC_EXT | FLOW_RSS)) {
	case ETHER_FLOW: {
		const struct ethhdr *ether_spec, *ether_m_spec;

		ether_spec = &fs->h_u.ether_spec;
		ether_m_spec = &fs->m_u.ether_spec;

		if (!is_zero_ether_addr(ether_m_spec->h_source)) {
			ether_addr_copy(match->key.eth_addrs.src,
					ether_spec->h_source);
			ether_addr_copy(match->mask.eth_addrs.src,
					ether_m_spec->h_source);
		}
		if (!is_zero_ether_addr(ether_m_spec->h_dest)) {
			ether_addr_copy(match->key.eth_addrs.dst,
					ether_spec->h_dest);
			ether_addr_copy(match->mask.eth_addrs.dst,
					ether_m_spec->h_dest);
		}
		if (ether_m_spec->h_proto) {
			match->key.basic.n_proto = ether_spec->h_proto;
			match->mask.basic.n_proto = ether_m_spec->h_proto;
		}
		}
		break;
	case TCP_V4_FLOW:
	case UDP_V4_FLOW: {
		const struct ethtool_tcpip4_spec *v4_spec, *v4_m_spec;

		match->key.basic.n_proto = htons(ETH_P_IP);

		v4_spec = &fs->h_u.tcp_ip4_spec;
		v4_m_spec = &fs->m_u.tcp_ip4_spec;

		if (v4_m_spec->ip4src) {
			match->key.ipv4.src = v4_spec->ip4src;
			match->mask.ipv4.src = v4_m_spec->ip4src;
		}
		if (v4_m_spec->ip4dst) {
			match->key.ipv4.dst = v4_spec->ip4dst;
			match->mask.ipv4.dst = v4_m_spec->ip4dst;
		}
		if (v4_m_spec->ip4src ||
		    v4_m_spec->ip4dst) {
			match->dissector.used_keys |=
				BIT(FLOW_DISSECTOR_KEY_IPV4_ADDRS);
			match->dissector.offset[FLOW_DISSECTOR_KEY_IPV4_ADDRS] =
				offsetof(struct ethtool_rx_flow_key, ipv4);
		}
		if (v4_m_spec->psrc) {
			match->key.tp.src = v4_spec->psrc;
			match->mask.tp.src = v4_m_spec->psrc;
		}
		if (v4_m_spec->pdst) {
			match->key.tp.dst = v4_spec->pdst;
			match->mask.tp.dst = v4_m_spec->pdst;
		}
		if (v4_m_spec->psrc ||
		    v4_m_spec->pdst) {
			match->dissector.used_keys |=
				BIT(FLOW_DISSECTOR_KEY_PORTS);
			match->dissector.offset[FLOW_DISSECTOR_KEY_PORTS] =
				offsetof(struct ethtool_rx_flow_key, tp);
		}
		if (v4_m_spec->tos) {
			match->key.ip.tos = v4_spec->tos;
			match->mask.ip.tos = v4_m_spec->tos;
			match->dissector.used_keys |=
				BIT(FLOW_DISSECTOR_KEY_IP);
			match->dissector.offset[FLOW_DISSECTOR_KEY_IP] =
				offsetof(struct ethtool_rx_flow_key, ip);
		}
		}
		break;
	case TCP_V6_FLOW:
	case UDP_V6_FLOW: {
		const struct ethtool_tcpip6_spec *v6_spec, *v6_m_spec;

		match->key.basic.n_proto = htons(ETH_P_IPV6);

		v6_spec = &fs->h_u.tcp_ip6_spec;
		v6_m_spec = &fs->m_u.tcp_ip6_spec;
		if (memcmp(v6_m_spec->ip6src, &zero_addr, sizeof(zero_addr))) {
			memcpy(&match->key.ipv6.src, v6_spec->ip6src,
			       sizeof(match->key.ipv6.src));
			memcpy(&match->mask.ipv6.src, v6_m_spec->ip6src,
			       sizeof(match->mask.ipv6.src));
		}
		if (memcmp(v6_m_spec->ip6dst, &zero_addr, sizeof(zero_addr))) {
			memcpy(&match->key.ipv6.dst, v6_spec->ip6dst,
			       sizeof(match->key.ipv6.dst));
			memcpy(&match->mask.ipv6.dst, v6_m_spec->ip6dst,
			       sizeof(match->mask.ipv6.dst));
		}
		if (memcmp(v6_m_spec->ip6src, &zero_addr, sizeof(zero_addr)) ||
		    memcmp(v6_m_spec->ip6dst, &zero_addr, sizeof(zero_addr))) {
			match->dissector.used_keys |=
				BIT(FLOW_DISSECTOR_KEY_IPV6_ADDRS);
			match->dissector.offset[FLOW_DISSECTOR_KEY_IPV6_ADDRS] =
				offsetof(struct ethtool_rx_flow_key, ipv6);
		}
		if (v6_m_spec->psrc) {
			match->key.tp.src = v6_spec->psrc;
			match->mask.tp.src = v6_m_spec->psrc;
		}
		if (v6_m_spec->pdst) {
			match->key.tp.dst = v6_spec->pdst;
			match->mask.tp.dst = v6_m_spec->pdst;
		}
		if (v6_m_spec->psrc ||
		    v6_m_spec->pdst) {
			match->dissector.used_keys |=
				BIT(FLOW_DISSECTOR_KEY_PORTS);
			match->dissector.offset[FLOW_DISSECTOR_KEY_PORTS] =
				offsetof(struct ethtool_rx_flow_key, tp);
		}
		if (v6_m_spec->tclass) {
			match->key.ip.tos = v6_spec->tclass;
			match->mask.ip.tos = v6_m_spec->tclass;
			match->dissector.used_keys |=
				BIT(FLOW_DISSECTOR_KEY_IP);
			match->dissector.offset[FLOW_DISSECTOR_KEY_IP] =
				offsetof(struct ethtool_rx_flow_key, ip);
		}
		}
		break;
	default:
		ethtool_rx_flow_rule_destroy(flow);
		return ERR_PTR(-EINVAL);
	}

	switch (fs->flow_type & ~(FLOW_EXT | FLOW_MAC_EXT | FLOW_RSS)) {
	case TCP_V4_FLOW:
	case TCP_V6_FLOW:
		match->key.basic.ip_proto = IPPROTO_TCP;
		match->mask.basic.ip_proto = 0xff;
		break;
	case UDP_V4_FLOW:
	case UDP_V6_FLOW:
		match->key.basic.ip_proto = IPPROTO_UDP;
		match->mask.basic.ip_proto = 0xff;
		break;
	}

	match->dissector.used_keys |= BIT(FLOW_DISSECTOR_KEY_BASIC);
	match->dissector.offset[FLOW_DISSECTOR_KEY_BASIC] =
		offsetof(struct ethtool_rx_flow_key, basic);

	if (fs->flow_type & FLOW_EXT) {
		const struct ethtool_flow_ext *ext_h_spec = &fs->h_ext;
		const struct ethtool_flow_ext *ext_m_spec = &fs->m_ext;

		if (ext_m_spec->vlan_etype) {
			match->key.vlan.vlan_tpid = ext_h_spec->vlan_etype;
			match->mask.vlan.vlan_tpid = ext_m_spec->vlan_etype;
		}

		if (ext_m_spec->vlan_tci) {
			match->key.vlan.vlan_id =
				ntohs(ext_h_spec->vlan_tci) & 0x0fff;
			match->mask.vlan.vlan_id =
				ntohs(ext_m_spec->vlan_tci) & 0x0fff;

			match->key.vlan.vlan_dei =
				!!(ext_h_spec->vlan_tci & htons(0x1000));
			match->mask.vlan.vlan_dei =
				!!(ext_m_spec->vlan_tci & htons(0x1000));

			match->key.vlan.vlan_priority =
				(ntohs(ext_h_spec->vlan_tci) & 0xe000) >> 13;
			match->mask.vlan.vlan_priority =
				(ntohs(ext_m_spec->vlan_tci) & 0xe000) >> 13;
		}

		if (ext_m_spec->vlan_etype ||
		    ext_m_spec->vlan_tci) {
			match->dissector.used_keys |=
				BIT(FLOW_DISSECTOR_KEY_VLAN);
			match->dissector.offset[FLOW_DISSECTOR_KEY_VLAN] =
				offsetof(struct ethtool_rx_flow_key, vlan);
		}
	}
	if (fs->flow_type & FLOW_MAC_EXT) {
		const struct ethtool_flow_ext *ext_h_spec = &fs->h_ext;
		const struct ethtool_flow_ext *ext_m_spec = &fs->m_ext;

		memcpy(match->key.eth_addrs.dst, ext_h_spec->h_dest,
		       ETH_ALEN);
		memcpy(match->mask.eth_addrs.dst, ext_m_spec->h_dest,
		       ETH_ALEN);

		match->dissector.used_keys |=
			BIT(FLOW_DISSECTOR_KEY_ETH_ADDRS);
		match->dissector.offset[FLOW_DISSECTOR_KEY_ETH_ADDRS] =
			offsetof(struct ethtool_rx_flow_key, eth_addrs);
	}

	act = &flow->rule->action.entries[0];
	switch (fs->ring_cookie) {
	case RX_CLS_FLOW_DISC:
		act->id = FLOW_ACTION_DROP;
		break;
	case RX_CLS_FLOW_WAKE:
		act->id = FLOW_ACTION_WAKE;
		break;
	default:
		act->id = FLOW_ACTION_QUEUE;
		if (fs->flow_type & FLOW_RSS)
			act->queue.ctx = input->rss_ctx;

		act->queue.vf = ethtool_get_flow_spec_ring_vf(fs->ring_cookie);
		act->queue.index = ethtool_get_flow_spec_ring(fs->ring_cookie);
		break;
	}

	return flow;
}
EXPORT_SYMBOL(ethtool_rx_flow_rule_create);

void ethtool_rx_flow_rule_destroy(struct ethtool_rx_flow_rule *flow)
{
	kfree(flow->rule);
	kfree(flow);
}
EXPORT_SYMBOL(ethtool_rx_flow_rule_destroy);<|MERGE_RESOLUTION|>--- conflicted
+++ resolved
@@ -735,12 +735,9 @@
 			sizeof(rsp->info.bus_info));
 		strlcpy(rsp->info.driver, dev->dev.parent->driver->name,
 			sizeof(rsp->info.driver));
-<<<<<<< HEAD
-=======
 	} else if (dev->rtnl_link_ops) {
 		strlcpy(rsp->info.driver, dev->rtnl_link_ops->kind,
 			sizeof(rsp->info.driver));
->>>>>>> 754e0b0e
 	} else {
 		return -EOPNOTSUPP;
 	}
