/* SPDX-License-Identifier: GPL-2.0 */
#ifndef _LINUX_FORTIFY_STRING_H_
#define _LINUX_FORTIFY_STRING_H_

#include <linux/bug.h>
#include <linux/const.h>
#include <linux/limits.h>

#define __FORTIFY_INLINE extern __always_inline __gnu_inline __overloadable
#define __RENAME(x) __asm__(#x)

void fortify_panic(const char *name) __noreturn __cold;
void __read_overflow(void) __compiletime_error("detected read beyond size of object (1st parameter)");
void __read_overflow2(void) __compiletime_error("detected read beyond size of object (2nd parameter)");
void __read_overflow2_field(size_t avail, size_t wanted) __compiletime_warning("detected read beyond size of field (2nd parameter); maybe use struct_group()?");
void __write_overflow(void) __compiletime_error("detected write beyond size of object (1st parameter)");
void __write_overflow_field(size_t avail, size_t wanted) __compiletime_warning("detected write beyond size of field (1st parameter); maybe use struct_group()?");

#define __compiletime_strlen(p)					\
({								\
	unsigned char *__p = (unsigned char *)(p);		\
	size_t __ret = SIZE_MAX;				\
	size_t __p_size = __member_size(p);			\
	if (__p_size != SIZE_MAX &&				\
	    __builtin_constant_p(*__p)) {			\
		size_t __p_len = __p_size - 1;			\
		if (__builtin_constant_p(__p[__p_len]) &&	\
		    __p[__p_len] == '\0')			\
			__ret = __builtin_strlen(__p);		\
	}							\
	__ret;							\
})

#if defined(CONFIG_KASAN_GENERIC) || defined(CONFIG_KASAN_SW_TAGS)
extern void *__underlying_memchr(const void *p, int c, __kernel_size_t size) __RENAME(memchr);
extern int __underlying_memcmp(const void *p, const void *q, __kernel_size_t size) __RENAME(memcmp);
extern void *__underlying_memcpy(void *p, const void *q, __kernel_size_t size) __RENAME(memcpy);
extern void *__underlying_memmove(void *p, const void *q, __kernel_size_t size) __RENAME(memmove);
extern void *__underlying_memset(void *p, int c, __kernel_size_t size) __RENAME(memset);
extern char *__underlying_strcat(char *p, const char *q) __RENAME(strcat);
extern char *__underlying_strcpy(char *p, const char *q) __RENAME(strcpy);
extern __kernel_size_t __underlying_strlen(const char *p) __RENAME(strlen);
extern char *__underlying_strncat(char *p, const char *q, __kernel_size_t count) __RENAME(strncat);
extern char *__underlying_strncpy(char *p, const char *q, __kernel_size_t size) __RENAME(strncpy);
#else
#define __underlying_memchr	__builtin_memchr
#define __underlying_memcmp	__builtin_memcmp
#define __underlying_memcpy	__builtin_memcpy
#define __underlying_memmove	__builtin_memmove
#define __underlying_memset	__builtin_memset
#define __underlying_strcat	__builtin_strcat
#define __underlying_strcpy	__builtin_strcpy
#define __underlying_strlen	__builtin_strlen
#define __underlying_strncat	__builtin_strncat
#define __underlying_strncpy	__builtin_strncpy
#endif

/**
 * unsafe_memcpy - memcpy implementation with no FORTIFY bounds checking
 *
 * @dst: Destination memory address to write to
 * @src: Source memory address to read from
 * @bytes: How many bytes to write to @dst from @src
 * @justification: Free-form text or comment describing why the use is needed
 *
 * This should be used for corner cases where the compiler cannot do the
 * right thing, or during transitions between APIs, etc. It should be used
 * very rarely, and includes a place for justification detailing where bounds
 * checking has happened, and why existing solutions cannot be employed.
 */
#define unsafe_memcpy(dst, src, bytes, justification)		\
	__underlying_memcpy(dst, src, bytes)

/*
 * Clang's use of __builtin_*object_size() within inlines needs hinting via
 * __pass_*object_size(). The preference is to only ever use type 1 (member
 * size, rather than struct size), but there remain some stragglers using
 * type 0 that will be converted in the future.
 */
#define POS			__pass_object_size(1)
#define POS0			__pass_object_size(0)
#define __struct_size(p)	__builtin_object_size(p, 0)
#define __member_size(p)	__builtin_object_size(p, 1)

#define __compiletime_lessthan(bounds, length)	(	\
	__builtin_constant_p((bounds) < (length)) &&	\
	(bounds) < (length)				\
)

/**
 * strncpy - Copy a string to memory with non-guaranteed NUL padding
 *
 * @p: pointer to destination of copy
 * @q: pointer to NUL-terminated source string to copy
 * @size: bytes to write at @p
 *
 * If strlen(@q) >= @size, the copy of @q will stop after @size bytes,
 * and @p will NOT be NUL-terminated
 *
 * If strlen(@q) < @size, following the copy of @q, trailing NUL bytes
 * will be written to @p until @size total bytes have been written.
 *
 * Do not use this function. While FORTIFY_SOURCE tries to avoid
 * over-reads of @q, it cannot defend against writing unterminated
 * results to @p. Using strncpy() remains ambiguous and fragile.
 * Instead, please choose an alternative, so that the expectation
 * of @p's contents is unambiguous:
 *
 * +--------------------+-----------------+------------+
 * | @p needs to be:    | padded to @size | not padded |
 * +====================+=================+============+
 * |     NUL-terminated | strscpy_pad()   | strscpy()  |
 * +--------------------+-----------------+------------+
 * | not NUL-terminated | strtomem_pad()  | strtomem() |
 * +--------------------+-----------------+------------+
 *
 * Note strscpy*()'s differing return values for detecting truncation,
 * and strtomem*()'s expectation that the destination is marked with
 * __nonstring when it is a character array.
 *
 */
__FORTIFY_INLINE __diagnose_as(__builtin_strncpy, 1, 2, 3)
char *strncpy(char * const POS p, const char *q, __kernel_size_t size)
{
	size_t p_size = __member_size(p);

	if (__compiletime_lessthan(p_size, size))
		__write_overflow();
	if (p_size < size)
		fortify_panic(__func__);
	return __underlying_strncpy(p, q, size);
}

__FORTIFY_INLINE __diagnose_as(__builtin_strcat, 1, 2)
char *strcat(char * const POS p, const char *q)
{
	size_t p_size = __member_size(p);

	if (p_size == SIZE_MAX)
		return __underlying_strcat(p, q);
	if (strlcat(p, q, p_size) >= p_size)
		fortify_panic(__func__);
	return p;
}

extern __kernel_size_t __real_strnlen(const char *, __kernel_size_t) __RENAME(strnlen);
__FORTIFY_INLINE __kernel_size_t strnlen(const char * const POS p, __kernel_size_t maxlen)
{
	size_t p_size = __member_size(p);
	size_t p_len = __compiletime_strlen(p);
	size_t ret;

	/* We can take compile-time actions when maxlen is const. */
	if (__builtin_constant_p(maxlen) && p_len != SIZE_MAX) {
		/* If p is const, we can use its compile-time-known len. */
		if (maxlen >= p_size)
			return p_len;
	}

	/* Do not check characters beyond the end of p. */
	ret = __real_strnlen(p, maxlen < p_size ? maxlen : p_size);
	if (p_size <= ret && maxlen != ret)
		fortify_panic(__func__);
	return ret;
}

/*
 * Defined after fortified strnlen to reuse it. However, it must still be
 * possible for strlen() to be used on compile-time strings for use in
 * static initializers (i.e. as a constant expression).
 */
#define strlen(p)							\
	__builtin_choose_expr(__is_constexpr(__builtin_strlen(p)),	\
		__builtin_strlen(p), __fortify_strlen(p))
__FORTIFY_INLINE __diagnose_as(__builtin_strlen, 1)
__kernel_size_t __fortify_strlen(const char * const POS p)
{
	__kernel_size_t ret;
	size_t p_size = __member_size(p);

	/* Give up if we don't know how large p is. */
	if (p_size == SIZE_MAX)
		return __underlying_strlen(p);
	ret = strnlen(p, p_size);
	if (p_size <= ret)
		fortify_panic(__func__);
	return ret;
}

/* defined after fortified strlen to reuse it */
extern size_t __real_strlcpy(char *, const char *, size_t) __RENAME(strlcpy);
__FORTIFY_INLINE size_t strlcpy(char * const POS p, const char * const POS q, size_t size)
{
	size_t p_size = __member_size(p);
	size_t q_size = __member_size(q);
	size_t q_len;	/* Full count of source string length. */
	size_t len;	/* Count of characters going into destination. */

	if (p_size == SIZE_MAX && q_size == SIZE_MAX)
		return __real_strlcpy(p, q, size);
	q_len = strlen(q);
	len = (q_len >= size) ? size - 1 : q_len;
	if (__builtin_constant_p(size) && __builtin_constant_p(q_len) && size) {
		/* Write size is always larger than destination. */
		if (len >= p_size)
			__write_overflow();
	}
	if (size) {
		if (len >= p_size)
			fortify_panic(__func__);
		__underlying_memcpy(p, q, len);
		p[len] = '\0';
	}
	return q_len;
}

/* defined after fortified strnlen to reuse it */
extern ssize_t __real_strscpy(char *, const char *, size_t) __RENAME(strscpy);
__FORTIFY_INLINE ssize_t strscpy(char * const POS p, const char * const POS q, size_t size)
{
	size_t len;
	/* Use string size rather than possible enclosing struct size. */
	size_t p_size = __member_size(p);
	size_t q_size = __member_size(q);

	/* If we cannot get size of p and q default to call strscpy. */
	if (p_size == SIZE_MAX && q_size == SIZE_MAX)
		return __real_strscpy(p, q, size);

	/*
	 * If size can be known at compile time and is greater than
	 * p_size, generate a compile time write overflow error.
	 */
	if (__compiletime_lessthan(p_size, size))
		__write_overflow();

	/*
	 * This call protects from read overflow, because len will default to q
	 * length if it smaller than size.
	 */
	len = strnlen(q, size);
	/*
	 * If len equals size, we will copy only size bytes which leads to
	 * -E2BIG being returned.
	 * Otherwise we will copy len + 1 because of the final '\O'.
	 */
	len = len == size ? size : len + 1;

	/*
	 * Generate a runtime write overflow error if len is greater than
	 * p_size.
	 */
	if (len > p_size)
		fortify_panic(__func__);

	/*
	 * We can now safely call vanilla strscpy because we are protected from:
	 * 1. Read overflow thanks to call to strnlen().
	 * 2. Write overflow thanks to above ifs.
	 */
	return __real_strscpy(p, q, len);
}

/* defined after fortified strlen and strnlen to reuse them */
__FORTIFY_INLINE __diagnose_as(__builtin_strncat, 1, 2, 3)
char *strncat(char * const POS p, const char * const POS q, __kernel_size_t count)
{
	size_t p_len, copy_len;
	size_t p_size = __member_size(p);
	size_t q_size = __member_size(q);

	if (p_size == SIZE_MAX && q_size == SIZE_MAX)
		return __underlying_strncat(p, q, count);
	p_len = strlen(p);
	copy_len = strnlen(q, count);
	if (p_size < p_len + copy_len + 1)
		fortify_panic(__func__);
	__underlying_memcpy(p + p_len, q, copy_len);
	p[p_len + copy_len] = '\0';
	return p;
}

__FORTIFY_INLINE void fortify_memset_chk(__kernel_size_t size,
					 const size_t p_size,
					 const size_t p_size_field)
{
	if (__builtin_constant_p(size)) {
		/*
		 * Length argument is a constant expression, so we
		 * can perform compile-time bounds checking where
		 * buffer sizes are also known at compile time.
		 */

		/* Error when size is larger than enclosing struct. */
		if (__compiletime_lessthan(p_size_field, p_size) &&
		    __compiletime_lessthan(p_size, size))
			__write_overflow();

		/* Warn when write size is larger than dest field. */
		if (__compiletime_lessthan(p_size_field, size))
			__write_overflow_field(p_size_field, size);
	}
	/*
	 * At this point, length argument may not be a constant expression,
	 * so run-time bounds checking can be done where buffer sizes are
	 * known. (This is not an "else" because the above checks may only
	 * be compile-time warnings, and we want to still warn for run-time
	 * overflows.)
	 */

	/*
	 * Always stop accesses beyond the struct that contains the
	 * field, when the buffer's remaining size is known.
	 * (The SIZE_MAX test is to optimize away checks where the buffer
	 * lengths are unknown.)
	 */
	if (p_size != SIZE_MAX && p_size < size)
		fortify_panic("memset");
}

#define __fortify_memset_chk(p, c, size, p_size, p_size_field) ({	\
	size_t __fortify_size = (size_t)(size);				\
	fortify_memset_chk(__fortify_size, p_size, p_size_field),	\
	__underlying_memset(p, c, __fortify_size);			\
})

/*
 * __struct_size() vs __member_size() must be captured here to avoid
 * evaluating argument side-effects further into the macro layers.
 */
#ifndef CONFIG_KMSAN
#define memset(p, c, s) __fortify_memset_chk(p, c, s,			\
<<<<<<< HEAD
		__struct_size(p), __member_size(p))
=======
		__builtin_object_size(p, 0), __builtin_object_size(p, 1))
#endif
>>>>>>> bbff39cc

/*
 * To make sure the compiler can enforce protection against buffer overflows,
 * memcpy(), memmove(), and memset() must not be used beyond individual
 * struct members. If you need to copy across multiple members, please use
 * struct_group() to create a named mirror of an anonymous struct union.
 * (e.g. see struct sk_buff.) Read overflow checking is currently only
 * done when a write overflow is also present, or when building with W=1.
 *
 * Mitigation coverage matrix
 *					Bounds checking at:
 *					+-------+-------+-------+-------+
 *					| Compile time  |   Run time    |
 * memcpy() argument sizes:		| write | read  | write | read  |
 *        dest     source   length      +-------+-------+-------+-------+
 * memcpy(known,   known,   constant)	|   y   |   y   |  n/a  |  n/a  |
 * memcpy(known,   unknown, constant)	|   y   |   n   |  n/a  |   V   |
 * memcpy(known,   known,   dynamic)	|   n   |   n   |   B   |   B   |
 * memcpy(known,   unknown, dynamic)	|   n   |   n   |   B   |   V   |
 * memcpy(unknown, known,   constant)	|   n   |   y   |   V   |  n/a  |
 * memcpy(unknown, unknown, constant)	|   n   |   n   |   V   |   V   |
 * memcpy(unknown, known,   dynamic)	|   n   |   n   |   V   |   B   |
 * memcpy(unknown, unknown, dynamic)	|   n   |   n   |   V   |   V   |
 *					+-------+-------+-------+-------+
 *
 * y = perform deterministic compile-time bounds checking
 * n = cannot perform deterministic compile-time bounds checking
 * n/a = no run-time bounds checking needed since compile-time deterministic
 * B = can perform run-time bounds checking (currently unimplemented)
 * V = vulnerable to run-time overflow (will need refactoring to solve)
 *
 */
__FORTIFY_INLINE bool fortify_memcpy_chk(__kernel_size_t size,
					 const size_t p_size,
					 const size_t q_size,
					 const size_t p_size_field,
					 const size_t q_size_field,
					 const char *func)
{
	if (__builtin_constant_p(size)) {
		/*
		 * Length argument is a constant expression, so we
		 * can perform compile-time bounds checking where
		 * buffer sizes are also known at compile time.
		 */

		/* Error when size is larger than enclosing struct. */
		if (__compiletime_lessthan(p_size_field, p_size) &&
		    __compiletime_lessthan(p_size, size))
			__write_overflow();
		if (__compiletime_lessthan(q_size_field, q_size) &&
		    __compiletime_lessthan(q_size, size))
			__read_overflow2();

		/* Warn when write size argument larger than dest field. */
		if (__compiletime_lessthan(p_size_field, size))
			__write_overflow_field(p_size_field, size);
		/*
		 * Warn for source field over-read when building with W=1
		 * or when an over-write happened, so both can be fixed at
		 * the same time.
		 */
		if ((IS_ENABLED(KBUILD_EXTRA_WARN1) ||
		     __compiletime_lessthan(p_size_field, size)) &&
		    __compiletime_lessthan(q_size_field, size))
			__read_overflow2_field(q_size_field, size);
	}
	/*
	 * At this point, length argument may not be a constant expression,
	 * so run-time bounds checking can be done where buffer sizes are
	 * known. (This is not an "else" because the above checks may only
	 * be compile-time warnings, and we want to still warn for run-time
	 * overflows.)
	 */

	/*
	 * Always stop accesses beyond the struct that contains the
	 * field, when the buffer's remaining size is known.
	 * (The SIZE_MAX test is to optimize away checks where the buffer
	 * lengths are unknown.)
	 */
	if ((p_size != SIZE_MAX && p_size < size) ||
	    (q_size != SIZE_MAX && q_size < size))
		fortify_panic(func);

	/*
	 * Warn when writing beyond destination field size.
	 *
	 * We must ignore p_size_field == 0 for existing 0-element
	 * fake flexible arrays, until they are all converted to
	 * proper flexible arrays.
	 *
	 * The implementation of __builtin_*object_size() behaves
	 * like sizeof() when not directly referencing a flexible
	 * array member, which means there will be many bounds checks
	 * that will appear at run-time, without a way for them to be
	 * detected at compile-time (as can be done when the destination
	 * is specifically the flexible array member).
	 * https://gcc.gnu.org/bugzilla/show_bug.cgi?id=101832
	 */
	if (p_size_field != 0 && p_size_field != SIZE_MAX &&
	    p_size != p_size_field && p_size_field < size)
		return true;

	return false;
}

#define __fortify_memcpy_chk(p, q, size, p_size, q_size,		\
			     p_size_field, q_size_field, op) ({		\
	size_t __fortify_size = (size_t)(size);				\
	WARN_ONCE(fortify_memcpy_chk(__fortify_size, p_size, q_size,	\
				     p_size_field, q_size_field, #op),	\
		  #op ": detected field-spanning write (size %zu) of single %s (size %zu)\n", \
		  __fortify_size,					\
		  "field \"" #p "\" at " __FILE__ ":" __stringify(__LINE__), \
		  p_size_field);					\
	__underlying_##op(p, q, __fortify_size);			\
})

/*
 * Notes about compile-time buffer size detection:
 *
 * With these types...
 *
 *	struct middle {
 *		u16 a;
 *		u8 middle_buf[16];
 *		int b;
 *	};
 *	struct end {
 *		u16 a;
 *		u8 end_buf[16];
 *	};
 *	struct flex {
 *		int a;
 *		u8 flex_buf[];
 *	};
 *
 *	void func(TYPE *ptr) { ... }
 *
 * Cases where destination size cannot be currently detected:
 * - the size of ptr's object (seemingly by design, gcc & clang fail):
 *	__builtin_object_size(ptr, 1) == SIZE_MAX
 * - the size of flexible arrays in ptr's obj (by design, dynamic size):
 *	__builtin_object_size(ptr->flex_buf, 1) == SIZE_MAX
 * - the size of ANY array at the end of ptr's obj (gcc and clang bug):
 *	__builtin_object_size(ptr->end_buf, 1) == SIZE_MAX
 *	https://gcc.gnu.org/bugzilla/show_bug.cgi?id=101836
 *
 * Cases where destination size is currently detected:
 * - the size of non-array members within ptr's object:
 *	__builtin_object_size(ptr->a, 1) == 2
 * - the size of non-flexible-array in the middle of ptr's obj:
 *	__builtin_object_size(ptr->middle_buf, 1) == 16
 *
 */

/*
 * __struct_size() vs __member_size() must be captured here to avoid
 * evaluating argument side-effects further into the macro layers.
 */
#define memcpy(p, q, s)  __fortify_memcpy_chk(p, q, s,			\
		__struct_size(p), __struct_size(q),			\
		__member_size(p), __member_size(q),			\
		memcpy)
#define memmove(p, q, s)  __fortify_memcpy_chk(p, q, s,			\
		__struct_size(p), __struct_size(q),			\
		__member_size(p), __member_size(q),			\
		memmove)

extern void *__real_memscan(void *, int, __kernel_size_t) __RENAME(memscan);
__FORTIFY_INLINE void *memscan(void * const POS0 p, int c, __kernel_size_t size)
{
	size_t p_size = __struct_size(p);

	if (__compiletime_lessthan(p_size, size))
		__read_overflow();
	if (p_size < size)
		fortify_panic(__func__);
	return __real_memscan(p, c, size);
}

__FORTIFY_INLINE __diagnose_as(__builtin_memcmp, 1, 2, 3)
int memcmp(const void * const POS0 p, const void * const POS0 q, __kernel_size_t size)
{
	size_t p_size = __struct_size(p);
	size_t q_size = __struct_size(q);

	if (__builtin_constant_p(size)) {
		if (__compiletime_lessthan(p_size, size))
			__read_overflow();
		if (__compiletime_lessthan(q_size, size))
			__read_overflow2();
	}
	if (p_size < size || q_size < size)
		fortify_panic(__func__);
	return __underlying_memcmp(p, q, size);
}

__FORTIFY_INLINE __diagnose_as(__builtin_memchr, 1, 2, 3)
void *memchr(const void * const POS0 p, int c, __kernel_size_t size)
{
	size_t p_size = __struct_size(p);

	if (__compiletime_lessthan(p_size, size))
		__read_overflow();
	if (p_size < size)
		fortify_panic(__func__);
	return __underlying_memchr(p, c, size);
}

void *__real_memchr_inv(const void *s, int c, size_t n) __RENAME(memchr_inv);
__FORTIFY_INLINE void *memchr_inv(const void * const POS0 p, int c, size_t size)
{
	size_t p_size = __struct_size(p);

	if (__compiletime_lessthan(p_size, size))
		__read_overflow();
	if (p_size < size)
		fortify_panic(__func__);
	return __real_memchr_inv(p, c, size);
}

extern void *__real_kmemdup(const void *src, size_t len, gfp_t gfp) __RENAME(kmemdup);
__FORTIFY_INLINE void *kmemdup(const void * const POS0 p, size_t size, gfp_t gfp)
{
	size_t p_size = __struct_size(p);

	if (__compiletime_lessthan(p_size, size))
		__read_overflow();
	if (p_size < size)
		fortify_panic(__func__);
	return __real_kmemdup(p, size, gfp);
}

/* Defined after fortified strlen to reuse it. */
__FORTIFY_INLINE __diagnose_as(__builtin_strcpy, 1, 2)
char *strcpy(char * const POS p, const char * const POS q)
{
	size_t p_size = __member_size(p);
	size_t q_size = __member_size(q);
	size_t size;

	/* If neither buffer size is known, immediately give up. */
	if (__builtin_constant_p(p_size) &&
	    __builtin_constant_p(q_size) &&
	    p_size == SIZE_MAX && q_size == SIZE_MAX)
		return __underlying_strcpy(p, q);
	size = strlen(q) + 1;
	/* Compile-time check for const size overflow. */
	if (__compiletime_lessthan(p_size, size))
		__write_overflow();
	/* Run-time check for dynamic size overflow. */
	if (p_size < size)
		fortify_panic(__func__);
	__underlying_memcpy(p, q, size);
	return p;
}

/* Don't use these outside the FORITFY_SOURCE implementation */
#undef __underlying_memchr
#undef __underlying_memcmp
#undef __underlying_strcat
#undef __underlying_strcpy
#undef __underlying_strlen
#undef __underlying_strncat
#undef __underlying_strncpy

#undef POS
#undef POS0

#endif /* _LINUX_FORTIFY_STRING_H_ */<|MERGE_RESOLUTION|>--- conflicted
+++ resolved
@@ -330,12 +330,8 @@
  */
 #ifndef CONFIG_KMSAN
 #define memset(p, c, s) __fortify_memset_chk(p, c, s,			\
-<<<<<<< HEAD
 		__struct_size(p), __member_size(p))
-=======
-		__builtin_object_size(p, 0), __builtin_object_size(p, 1))
 #endif
->>>>>>> bbff39cc
 
 /*
  * To make sure the compiler can enforce protection against buffer overflows,
