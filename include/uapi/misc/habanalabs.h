/* SPDX-License-Identifier: GPL-2.0 WITH Linux-syscall-note
 *
 * Copyright 2016-2020 HabanaLabs, Ltd.
 * All Rights Reserved.
 *
 */

#ifndef HABANALABS_H_
#define HABANALABS_H_

#include <linux/types.h>
#include <linux/ioctl.h>

/*
 * Defines that are asic-specific but constitutes as ABI between kernel driver
 * and userspace
 */
#define GOYA_KMD_SRAM_RESERVED_SIZE_FROM_START		0x8000	/* 32KB */
#define GAUDI_DRIVER_SRAM_RESERVED_SIZE_FROM_START	0x80	/* 128 bytes */

/*
 * 128 SOBs reserved for collective wait
 * 16 SOBs reserved for sync stream
 */
#define GAUDI_FIRST_AVAILABLE_W_S_SYNC_OBJECT		144

/*
 * 64 monitors reserved for collective wait
 * 8 monitors reserved for sync stream
 */
#define GAUDI_FIRST_AVAILABLE_W_S_MONITOR		72

/*
 * Goya queue Numbering
 *
 * The external queues (PCI DMA channels) MUST be before the internal queues
 * and each group (PCI DMA channels and internal) must be contiguous inside
 * itself but there can be a gap between the two groups (although not
 * recommended)
 */

enum goya_queue_id {
	GOYA_QUEUE_ID_DMA_0 = 0,
	GOYA_QUEUE_ID_DMA_1 = 1,
	GOYA_QUEUE_ID_DMA_2 = 2,
	GOYA_QUEUE_ID_DMA_3 = 3,
	GOYA_QUEUE_ID_DMA_4 = 4,
	GOYA_QUEUE_ID_CPU_PQ = 5,
	GOYA_QUEUE_ID_MME = 6,	/* Internal queues start here */
	GOYA_QUEUE_ID_TPC0 = 7,
	GOYA_QUEUE_ID_TPC1 = 8,
	GOYA_QUEUE_ID_TPC2 = 9,
	GOYA_QUEUE_ID_TPC3 = 10,
	GOYA_QUEUE_ID_TPC4 = 11,
	GOYA_QUEUE_ID_TPC5 = 12,
	GOYA_QUEUE_ID_TPC6 = 13,
	GOYA_QUEUE_ID_TPC7 = 14,
	GOYA_QUEUE_ID_SIZE
};

/*
 * Gaudi queue Numbering
 * External queues (PCI DMA channels) are DMA_0_*, DMA_1_* and DMA_5_*.
 * Except one CPU queue, all the rest are internal queues.
 */

enum gaudi_queue_id {
	GAUDI_QUEUE_ID_DMA_0_0 = 0,	/* external */
	GAUDI_QUEUE_ID_DMA_0_1 = 1,	/* external */
	GAUDI_QUEUE_ID_DMA_0_2 = 2,	/* external */
	GAUDI_QUEUE_ID_DMA_0_3 = 3,	/* external */
	GAUDI_QUEUE_ID_DMA_1_0 = 4,	/* external */
	GAUDI_QUEUE_ID_DMA_1_1 = 5,	/* external */
	GAUDI_QUEUE_ID_DMA_1_2 = 6,	/* external */
	GAUDI_QUEUE_ID_DMA_1_3 = 7,	/* external */
	GAUDI_QUEUE_ID_CPU_PQ = 8,	/* CPU */
	GAUDI_QUEUE_ID_DMA_2_0 = 9,	/* internal */
	GAUDI_QUEUE_ID_DMA_2_1 = 10,	/* internal */
	GAUDI_QUEUE_ID_DMA_2_2 = 11,	/* internal */
	GAUDI_QUEUE_ID_DMA_2_3 = 12,	/* internal */
	GAUDI_QUEUE_ID_DMA_3_0 = 13,	/* internal */
	GAUDI_QUEUE_ID_DMA_3_1 = 14,	/* internal */
	GAUDI_QUEUE_ID_DMA_3_2 = 15,	/* internal */
	GAUDI_QUEUE_ID_DMA_3_3 = 16,	/* internal */
	GAUDI_QUEUE_ID_DMA_4_0 = 17,	/* internal */
	GAUDI_QUEUE_ID_DMA_4_1 = 18,	/* internal */
	GAUDI_QUEUE_ID_DMA_4_2 = 19,	/* internal */
	GAUDI_QUEUE_ID_DMA_4_3 = 20,	/* internal */
	GAUDI_QUEUE_ID_DMA_5_0 = 21,	/* internal */
	GAUDI_QUEUE_ID_DMA_5_1 = 22,	/* internal */
	GAUDI_QUEUE_ID_DMA_5_2 = 23,	/* internal */
	GAUDI_QUEUE_ID_DMA_5_3 = 24,	/* internal */
	GAUDI_QUEUE_ID_DMA_6_0 = 25,	/* internal */
	GAUDI_QUEUE_ID_DMA_6_1 = 26,	/* internal */
	GAUDI_QUEUE_ID_DMA_6_2 = 27,	/* internal */
	GAUDI_QUEUE_ID_DMA_6_3 = 28,	/* internal */
	GAUDI_QUEUE_ID_DMA_7_0 = 29,	/* internal */
	GAUDI_QUEUE_ID_DMA_7_1 = 30,	/* internal */
	GAUDI_QUEUE_ID_DMA_7_2 = 31,	/* internal */
	GAUDI_QUEUE_ID_DMA_7_3 = 32,	/* internal */
	GAUDI_QUEUE_ID_MME_0_0 = 33,	/* internal */
	GAUDI_QUEUE_ID_MME_0_1 = 34,	/* internal */
	GAUDI_QUEUE_ID_MME_0_2 = 35,	/* internal */
	GAUDI_QUEUE_ID_MME_0_3 = 36,	/* internal */
	GAUDI_QUEUE_ID_MME_1_0 = 37,	/* internal */
	GAUDI_QUEUE_ID_MME_1_1 = 38,	/* internal */
	GAUDI_QUEUE_ID_MME_1_2 = 39,	/* internal */
	GAUDI_QUEUE_ID_MME_1_3 = 40,	/* internal */
	GAUDI_QUEUE_ID_TPC_0_0 = 41,	/* internal */
	GAUDI_QUEUE_ID_TPC_0_1 = 42,	/* internal */
	GAUDI_QUEUE_ID_TPC_0_2 = 43,	/* internal */
	GAUDI_QUEUE_ID_TPC_0_3 = 44,	/* internal */
	GAUDI_QUEUE_ID_TPC_1_0 = 45,	/* internal */
	GAUDI_QUEUE_ID_TPC_1_1 = 46,	/* internal */
	GAUDI_QUEUE_ID_TPC_1_2 = 47,	/* internal */
	GAUDI_QUEUE_ID_TPC_1_3 = 48,	/* internal */
	GAUDI_QUEUE_ID_TPC_2_0 = 49,	/* internal */
	GAUDI_QUEUE_ID_TPC_2_1 = 50,	/* internal */
	GAUDI_QUEUE_ID_TPC_2_2 = 51,	/* internal */
	GAUDI_QUEUE_ID_TPC_2_3 = 52,	/* internal */
	GAUDI_QUEUE_ID_TPC_3_0 = 53,	/* internal */
	GAUDI_QUEUE_ID_TPC_3_1 = 54,	/* internal */
	GAUDI_QUEUE_ID_TPC_3_2 = 55,	/* internal */
	GAUDI_QUEUE_ID_TPC_3_3 = 56,	/* internal */
	GAUDI_QUEUE_ID_TPC_4_0 = 57,	/* internal */
	GAUDI_QUEUE_ID_TPC_4_1 = 58,	/* internal */
	GAUDI_QUEUE_ID_TPC_4_2 = 59,	/* internal */
	GAUDI_QUEUE_ID_TPC_4_3 = 60,	/* internal */
	GAUDI_QUEUE_ID_TPC_5_0 = 61,	/* internal */
	GAUDI_QUEUE_ID_TPC_5_1 = 62,	/* internal */
	GAUDI_QUEUE_ID_TPC_5_2 = 63,	/* internal */
	GAUDI_QUEUE_ID_TPC_5_3 = 64,	/* internal */
	GAUDI_QUEUE_ID_TPC_6_0 = 65,	/* internal */
	GAUDI_QUEUE_ID_TPC_6_1 = 66,	/* internal */
	GAUDI_QUEUE_ID_TPC_6_2 = 67,	/* internal */
	GAUDI_QUEUE_ID_TPC_6_3 = 68,	/* internal */
	GAUDI_QUEUE_ID_TPC_7_0 = 69,	/* internal */
	GAUDI_QUEUE_ID_TPC_7_1 = 70,	/* internal */
	GAUDI_QUEUE_ID_TPC_7_2 = 71,	/* internal */
	GAUDI_QUEUE_ID_TPC_7_3 = 72,	/* internal */
	GAUDI_QUEUE_ID_NIC_0_0 = 73,	/* internal */
	GAUDI_QUEUE_ID_NIC_0_1 = 74,	/* internal */
	GAUDI_QUEUE_ID_NIC_0_2 = 75,	/* internal */
	GAUDI_QUEUE_ID_NIC_0_3 = 76,	/* internal */
	GAUDI_QUEUE_ID_NIC_1_0 = 77,	/* internal */
	GAUDI_QUEUE_ID_NIC_1_1 = 78,	/* internal */
	GAUDI_QUEUE_ID_NIC_1_2 = 79,	/* internal */
	GAUDI_QUEUE_ID_NIC_1_3 = 80,	/* internal */
	GAUDI_QUEUE_ID_NIC_2_0 = 81,	/* internal */
	GAUDI_QUEUE_ID_NIC_2_1 = 82,	/* internal */
	GAUDI_QUEUE_ID_NIC_2_2 = 83,	/* internal */
	GAUDI_QUEUE_ID_NIC_2_3 = 84,	/* internal */
	GAUDI_QUEUE_ID_NIC_3_0 = 85,	/* internal */
	GAUDI_QUEUE_ID_NIC_3_1 = 86,	/* internal */
	GAUDI_QUEUE_ID_NIC_3_2 = 87,	/* internal */
	GAUDI_QUEUE_ID_NIC_3_3 = 88,	/* internal */
	GAUDI_QUEUE_ID_NIC_4_0 = 89,	/* internal */
	GAUDI_QUEUE_ID_NIC_4_1 = 90,	/* internal */
	GAUDI_QUEUE_ID_NIC_4_2 = 91,	/* internal */
	GAUDI_QUEUE_ID_NIC_4_3 = 92,	/* internal */
	GAUDI_QUEUE_ID_NIC_5_0 = 93,	/* internal */
	GAUDI_QUEUE_ID_NIC_5_1 = 94,	/* internal */
	GAUDI_QUEUE_ID_NIC_5_2 = 95,	/* internal */
	GAUDI_QUEUE_ID_NIC_5_3 = 96,	/* internal */
	GAUDI_QUEUE_ID_NIC_6_0 = 97,	/* internal */
	GAUDI_QUEUE_ID_NIC_6_1 = 98,	/* internal */
	GAUDI_QUEUE_ID_NIC_6_2 = 99,	/* internal */
	GAUDI_QUEUE_ID_NIC_6_3 = 100,	/* internal */
	GAUDI_QUEUE_ID_NIC_7_0 = 101,	/* internal */
	GAUDI_QUEUE_ID_NIC_7_1 = 102,	/* internal */
	GAUDI_QUEUE_ID_NIC_7_2 = 103,	/* internal */
	GAUDI_QUEUE_ID_NIC_7_3 = 104,	/* internal */
	GAUDI_QUEUE_ID_NIC_8_0 = 105,	/* internal */
	GAUDI_QUEUE_ID_NIC_8_1 = 106,	/* internal */
	GAUDI_QUEUE_ID_NIC_8_2 = 107,	/* internal */
	GAUDI_QUEUE_ID_NIC_8_3 = 108,	/* internal */
	GAUDI_QUEUE_ID_NIC_9_0 = 109,	/* internal */
	GAUDI_QUEUE_ID_NIC_9_1 = 110,	/* internal */
	GAUDI_QUEUE_ID_NIC_9_2 = 111,	/* internal */
	GAUDI_QUEUE_ID_NIC_9_3 = 112,	/* internal */
	GAUDI_QUEUE_ID_SIZE
};

/*
 * Engine Numbering
 *
 * Used in the "busy_engines_mask" field in `struct hl_info_hw_idle'
 */

enum goya_engine_id {
	GOYA_ENGINE_ID_DMA_0 = 0,
	GOYA_ENGINE_ID_DMA_1,
	GOYA_ENGINE_ID_DMA_2,
	GOYA_ENGINE_ID_DMA_3,
	GOYA_ENGINE_ID_DMA_4,
	GOYA_ENGINE_ID_MME_0,
	GOYA_ENGINE_ID_TPC_0,
	GOYA_ENGINE_ID_TPC_1,
	GOYA_ENGINE_ID_TPC_2,
	GOYA_ENGINE_ID_TPC_3,
	GOYA_ENGINE_ID_TPC_4,
	GOYA_ENGINE_ID_TPC_5,
	GOYA_ENGINE_ID_TPC_6,
	GOYA_ENGINE_ID_TPC_7,
	GOYA_ENGINE_ID_SIZE
};

enum gaudi_engine_id {
	GAUDI_ENGINE_ID_DMA_0 = 0,
	GAUDI_ENGINE_ID_DMA_1,
	GAUDI_ENGINE_ID_DMA_2,
	GAUDI_ENGINE_ID_DMA_3,
	GAUDI_ENGINE_ID_DMA_4,
	GAUDI_ENGINE_ID_DMA_5,
	GAUDI_ENGINE_ID_DMA_6,
	GAUDI_ENGINE_ID_DMA_7,
	GAUDI_ENGINE_ID_MME_0,
	GAUDI_ENGINE_ID_MME_1,
	GAUDI_ENGINE_ID_MME_2,
	GAUDI_ENGINE_ID_MME_3,
	GAUDI_ENGINE_ID_TPC_0,
	GAUDI_ENGINE_ID_TPC_1,
	GAUDI_ENGINE_ID_TPC_2,
	GAUDI_ENGINE_ID_TPC_3,
	GAUDI_ENGINE_ID_TPC_4,
	GAUDI_ENGINE_ID_TPC_5,
	GAUDI_ENGINE_ID_TPC_6,
	GAUDI_ENGINE_ID_TPC_7,
	GAUDI_ENGINE_ID_NIC_0,
	GAUDI_ENGINE_ID_NIC_1,
	GAUDI_ENGINE_ID_NIC_2,
	GAUDI_ENGINE_ID_NIC_3,
	GAUDI_ENGINE_ID_NIC_4,
	GAUDI_ENGINE_ID_NIC_5,
	GAUDI_ENGINE_ID_NIC_6,
	GAUDI_ENGINE_ID_NIC_7,
	GAUDI_ENGINE_ID_NIC_8,
	GAUDI_ENGINE_ID_NIC_9,
	GAUDI_ENGINE_ID_SIZE
};

enum hl_device_status {
	HL_DEVICE_STATUS_OPERATIONAL,
	HL_DEVICE_STATUS_IN_RESET,
	HL_DEVICE_STATUS_MALFUNCTION,
	HL_DEVICE_STATUS_NEEDS_RESET
};

/* Opcode for management ioctl
 *
 * HW_IP_INFO            - Receive information about different IP blocks in the
 *                         device.
 * HL_INFO_HW_EVENTS     - Receive an array describing how many times each event
 *                         occurred since the last hard reset.
 * HL_INFO_DRAM_USAGE    - Retrieve the dram usage inside the device and of the
 *                         specific context. This is relevant only for devices
 *                         where the dram is managed by the kernel driver
 * HL_INFO_HW_IDLE       - Retrieve information about the idle status of each
 *                         internal engine.
 * HL_INFO_DEVICE_STATUS - Retrieve the device's status. This opcode doesn't
 *                         require an open context.
 * HL_INFO_DEVICE_UTILIZATION  - Retrieve the total utilization of the device
 *                               over the last period specified by the user.
 *                               The period can be between 100ms to 1s, in
 *                               resolution of 100ms. The return value is a
 *                               percentage of the utilization rate.
 * HL_INFO_HW_EVENTS_AGGREGATE - Receive an array describing how many times each
 *                               event occurred since the driver was loaded.
 * HL_INFO_CLK_RATE            - Retrieve the current and maximum clock rate
 *                               of the device in MHz. The maximum clock rate is
 *                               configurable via sysfs parameter
 * HL_INFO_RESET_COUNT   - Retrieve the counts of the soft and hard reset
 *                         operations performed on the device since the last
 *                         time the driver was loaded.
 * HL_INFO_TIME_SYNC     - Retrieve the device's time alongside the host's time
 *                         for synchronization.
 * HL_INFO_CS_COUNTERS   - Retrieve command submission counters
 * HL_INFO_PCI_COUNTERS  - Retrieve PCI counters
 * HL_INFO_CLK_THROTTLE_REASON - Retrieve clock throttling reason
 * HL_INFO_SYNC_MANAGER  - Retrieve sync manager info per dcore
 * HL_INFO_TOTAL_ENERGY  - Retrieve total energy consumption
 * HL_INFO_PLL_FREQUENCY - Retrieve PLL frequency
 */
#define HL_INFO_HW_IP_INFO		0
#define HL_INFO_HW_EVENTS		1
#define HL_INFO_DRAM_USAGE		2
#define HL_INFO_HW_IDLE			3
#define HL_INFO_DEVICE_STATUS		4
#define HL_INFO_DEVICE_UTILIZATION	6
#define HL_INFO_HW_EVENTS_AGGREGATE	7
#define HL_INFO_CLK_RATE		8
#define HL_INFO_RESET_COUNT		9
#define HL_INFO_TIME_SYNC		10
#define HL_INFO_CS_COUNTERS		11
#define HL_INFO_PCI_COUNTERS		12
#define HL_INFO_CLK_THROTTLE_REASON	13
#define HL_INFO_SYNC_MANAGER		14
#define HL_INFO_TOTAL_ENERGY		15
#define HL_INFO_PLL_FREQUENCY		16

#define HL_INFO_VERSION_MAX_LEN	128
#define HL_INFO_CARD_NAME_MAX_LEN	16

struct hl_info_hw_ip_info {
	__u64 sram_base_address;
	__u64 dram_base_address;
	__u64 dram_size;
	__u32 sram_size;
	__u32 num_of_events;
	__u32 device_id; /* PCI Device ID */
	__u32 module_id; /* For mezzanine cards in servers (From OCP spec.) */
	__u32 reserved[2];
	__u32 cpld_version;
	__u32 psoc_pci_pll_nr;
	__u32 psoc_pci_pll_nf;
	__u32 psoc_pci_pll_od;
	__u32 psoc_pci_pll_div_factor;
	__u8 tpc_enabled_mask;
	__u8 dram_enabled;
	__u8 pad[2];
	__u8 cpucp_version[HL_INFO_VERSION_MAX_LEN];
	__u8 card_name[HL_INFO_CARD_NAME_MAX_LEN];
};

struct hl_info_dram_usage {
	__u64 dram_free_mem;
	__u64 ctx_dram_mem;
};

struct hl_info_hw_idle {
	__u32 is_idle;
	/*
	 * Bitmask of busy engines.
	 * Bits definition is according to `enum <chip>_enging_id'.
	 */
	__u32 busy_engines_mask;

	/*
	 * Extended Bitmask of busy engines.
	 * Bits definition is according to `enum <chip>_enging_id'.
	 */
	__u64 busy_engines_mask_ext;
};

struct hl_info_device_status {
	__u32 status;
	__u32 pad;
};

struct hl_info_device_utilization {
	__u32 utilization;
	__u32 pad;
};

struct hl_info_clk_rate {
	__u32 cur_clk_rate_mhz;
	__u32 max_clk_rate_mhz;
};

struct hl_info_reset_count {
	__u32 hard_reset_cnt;
	__u32 soft_reset_cnt;
};

struct hl_info_time_sync {
	__u64 device_time;
	__u64 host_time;
};

/**
 * struct hl_info_pci_counters - pci counters
 * @rx_throughput: PCI rx throughput KBps
 * @tx_throughput: PCI tx throughput KBps
 * @replay_cnt: PCI replay counter
 */
struct hl_info_pci_counters {
	__u64 rx_throughput;
	__u64 tx_throughput;
	__u64 replay_cnt;
};

#define HL_CLK_THROTTLE_POWER	0x1
#define HL_CLK_THROTTLE_THERMAL	0x2

/**
 * struct hl_info_clk_throttle - clock throttling reason
 * @clk_throttling_reason: each bit represents a clk throttling reason
 */
struct hl_info_clk_throttle {
	__u32 clk_throttling_reason;
};

/**
 * struct hl_info_energy - device energy information
 * @total_energy_consumption: total device energy consumption
 */
struct hl_info_energy {
	__u64 total_energy_consumption;
};

#define HL_PLL_NUM_OUTPUTS 4

struct hl_pll_frequency_info {
	__u16 output[HL_PLL_NUM_OUTPUTS];
};

/**
 * struct hl_info_sync_manager - sync manager information
 * @first_available_sync_object: first available sob
 * @first_available_monitor: first available monitor
 */
struct hl_info_sync_manager {
	__u32 first_available_sync_object;
	__u32 first_available_monitor;
};

/**
 * struct hl_info_cs_counters - command submission counters
 * @total_out_of_mem_drop_cnt: total dropped due to memory allocation issue
 * @ctx_out_of_mem_drop_cnt: context dropped due to memory allocation issue
 * @total_parsing_drop_cnt: total dropped due to error in packet parsing
 * @ctx_parsing_drop_cnt: context dropped due to error in packet parsing
 * @total_queue_full_drop_cnt: total dropped due to queue full
 * @ctx_queue_full_drop_cnt: context dropped due to queue full
 * @total_device_in_reset_drop_cnt: total dropped due to device in reset
 * @ctx_device_in_reset_drop_cnt: context dropped due to device in reset
 * @total_max_cs_in_flight_drop_cnt: total dropped due to maximum CS in-flight
 * @ctx_max_cs_in_flight_drop_cnt: context dropped due to maximum CS in-flight
<<<<<<< HEAD
=======
 * @total_validation_drop_cnt: total dropped due to validation error
 * @ctx_validation_drop_cnt: context dropped due to validation error
>>>>>>> 6ee1d745
 */
struct hl_info_cs_counters {
	__u64 total_out_of_mem_drop_cnt;
	__u64 ctx_out_of_mem_drop_cnt;
	__u64 total_parsing_drop_cnt;
	__u64 ctx_parsing_drop_cnt;
	__u64 total_queue_full_drop_cnt;
	__u64 ctx_queue_full_drop_cnt;
	__u64 total_device_in_reset_drop_cnt;
	__u64 ctx_device_in_reset_drop_cnt;
	__u64 total_max_cs_in_flight_drop_cnt;
	__u64 ctx_max_cs_in_flight_drop_cnt;
<<<<<<< HEAD
=======
	__u64 total_validation_drop_cnt;
	__u64 ctx_validation_drop_cnt;
>>>>>>> 6ee1d745
};

enum gaudi_dcores {
	HL_GAUDI_WS_DCORE,
	HL_GAUDI_WN_DCORE,
	HL_GAUDI_EN_DCORE,
	HL_GAUDI_ES_DCORE
};

struct hl_info_args {
	/* Location of relevant struct in userspace */
	__u64 return_pointer;
	/*
	 * The size of the return value. Just like "size" in "snprintf",
	 * it limits how many bytes the kernel can write
	 *
	 * For hw_events array, the size should be
	 * hl_info_hw_ip_info.num_of_events * sizeof(__u32)
	 */
	__u32 return_size;

	/* HL_INFO_* */
	__u32 op;

	union {
		/* Dcore id for which the information is relevant.
		 * For Gaudi refer to 'enum gaudi_dcores'
		 */
		__u32 dcore_id;
		/* Context ID - Currently not in use */
		__u32 ctx_id;
		/* Period value for utilization rate (100ms - 1000ms, in 100ms
		 * resolution.
		 */
		__u32 period_ms;
		/* PLL frequency retrieval */
		__u32 pll_index;
	};

	__u32 pad;
};

/* Opcode to create a new command buffer */
#define HL_CB_OP_CREATE		0
/* Opcode to destroy previously created command buffer */
#define HL_CB_OP_DESTROY	1
/* Opcode to retrieve information about a command buffer */
#define HL_CB_OP_INFO		2

/* 2MB minus 32 bytes for 2xMSG_PROT */
#define HL_MAX_CB_SIZE		(0x200000 - 32)

/* Indicates whether the command buffer should be mapped to the device's MMU */
#define HL_CB_FLAGS_MAP		0x1

struct hl_cb_in {
	/* Handle of CB or 0 if we want to create one */
	__u64 cb_handle;
	/* HL_CB_OP_* */
	__u32 op;
	/* Size of CB. Maximum size is HL_MAX_CB_SIZE. The minimum size that
	 * will be allocated, regardless of this parameter's value, is PAGE_SIZE
	 */
	__u32 cb_size;
	/* Context ID - Currently not in use */
	__u32 ctx_id;
	/* HL_CB_FLAGS_* */
	__u32 flags;
};

struct hl_cb_out {
	union {
		/* Handle of CB */
		__u64 cb_handle;

		/* Information about CB */
		struct {
			/* Usage count of CB */
			__u32 usage_cnt;
			__u32 pad;
		};
	};
};

union hl_cb_args {
	struct hl_cb_in in;
	struct hl_cb_out out;
};

/* HL_CS_CHUNK_FLAGS_ values
 *
 * HL_CS_CHUNK_FLAGS_USER_ALLOC_CB:
 *      Indicates if the CB was allocated and mapped by userspace.
 *      User allocated CB is a command buffer allocated by the user, via malloc
 *      (or similar). After allocating the CB, the user invokes “memory ioctl”
 *      to map the user memory into a device virtual address. The user provides
 *      this address via the cb_handle field. The interface provides the
 *      ability to create a large CBs, Which aren’t limited to
 *      “HL_MAX_CB_SIZE”. Therefore, it increases the PCI-DMA queues
 *      throughput. This CB allocation method also reduces the use of Linux
 *      DMA-able memory pool. Which are limited and used by other Linux
 *      sub-systems.
 */
#define HL_CS_CHUNK_FLAGS_USER_ALLOC_CB 0x1

/*
 * This structure size must always be fixed to 64-bytes for backward
 * compatibility
 */
struct hl_cs_chunk {
	union {
		/* For external queue, this represents a Handle of CB on the
		 * Host.
		 * For internal queue in Goya, this represents an SRAM or
		 * a DRAM address of the internal CB. In Gaudi, this might also
		 * represent a mapped host address of the CB.
		 *
		 * A mapped host address is in the device address space, after
		 * a host address was mapped by the device MMU.
		 */
		__u64 cb_handle;

		/* Relevant only when HL_CS_FLAGS_WAIT or
		 * HL_CS_FLAGS_COLLECTIVE_WAIT is set.
		 * This holds address of array of u64 values that contain
		 * signal CS sequence numbers. The wait described by this job
		 * will listen on all those signals (wait event per signal)
		 */
		__u64 signal_seq_arr;
	};

	/* Index of queue to put the CB on */
	__u32 queue_index;

	union {
		/*
		 * Size of command buffer with valid packets
		 * Can be smaller then actual CB size
		 */
		__u32 cb_size;

		/* Relevant only when HL_CS_FLAGS_WAIT or
		 * HL_CS_FLAGS_COLLECTIVE_WAIT is set.
		 * Number of entries in signal_seq_arr
		 */
		__u32 num_signal_seq_arr;
	};

	/* HL_CS_CHUNK_FLAGS_* */
	__u32 cs_chunk_flags;

	/* Relevant only when HL_CS_FLAGS_COLLECTIVE_WAIT is set.
	 * This holds the collective engine ID. The wait described by this job
	 * will sync with this engine and with all NICs before completion.
	 */
	__u32 collective_engine_id;

	/* Align structure to 64 bytes */
	__u32 pad[10];
};

/* SIGNAL and WAIT/COLLECTIVE_WAIT flags are mutually exclusive */
#define HL_CS_FLAGS_FORCE_RESTORE	0x1
#define HL_CS_FLAGS_SIGNAL		0x2
#define HL_CS_FLAGS_WAIT		0x4
#define HL_CS_FLAGS_COLLECTIVE_WAIT	0x8
#define HL_CS_FLAGS_TIMESTAMP		0x20

#define HL_CS_STATUS_SUCCESS		0

#define HL_MAX_JOBS_PER_CS		512

struct hl_cs_in {

	/* this holds address of array of hl_cs_chunk for restore phase */
	__u64 chunks_restore;

	/* holds address of array of hl_cs_chunk for execution phase */
	__u64 chunks_execute;

	/* this holds address of array of hl_cs_chunk for store phase -
	 * Currently not in use
	 */
	__u64 chunks_store;

	/* Number of chunks in restore phase array. Maximum number is
	 * HL_MAX_JOBS_PER_CS
	 */
	__u32 num_chunks_restore;

	/* Number of chunks in execution array. Maximum number is
	 * HL_MAX_JOBS_PER_CS
	 */
	__u32 num_chunks_execute;

	/* Number of chunks in restore phase array - Currently not in use */
	__u32 num_chunks_store;

	/* HL_CS_FLAGS_* */
	__u32 cs_flags;

	/* Context ID - Currently not in use */
	__u32 ctx_id;
};

struct hl_cs_out {
	/*
	 * seq holds the sequence number of the CS to pass to wait ioctl. All
	 * values are valid except for 0 and ULLONG_MAX
	 */
	__u64 seq;
	/* HL_CS_STATUS_* */
	__u32 status;
	__u32 pad;
};

union hl_cs_args {
	struct hl_cs_in in;
	struct hl_cs_out out;
};

struct hl_wait_cs_in {
	/* Command submission sequence number */
	__u64 seq;
	/* Absolute timeout to wait in microseconds */
	__u64 timeout_us;
	/* Context ID - Currently not in use */
	__u32 ctx_id;
	__u32 pad;
};

#define HL_WAIT_CS_STATUS_COMPLETED	0
#define HL_WAIT_CS_STATUS_BUSY		1
#define HL_WAIT_CS_STATUS_TIMEDOUT	2
#define HL_WAIT_CS_STATUS_ABORTED	3
#define HL_WAIT_CS_STATUS_INTERRUPTED	4

#define HL_WAIT_CS_STATUS_FLAG_GONE		0x1
#define HL_WAIT_CS_STATUS_FLAG_TIMESTAMP_VLD	0x2

struct hl_wait_cs_out {
	/* HL_WAIT_CS_STATUS_* */
	__u32 status;
	/* HL_WAIT_CS_STATUS_FLAG* */
	__u32 flags;
	/* valid only if HL_WAIT_CS_STATUS_FLAG_TIMESTAMP_VLD is set */
	__s64 timestamp_nsec;
};

union hl_wait_cs_args {
	struct hl_wait_cs_in in;
	struct hl_wait_cs_out out;
};

/* Opcode to allocate device memory */
#define HL_MEM_OP_ALLOC			0
/* Opcode to free previously allocated device memory */
#define HL_MEM_OP_FREE			1
/* Opcode to map host and device memory */
#define HL_MEM_OP_MAP			2
/* Opcode to unmap previously mapped host and device memory */
#define HL_MEM_OP_UNMAP			3

/* Memory flags */
#define HL_MEM_CONTIGUOUS	0x1
#define HL_MEM_SHARED		0x2
#define HL_MEM_USERPTR		0x4

struct hl_mem_in {
	union {
		/* HL_MEM_OP_ALLOC- allocate device memory */
		struct {
			/* Size to alloc */
			__u64 mem_size;
		} alloc;

		/* HL_MEM_OP_FREE - free device memory */
		struct {
			/* Handle returned from HL_MEM_OP_ALLOC */
			__u64 handle;
		} free;

		/* HL_MEM_OP_MAP - map device memory */
		struct {
			/*
			 * Requested virtual address of mapped memory.
			 * The driver will try to map the requested region to
			 * this hint address, as long as the address is valid
			 * and not already mapped. The user should check the
			 * returned address of the IOCTL to make sure he got
			 * the hint address. Passing 0 here means that the
			 * driver will choose the address itself.
			 */
			__u64 hint_addr;
			/* Handle returned from HL_MEM_OP_ALLOC */
			__u64 handle;
		} map_device;

		/* HL_MEM_OP_MAP - map host memory */
		struct {
			/* Address of allocated host memory */
			__u64 host_virt_addr;
			/*
			 * Requested virtual address of mapped memory.
			 * The driver will try to map the requested region to
			 * this hint address, as long as the address is valid
			 * and not already mapped. The user should check the
			 * returned address of the IOCTL to make sure he got
			 * the hint address. Passing 0 here means that the
			 * driver will choose the address itself.
			 */
			__u64 hint_addr;
			/* Size of allocated host memory */
			__u64 mem_size;
		} map_host;

		/* HL_MEM_OP_UNMAP - unmap host memory */
		struct {
			/* Virtual address returned from HL_MEM_OP_MAP */
			__u64 device_virt_addr;
		} unmap;
	};

	/* HL_MEM_OP_* */
	__u32 op;
	/* HL_MEM_* flags */
	__u32 flags;
	/* Context ID - Currently not in use */
	__u32 ctx_id;
	__u32 pad;
};

struct hl_mem_out {
	union {
		/*
		 * Used for HL_MEM_OP_MAP as the virtual address that was
		 * assigned in the device VA space.
		 * A value of 0 means the requested operation failed.
		 */
		__u64 device_virt_addr;

		/*
		 * Used for HL_MEM_OP_ALLOC. This is the assigned
		 * handle for the allocated memory
		 */
		__u64 handle;
	};
};

union hl_mem_args {
	struct hl_mem_in in;
	struct hl_mem_out out;
};

#define HL_DEBUG_MAX_AUX_VALUES		10

struct hl_debug_params_etr {
	/* Address in memory to allocate buffer */
	__u64 buffer_address;

	/* Size of buffer to allocate */
	__u64 buffer_size;

	/* Sink operation mode: SW fifo, HW fifo, Circular buffer */
	__u32 sink_mode;
	__u32 pad;
};

struct hl_debug_params_etf {
	/* Address in memory to allocate buffer */
	__u64 buffer_address;

	/* Size of buffer to allocate */
	__u64 buffer_size;

	/* Sink operation mode: SW fifo, HW fifo, Circular buffer */
	__u32 sink_mode;
	__u32 pad;
};

struct hl_debug_params_stm {
	/* Two bit masks for HW event and Stimulus Port */
	__u64 he_mask;
	__u64 sp_mask;

	/* Trace source ID */
	__u32 id;

	/* Frequency for the timestamp register */
	__u32 frequency;
};

struct hl_debug_params_bmon {
	/* Two address ranges that the user can request to filter */
	__u64 start_addr0;
	__u64 addr_mask0;

	__u64 start_addr1;
	__u64 addr_mask1;

	/* Capture window configuration */
	__u32 bw_win;
	__u32 win_capture;

	/* Trace source ID */
	__u32 id;
	__u32 pad;
};

struct hl_debug_params_spmu {
	/* Event types selection */
	__u64 event_types[HL_DEBUG_MAX_AUX_VALUES];

	/* Number of event types selection */
	__u32 event_types_num;
	__u32 pad;
};

/* Opcode for ETR component */
#define HL_DEBUG_OP_ETR		0
/* Opcode for ETF component */
#define HL_DEBUG_OP_ETF		1
/* Opcode for STM component */
#define HL_DEBUG_OP_STM		2
/* Opcode for FUNNEL component */
#define HL_DEBUG_OP_FUNNEL	3
/* Opcode for BMON component */
#define HL_DEBUG_OP_BMON	4
/* Opcode for SPMU component */
#define HL_DEBUG_OP_SPMU	5
/* Opcode for timestamp (deprecated) */
#define HL_DEBUG_OP_TIMESTAMP	6
/* Opcode for setting the device into or out of debug mode. The enable
 * variable should be 1 for enabling debug mode and 0 for disabling it
 */
#define HL_DEBUG_OP_SET_MODE	7

struct hl_debug_args {
	/*
	 * Pointer to user input structure.
	 * This field is relevant to specific opcodes.
	 */
	__u64 input_ptr;
	/* Pointer to user output structure */
	__u64 output_ptr;
	/* Size of user input structure */
	__u32 input_size;
	/* Size of user output structure */
	__u32 output_size;
	/* HL_DEBUG_OP_* */
	__u32 op;
	/*
	 * Register index in the component, taken from the debug_regs_index enum
	 * in the various ASIC header files
	 */
	__u32 reg_idx;
	/* Enable/disable */
	__u32 enable;
	/* Context ID - Currently not in use */
	__u32 ctx_id;
};

/*
 * Various information operations such as:
 * - H/W IP information
 * - Current dram usage
 *
 * The user calls this IOCTL with an opcode that describes the required
 * information. The user should supply a pointer to a user-allocated memory
 * chunk, which will be filled by the driver with the requested information.
 *
 * The user supplies the maximum amount of size to copy into the user's memory,
 * in order to prevent data corruption in case of differences between the
 * definitions of structures in kernel and userspace, e.g. in case of old
 * userspace and new kernel driver
 */
#define HL_IOCTL_INFO	\
		_IOWR('H', 0x01, struct hl_info_args)

/*
 * Command Buffer
 * - Request a Command Buffer
 * - Destroy a Command Buffer
 *
 * The command buffers are memory blocks that reside in DMA-able address
 * space and are physically contiguous so they can be accessed by the device
 * directly. They are allocated using the coherent DMA API.
 *
 * When creating a new CB, the IOCTL returns a handle of it, and the user-space
 * process needs to use that handle to mmap the buffer so it can access them.
 *
 * In some instances, the device must access the command buffer through the
 * device's MMU, and thus its memory should be mapped. In these cases, user can
 * indicate the driver that such a mapping is required.
 * The resulting device virtual address will be used internally by the driver,
 * and won't be returned to user.
 *
 */
#define HL_IOCTL_CB		\
		_IOWR('H', 0x02, union hl_cb_args)

/*
 * Command Submission
 *
 * To submit work to the device, the user need to call this IOCTL with a set
 * of JOBS. That set of JOBS constitutes a CS object.
 * Each JOB will be enqueued on a specific queue, according to the user's input.
 * There can be more then one JOB per queue.
 *
 * The CS IOCTL will receive three sets of JOBS. One set is for "restore" phase,
 * a second set is for "execution" phase and a third set is for "store" phase.
 * The JOBS on the "restore" phase are enqueued only after context-switch
 * (or if its the first CS for this context). The user can also order the
 * driver to run the "restore" phase explicitly
 *
 * There are two types of queues - external and internal. External queues
 * are DMA queues which transfer data from/to the Host. All other queues are
 * internal. The driver will get completion notifications from the device only
 * on JOBS which are enqueued in the external queues.
 *
 * For jobs on external queues, the user needs to create command buffers
 * through the CB ioctl and give the CB's handle to the CS ioctl. For jobs on
 * internal queues, the user needs to prepare a "command buffer" with packets
 * on either the device SRAM/DRAM or the host, and give the device address of
 * that buffer to the CS ioctl.
 *
 * This IOCTL is asynchronous in regard to the actual execution of the CS. This
 * means it returns immediately after ALL the JOBS were enqueued on their
 * relevant queues. Therefore, the user mustn't assume the CS has been completed
 * or has even started to execute.
 *
 * Upon successful enqueue, the IOCTL returns a sequence number which the user
 * can use with the "Wait for CS" IOCTL to check whether the handle's CS
 * external JOBS have been completed. Note that if the CS has internal JOBS
 * which can execute AFTER the external JOBS have finished, the driver might
 * report that the CS has finished executing BEFORE the internal JOBS have
 * actually finished executing.
 *
 * Even though the sequence number increments per CS, the user can NOT
 * automatically assume that if CS with sequence number N finished, then CS
 * with sequence number N-1 also finished. The user can make this assumption if
 * and only if CS N and CS N-1 are exactly the same (same CBs for the same
 * queues).
 */
#define HL_IOCTL_CS			\
		_IOWR('H', 0x03, union hl_cs_args)

/*
 * Wait for Command Submission
 *
 * The user can call this IOCTL with a handle it received from the CS IOCTL
 * to wait until the handle's CS has finished executing. The user will wait
 * inside the kernel until the CS has finished or until the user-requested
 * timeout has expired.
 *
 * If the timeout value is 0, the driver won't sleep at all. It will check
 * the status of the CS and return immediately
 *
 * The return value of the IOCTL is a standard Linux error code. The possible
 * values are:
 *
 * EINTR     - Kernel waiting has been interrupted, e.g. due to OS signal
 *             that the user process received
 * ETIMEDOUT - The CS has caused a timeout on the device
 * EIO       - The CS was aborted (usually because the device was reset)
 * ENODEV    - The device wants to do hard-reset (so user need to close FD)
 *
 * The driver also returns a custom define inside the IOCTL which can be:
 *
 * HL_WAIT_CS_STATUS_COMPLETED   - The CS has been completed successfully (0)
 * HL_WAIT_CS_STATUS_BUSY        - The CS is still executing (0)
 * HL_WAIT_CS_STATUS_TIMEDOUT    - The CS has caused a timeout on the device
 *                                 (ETIMEDOUT)
 * HL_WAIT_CS_STATUS_ABORTED     - The CS was aborted, usually because the
 *                                 device was reset (EIO)
 * HL_WAIT_CS_STATUS_INTERRUPTED - Waiting for the CS was interrupted (EINTR)
 *
 */

#define HL_IOCTL_WAIT_CS			\
		_IOWR('H', 0x04, union hl_wait_cs_args)

/*
 * Memory
 * - Map host memory to device MMU
 * - Unmap host memory from device MMU
 *
 * This IOCTL allows the user to map host memory to the device MMU
 *
 * For host memory, the IOCTL doesn't allocate memory. The user is supposed
 * to allocate the memory in user-space (malloc/new). The driver pins the
 * physical pages (up to the allowed limit by the OS), assigns a virtual
 * address in the device VA space and initializes the device MMU.
 *
 * There is an option for the user to specify the requested virtual address.
 *
 */
#define HL_IOCTL_MEMORY		\
		_IOWR('H', 0x05, union hl_mem_args)

/*
 * Debug
 * - Enable/disable the ETR/ETF/FUNNEL/STM/BMON/SPMU debug traces
 *
 * This IOCTL allows the user to get debug traces from the chip.
 *
 * Before the user can send configuration requests of the various
 * debug/profile engines, it needs to set the device into debug mode.
 * This is because the debug/profile infrastructure is shared component in the
 * device and we can't allow multiple users to access it at the same time.
 *
 * Once a user set the device into debug mode, the driver won't allow other
 * users to "work" with the device, i.e. open a FD. If there are multiple users
 * opened on the device, the driver won't allow any user to debug the device.
 *
 * For each configuration request, the user needs to provide the register index
 * and essential data such as buffer address and size.
 *
 * Once the user has finished using the debug/profile engines, he should
 * set the device into non-debug mode, i.e. disable debug mode.
 *
 * The driver can decide to "kick out" the user if he abuses this interface.
 *
 */
#define HL_IOCTL_DEBUG		\
		_IOWR('H', 0x06, struct hl_debug_args)

#define HL_COMMAND_START	0x01
#define HL_COMMAND_END		0x07

#endif /* HABANALABS_H_ */<|MERGE_RESOLUTION|>--- conflicted
+++ resolved
@@ -426,11 +426,8 @@
  * @ctx_device_in_reset_drop_cnt: context dropped due to device in reset
  * @total_max_cs_in_flight_drop_cnt: total dropped due to maximum CS in-flight
  * @ctx_max_cs_in_flight_drop_cnt: context dropped due to maximum CS in-flight
-<<<<<<< HEAD
-=======
  * @total_validation_drop_cnt: total dropped due to validation error
  * @ctx_validation_drop_cnt: context dropped due to validation error
->>>>>>> 6ee1d745
  */
 struct hl_info_cs_counters {
 	__u64 total_out_of_mem_drop_cnt;
@@ -443,11 +440,8 @@
 	__u64 ctx_device_in_reset_drop_cnt;
 	__u64 total_max_cs_in_flight_drop_cnt;
 	__u64 ctx_max_cs_in_flight_drop_cnt;
-<<<<<<< HEAD
-=======
 	__u64 total_validation_drop_cnt;
 	__u64 ctx_validation_drop_cnt;
->>>>>>> 6ee1d745
 };
 
 enum gaudi_dcores {
